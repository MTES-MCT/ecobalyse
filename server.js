--- conflicted
+++ resolved
@@ -7,12 +7,8 @@
 const yaml = require("js-yaml");
 const helmet = require("helmet");
 const { Elm } = require("./server-app");
-<<<<<<< HEAD
-const lib = require("./lib");
 const jsonUtils = require("./lib/json");
-=======
 const { setupTracker, dataFiles } = require("./lib");
->>>>>>> 0baa0908
 const { decrypt } = require("./lib/crypto");
 const express = require("express");
 const rateLimit = require("express-rate-limit");

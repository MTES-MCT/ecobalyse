--- conflicted
+++ resolved
@@ -13,16 +13,11 @@
 import Views.Icon as Icon
 
 
-<<<<<<< HEAD
-table : Float -> { detailed : Bool, scope : Scope } -> Table ( Example Query, Float ) String msg
-table maxScore { detailed, scope } =
-=======
 table :
     { maxScore : Float, maxPer100g : Float }
     -> { detailed : Bool, scope : Scope }
     -> Table ( Example Query, { score : Float, per100g : Float } ) String msg
 table { maxScore, maxPer100g } { detailed, scope } =
->>>>>>> a270c6e0
     { toId = Tuple.first >> .id >> Uuid.toString
     , toRoute = Tuple.first >> .id >> Just >> Dataset.TextileExamples >> Route.Explore scope
     , columns =
@@ -35,13 +30,6 @@
           , toCell = Tuple.first >> .category >> text
           }
         , { label = "Coût Environnemental"
-<<<<<<< HEAD
-          , toValue = Table.FloatValue Tuple.second
-          , toCell =
-                \( _, score ) ->
-                    Common.impactBarGraph detailed maxScore score
-          }
-=======
           , toValue = Table.FloatValue (Tuple.second >> .score)
           , toCell =
                 \( _, { score } ) ->
@@ -53,7 +41,6 @@
                 \( _, { per100g } ) ->
                     Common.impactBarGraph detailed maxPer100g per100g
           }
->>>>>>> a270c6e0
         , { label = ""
           , toValue = Table.NoValue
           , toCell =
@@ -63,11 +50,7 @@
                         , Route.href <| Route.TextileSimulatorExample id
                         , title <| "Charger " ++ name
                         ]
-<<<<<<< HEAD
                         [ Icon.pencil ]
-=======
-                        [ Icon.search ]
->>>>>>> a270c6e0
           }
         ]
     }
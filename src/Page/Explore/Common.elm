--- conflicted
+++ resolved
@@ -44,11 +44,7 @@
             [ classList [ ( "text-end", not detailed ) ]
             , style "min-width" "76px"
             ]
-<<<<<<< HEAD
-            [ Format.formatRichFloat 2 "µPts" score
-=======
             [ Format.formatRichFloat 2 "Pts" score
->>>>>>> b4cc13fd
             ]
         , div [ class "progress", style "min-width" "calc(100% - 86px)" ]
             [ div

module Page.Auth exposing
    ( Model
    , Msg(..)
    , init
    , update
    , view
    )

import Data.Session as Session exposing (Session)
import Html exposing (..)
import Html.Attributes exposing (..)
import Html.Events exposing (..)
import Http
import Json.Decode as Decode exposing (Decoder)
import Json.Decode.Pipeline as Pipe
import Json.Encode as Encode
import Ports
import Views.Alert as Alert
import Views.Container as Container
import Views.Markdown as Markdown



-- Auth flow:
-- 1/ ask for login:
--    - ask for a connection link via email: should receive an email with a login link
--    - once the link in the email received is clicked, the backend will redirect to /#/auth/loggedIn
--      - GET the user info (to make sure the user is connected)
--      - load the full processes with impacts
-- 2/ register:
--    - ask for registration with email, firstname, lastname, cgu (company): should receive en email with a validation link
--    - once the link in the email received is clicked, may not go through the login flow


<<<<<<< HEAD
backend_url : String
backend_url =
    "/accounts"
=======
login_url : String
login_url =
    "/accounts/login/"


profile_url : String
profile_url =
    "/accounts/profile.json/"
>>>>>>> 3022833f


type alias Model =
    { user : User
    , action : Action
    , loggedIn : Bool
    }


type alias User =
    { email : String
    , firstname : String
    , lastname : String
    , cgu : Bool
    }


emptyModel : { loggedIn : Bool } -> Model
emptyModel { loggedIn } =
    { user =
        { email = ""
        , firstname = ""
        , lastname = ""
        , cgu = False
        }
    , action = Register
    , loggedIn = loggedIn
    }


type Action
    = Register
    | Authenticate


type Msg
    = AskForLogin
    | ChangeAction Action
    | GotUserInfo (Result Http.Error User)
    | Login
    | Logout
    | LoggedIn (Result String Session.FullImpacts)
    | TokenEmailSent (Result Http.Error String)
    | UpdateForm Model


init : Session -> { loggedIn : Bool } -> ( Model, Session, Cmd Msg )
init session data =
    ( emptyModel data
    , session
    , if data.loggedIn then
        -- Query the user endpoint on the backend to validate that the user is connected
        getUserInfo

      else
        Cmd.none
    )


update : Session -> Msg -> Model -> ( Model, Session, Cmd Msg )
update session msg model =
    case msg of
        AskForLogin ->
            ( model
            , session
            , askForLogin model.user.email
            )

        ChangeAction action ->
            ( { model | action = action }
            , session
            , Cmd.none
            )

        GotUserInfo (Ok user) ->
            ( { model | user = user }
            , session
            , Session.login LoggedIn
            )

        GotUserInfo (Err _) ->
            ( model
            , session
                |> Session.notifyError "Erreur lors du login" ""
            , Cmd.none
            )

        Login ->
            ( model
            , session
            , Cmd.none
            )

        LoggedIn (Ok newProcessesJson) ->
            let
                newSession =
                    Session.loggedIn session newProcessesJson
                        |> Session.notifyInfo "Vous avez maintenant accès au détail des impacts, à utiliser conformément aux conditions" ""
            in
            ( model
            , newSession
            , newSession.store |> Session.serializeStore |> Ports.saveStore
            )

        LoggedIn (Err error) ->
            let
                newSession =
                    session
                        |> Session.notifyError "Impossible de charger les impacts lors de la connexion" error
            in
            ( model
            , newSession
            , Cmd.none
            )

        Logout ->
            let
                newSession =
                    Session.logout session
                        |> Session.notifyInfo "Vous n'avez plus accès au détail des impacts" ""
            in
            ( model
            , newSession
            , newSession.store |> Session.serializeStore |> Ports.saveStore
            )

        TokenEmailSent (Ok message) ->
            ( model
            , session
                |> Session.notifyInfo "Un email vous a été envoyé avec un lien de connexion" message
            , Cmd.none
            )

        TokenEmailSent (Err _) ->
            ( model
            , session
                |> Session.notifyError "Erreur lors du login" ""
            , Cmd.none
            )

        UpdateForm newModel ->
            ( newModel
            , session
            , Cmd.none
            )


view : Session -> Model -> ( String, List (Html Msg) )
view session model =
    ( "API"
    , [ Container.centered [ class "pb-5" ]
            [ h1 [ class "mb-3" ] [ text "Connexion / Inscription" ]
            , div [ class "row" ]
                [ div [ class "col-xl-12" ]
                    [ Alert.simple
                        { level = Alert.Info
                        , close = Nothing
                        , title = Nothing
                        , content =
                            [ div [ class "fs-7" ]
                                [ """Pour avoir accès au détail des impacts, il est nécessaire de s'enregistrer et
                                valider que vous êtes Français, et que vous n'utiliserez pas ces données à des fins
                                commerciales."""
                                    |> Markdown.simple []
                                ]
                            ]
                        }
                    ]
                ]
            , div [ class "row d-flex justify-content-center" ]
                [ if model.loggedIn then
                    text "logged in"

                  else if Session.isAuthenticated session then
                    button [ onClick Logout ] [ text "Déconnexion" ]

                  else
                    viewLoginRegisterForm model
                ]
            ]
      ]
    )


viewLoginRegisterForm : Model -> Html Msg
viewLoginRegisterForm model =
    div [ class "card shadow-sm col-sm-6" ]
        [ div [ class "card-header px-0 pb-0 border-bottom-0" ]
            [ ul [ class "Tabs nav nav-tabs nav-fill justify-content-end gap-2 px-2" ]
                ([ ( "Inscription", Register )
                 , ( "Connexion", Authenticate )
                 ]
                    |> List.map
                        (\( label, action ) ->
                            li
                                [ class "TabsTab nav-item"
                                , classList [ ( "active", model.action == action ) ]
                                ]
                                [ button
                                    [ class "nav-link no-outline border-top-0 active"
                                    , onClick (ChangeAction action)
                                    ]
                                    [ text label ]
                                ]
                        )
                )
            ]
        , div [ class "card-body" ]
            [ case model.action of
                Register ->
                    viewRegisterForm model

                Authenticate ->
                    viewLoginForm model
            ]
        ]


viewLoginForm : Model -> Html Msg
viewLoginForm ({ user } as model) =
    div []
        [ div [ class "mb-3" ]
            [ label
                [ for "emailInput"
                , class "form-label"
                ]
                [ text "Adresse e-mail" ]
            , input
                [ type_ "email"
                , class "form-control"
                , id "emailInput"
                , placeholder "nom@example.com"
                , required True
                , value user.email
                , onInput (\email -> UpdateForm { model | user = { user | email = email } })
                ]
                []
            ]
        , button
            [ type_ "submit"
            , class "btn btn-primary mb-3"
            , disabled <| String.isEmpty user.email
            , onClick AskForLogin
            ]
            [ text "Connexion" ]
        ]


viewRegisterForm : Model -> Html Msg
viewRegisterForm ({ user } as model) =
    div []
        [ div [ class "mb-3" ]
            [ label
                [ for "emailInput"
                , class "form-label"
                ]
                [ text "Adresse e-mail" ]
            , input
                [ type_ "email"
                , class "form-control"
                , id "emailInput"
                , placeholder "nom@example.com"
                , required True
                , value user.email
                , onInput (\email -> UpdateForm { model | user = { user | email = email } })
                ]
                []
            ]
        , div [ class "mb-3" ]
            [ label
                [ for "firstnameInput"
                , class "form-label"
                ]
                [ text "Prénom" ]
            , input
                [ type_ "text"
                , class "form-control"
                , id "firstnameInput"
                , placeholder "Joséphine"
                , required True
                , value user.firstname
                , onInput (\firstname -> UpdateForm { model | user = { user | firstname = firstname } })
                ]
                []
            ]
        , div [ class "mb-3" ]
            [ label
                [ for "lastnameInput"
                , class "form-label"
                ]
                [ text "Nom" ]
            , input
                [ type_ "text"
                , class "form-control"
                , id "lastnameInput"
                , placeholder "Durand"
                , required True
                , value user.lastname
                , onInput (\lastname -> UpdateForm { model | user = { user | lastname = lastname } })
                ]
                []
            ]
        , div [ class "mb-3" ]
            [ label
                [ for "cguInput"
                , class "form-check form-switch form-check-label pt-1"
                ]
                [ input
                    [ type_ "checkbox"
                    , class "form-check-input"
                    , id "cguInput"
                    , required True
                    , checked user.cgu
                    , onCheck (\isChecked -> UpdateForm { model | user = { user | cgu = isChecked } })
                    ]
                    []
                , text "Je m'engage à ne pas utiliser les données pour une utilisation commerciale."
                ]
            ]
        , button
            [ type_ "submit"
            , class "btn btn-primary mb-3"
            , onClick Login
            ]
            [ text "M'inscrire" ]
        ]



---- helpers


askForLogin : String -> Cmd Msg
askForLogin email =
    Http.post
<<<<<<< HEAD
        { url = backend_url ++ "/login/"
=======
        { url = login_url
>>>>>>> 3022833f
        , body = Http.jsonBody (encodeEmail email)
        , expect = Http.expectJson TokenEmailSent decodeTokenAsked
        }


getUserInfo : Cmd Msg
getUserInfo =
    Http.riskyRequest
        { method = "GET"
        , headers = []
<<<<<<< HEAD
        , url = backend_url ++ "/profile.json/"
=======
        , url = profile_url
>>>>>>> 3022833f
        , body = Http.emptyBody
        , expect = Http.expectJson GotUserInfo decodeUserInfo
        , timeout = Nothing
        , tracker = Nothing
        }



---- encoders/decoders


decodeTokenAsked : Decoder String
decodeTokenAsked =
    Decode.field "message" Decode.string


decodeUserInfo : Decoder User
decodeUserInfo =
    Decode.succeed User
        |> Pipe.required "email" Decode.string
        |> Pipe.required "first_name" Decode.string
        |> Pipe.required "last_name" Decode.string
        |> Pipe.required "terms_of_use" Decode.bool


encodeEmail : String -> Encode.Value
encodeEmail =
    Encode.string<|MERGE_RESOLUTION|>--- conflicted
+++ resolved
@@ -32,11 +32,6 @@
 --    - once the link in the email received is clicked, may not go through the login flow
 
 
-<<<<<<< HEAD
-backend_url : String
-backend_url =
-    "/accounts"
-=======
 login_url : String
 login_url =
     "/accounts/login/"
@@ -45,7 +40,6 @@
 profile_url : String
 profile_url =
     "/accounts/profile.json/"
->>>>>>> 3022833f
 
 
 type alias Model =
@@ -381,11 +375,7 @@
 askForLogin : String -> Cmd Msg
 askForLogin email =
     Http.post
-<<<<<<< HEAD
-        { url = backend_url ++ "/login/"
-=======
         { url = login_url
->>>>>>> 3022833f
         , body = Http.jsonBody (encodeEmail email)
         , expect = Http.expectJson TokenEmailSent decodeTokenAsked
         }
@@ -396,11 +386,7 @@
     Http.riskyRequest
         { method = "GET"
         , headers = []
-<<<<<<< HEAD
-        , url = backend_url ++ "/profile.json/"
-=======
         , url = profile_url
->>>>>>> 3022833f
         , body = Http.emptyBody
         , expect = Http.expectJson GotUserInfo decodeUserInfo
         , timeout = Nothing

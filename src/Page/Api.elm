module Page.Api exposing
    ( Model
    , Msg(..)
    , init
    , update
    , view
    )

import Data.Session exposing (Session)
import Html exposing (..)
import Html.Attributes exposing (..)
import Ports
import Views.Alert as Alert
import Views.Container as Container
import Views.Markdown as Markdown


type alias Model =
    ()


type Msg
    = NoOp Never


type alias News =
    { date : String
    , level : String
    , domains : List String
    , md : String
    }


init : Session -> ( Model, Session, Cmd Msg )
init session =
    ( ()
    , session
    , Cmd.batch
        [ Ports.loadRapidoc "/vendor/rapidoc-9.3.4.min.js"
        , Ports.scrollTo { x = 0, y = 0 }
        ]
    )


update : Session -> Msg -> Model -> ( Model, Session, Cmd Msg )
update session _ model =
    ( model, session, Cmd.none )


getApiServerUrl : Session -> String
getApiServerUrl { clientUrl } =
    clientUrl ++ "api"


changelog : List News
changelog =
<<<<<<< HEAD
    [ { date = "31 décembre 2023"
      , level = "major"
      , domains = [ "Alimentaire" ]
      , md =
            """Le paramètre permettant de spécifier des compléments (ou bonus)
            personnalisés par ingrédient a été retiré, il est remplacé par la
            gestion automatisée des services écosystémiques."""
=======
    [ { date = "20 décembre 2023"
      , level = "major"
      , domains = [ "Textile" ]
      , md =
            """Le paramètre `disabledFading` a été renommé en `fading` et représente
            l'opposé. Sélectionner `true` pour **activer** le délavage."""
      }
    , { date = "20 décembre 2023"
      , level = "major"
      , domains = [ "Textile" ]
      , md =
            """Le paramètre optionnel `knittingProcess` a été remplacé par le
            paramètre requis `fabricProcess`, qui prend en compte les différents
            procédés de tricotage ainsi que le procédé de tissage."""
>>>>>>> 54937e15
      }
    , { date = "19 décembre 2023"
      , level = "minor"
      , domains = [ "Textile" ]
      , md =
            """Le paramètre `disabledFading` peut maintenant être configuré pour
            tous les produits."""
      }
    , { date = "9 novembre 2023"
      , level = "minor"
      , domains = [ "Alimentaire", "Textile" ]
      , md =
            """La liste des matières premières textiles et des ingrédients
            alimentaires peuvent maintenant être vides."""
      }
    , { date = "24 octobre 2023"
      , level = "major"
      , domains = [ "Alimentaire" ]
      , md =
            """Les identifiants de certains procédés ont été modifiés:

- `durumwheat-semolina` devient `durum-wheat-semolina`;
- `durumwheat` devient `durum-wheat`;
- `Flank-steak` devient `flank-steak`;
- `frenchbean` devient `french-bean`;
- `huilecolza` devient `rapeseed-oil`;
- `huilecolza-organic` devient `rapeseed-oil-organic`;
- `soybeanBRdeforestation` devient `soybean-br-deforestation`;
- `soybeanBRno-deforestation` devient `soybean-br-no-deforestation`;
- `sunfloweroil` devient `sunflower-oil`;
- `sunfloweroil-organic` devient `sunflower-oil-organic`;
- `tapwater` devient `tap-water`;
- `comte-AOP` devient `comte-aop`.
"""
      }
    , { date = "12 octobre 2023"
      , level = "minor"
      , domains = [ "Textile" ]
      , md =
            """Le paramétrage optionnel `country` du code de pays d'origine pour la
            matière a été rajouté."""
      }
    , { date = "4 septembre 2023"
      , level = "major"
      , domains = [ "Textile" ]
      , md =
            """Le choix de valeurs pour le paramétrage `knittingProcess` a changé.
            Il faut maintenant choisir entre\u{00A0}:

- `mix` : Tricotage moyen (mix de métiers circulaire & rectiligne)
- `fully-fashioned` : Tricotage fully-fashioned / seamless
- `integral` : Tricotage intégral / whole garment
- `circular` : Tricotage circulaire, inventaire désagrégé
- `straight` : Tricotage rectiligne, inventaire désagrégé
"""
      }
    , { date = "29 août 2023"
      , level = "minor"
      , domains = [ "Textile" ]
      , md =
            """Le paramétrage optionnel `spinning` du procédé de filature ou filage pour la
            matière a été rajouté.
"""
      }
    , { date = "6 juillet 2023"
      , level = "major"
      , domains = [ "Alimentaire" ]
      , md =
            """Le paramétrage de la variante a été supprimé du mode de requêtage en query string;
            là où on passait `?ingredients=carrot;100;organic;ES` pour 100g de carrot bio
            d'espagne, on passe désormais `?ingredients=carrot;100;ES`; le segment définissant
            la variante — `organic` — a été légitimement supprimé.
"""
      }
    , { date = "25 mai 2023"
      , level = "major"
      , domains = [ "Alimentaire" ]
      , md =
            """Le paramètre `category`, qui permettait d'établir des scores intra-catégoriques,
            a été supprimé. De la même façon, les notes lettrées et les scores sur 100 ont été
            retirés des résultats. Le scoring ne contient désormais par conséquent que les
            impacts par aires de protection.
"""
      }
    , { date = "17 mai 2023"
      , level = "minor"
      , domains = [ "Alimentaire" ]
      , md =
            """Le calcul de l'écoscore dans le résultat de l'API alimentaire de constructeur
            de recette prend maintenant correctement en compte les bonus des ingrédients.

            Par ailleurs, le bonus total a été rajouté sous l'entrée `recipe.totalBonusImpact`.
"""
      }
    , { date = "16 mai 2023"
      , level = "minor"
      , domains = [ "Textile" ]
      , md =
            """Les points d'accès de simulation textile acceptent désormais le verbe
            `POST` assorti d'une requête au format JSON.
"""
      }
    , { date = "3 mai 2023"
      , level = "minor"
      , domains = [ "Alimentaire" ]
      , md =
            """Un nouveau point d'accès `POST /api/food/recipe` a été créé,
            acceptant les requêtes au format JSON.
"""
      }
    , { date = "28 avril 2023"
      , level = "minor"
      , domains = [ "Textile" ]
      , md =
            """Le paramètre permettant de choisir la complexité de la confection
            `makingComplexity` a été rajouté.

            D'autre part, le paramètre de titrage `yarnSize` peut maintenant être exprimé
            avec une unité, permettant de spécifier le titrage en décitex (Dtex).
"""
      }
    , { date = "25 avril 2023"
      , level = "minor"
      , domains = [ "Textile" ]
      , md =
            """Le paramètre de choix du procédé de tricotage `knittingProcess`
            permettant de choisir un procédé autre que le "mix" par défaut a été
            rajouté.
"""
      }
    , { date = "13 avril 2023"
      , level = "major"
      , domains = [ "Textile" ]
      , md =
            """Le paramètre de simulation `picking` permettant de définir le
            duitage a été supprim\u{00A0}; il est remplacé par un nouveau paramètre
            `yarnSize`, permettant de définir le titrage du fil utilisé pour
            l'étape de tissage, exprimé en *numéro métrique* (`Nm`).

            Le numéro métrique indique un nombre de kilomètres de fil correspondant
            à un poids d’un kilogramme (ex\u{00A0}: 50Nm = 50km de ce fil pèsent 1 kg).
"""
      }
    , { date = "12 avril 2023"
      , level = "minor"
      , domains = [ "Alimentaire" ]
      , md =
            """Il est désormais possible de paramétrer les bonus appliqués à
            la diversité agricole, aux infrastructures agro-écologiques et
            aux conditions d'élevage dans les paramètres d'ingrédient.
"""
      }
    , { date = "20 mars 2023"
      , level = "minor"
      , domains = [ "Alimentaire" ]
      , md =
            """Le mode de distribution a été rendu facultatif
"""
      }
    , { date = "8 mars 2023"
      , level = "minor"
      , domains = [ "Alimentaire" ]
      , md =
            """Une étape a été ajoutée au constructeur de recette pour tenir
            compte de l'impact de la consommation. Un nouveau paramètre
            optionnel `preparation` a été ajouté sur le point d'entrée
            `/food/recipe`, qui accepte une liste de techniques de préparation
            (`freezing` pour congélation, `frying` pour friture, etc.)
"""
      }
    , { date = "21 février 2023"
      , level = "minor"
      , domains = [ "Alimentaire" ]
      , md =
            """Une étape a été ajoutée au constructeur de recette pour tenir
            compte de l'impact de la distribution. Elle se matérialise par un
            paramètre optionnel `distribution` sur le point d'entrée
            `/food/recipe` qui prend `ambient` comme valeur par défaut pour
            indiquer qu'il s'agit d'une stockage sec à température ambiante, ou
            `fresh` pour un produit réfrigéré, ou `frozen` pour un produit
            surgelé.
"""
      }
    , { date = "21 décembre 2022"
      , level = "major"
      , domains = [ "Alimentaire", "Textile" ]
      , md =
            """La liste des pays est désormais distinctement accessible en fonction du domaine\u{00A0}:

- pour le textile, au point d'entrée `textile/countries`
- pour l'alimentaire, au point d'entrée `food/countries`

De la même façon, l'ensemble des points d'entrée textile sont désormais préfixés par `textile`, en
cohérence avec ceux de l'alimentaire qui le sont par `food`.

L'ancien point d'entrée `/countries` est donc redirigé vers `textile/countries`.
"""
      }
    , { date = "30 novembre 2022"
      , level = "major"
      , domains = [ "Textile" ]
      , md =
            """Un nouveau paramètre `ennoblingHeatSource` a été ajouté, permettant si besoin de préciser
            la source de chaleur à l'étape d'ennoblissement\u{00A0}; il peut prendre les valeurs
            suivantes\u{00A0}:

- `coal`: Vapeur à partir de charbon
- `naturalgas`: Vapeur à partir de gaz naturel
- `lightfuel`: Vapeur à partir de fioul léger
- `heavyfuel`: Vapeur à partir de fioul lourd

En l'absence d'utilisation explicite du paramètre, la source de chaleur utilisée sera celle du mix régional.
"""
      }
    , { date = "22 novembre 2022"
      , level = "major"
      , domains = [ "Textile" ]
      , md =
            """Un nouveau paramètre `printing` a été ajouté, permettant si besoin de préciser
            le procédé d'impression utilisé sur le vêtement\u{00A0}; les valeurs possibles
            sont\u{00A0}:

- `pigment`\u{00A0}: Impression pigmentaire
- `substantive`\u{00A0}: Impression Fixé-Lavé

D'autre part, le paramètre `surfaceMass` permettant de définir le grammage de l'étoffe est
désormais opérant quand le paramètre `printing` est fourni\u{00A0}; en effet, le procédé d'impression
est appliqué en fonction de la surface du vêtement, calculée au moyen de cette valeur et
qui peut désormais varier.

Enfin, l'identification de l'étape d'ennoblissement a été renommée de `dyeing` à `ennobling`. Cela
impacte le paramètre `disabledSteps` qui n'accepte désormais plus `dyeing` mais bien `ennobling` en
remplacement.
"""
      }
    , { date = "14 novembre 2022"
      , level = "minor"
      , domains = [ "Textile" ]
      , md =
            """Un nouveau paramètre `dyeingMedium` a été ajouté pour permettre de préciser le
            support de teinture, parmi les trois valeurs possibles suivantes\u{00A0}:

- `article` lorsque la teinture est effectuée sur pièce\u{00A0};
- `fabric` lorsqu'elle est effectuée sur le tissu\u{00A0};
- `yarn` lorsqu'elle est effectuée sur fil.
"""
      }
    , { date = "9 novembre 2022"
      , level = "major"
      , domains = [ "Textile" ]
      , md =
            """Le support du paramètre `dyeingWeighting` a été supprimé. Son utilisation est
            désormais inopérante."""
      }
    , { date = "15 septembre 2022"
      , level = "major"
      , domains = [ "Alimentaire", "Textile" ]
      , md =
            """Les scores PEF renvoyés par l'API sont désormais exprimés en `µPt` (micropoints)
            au lieu de `mPt` (millipoints).

            Pour mémoire, `1 Pt = 1\u{202F}000 mPt = 1\u{202F}000\u{202F}000 µPt`."""
      }
    , { date = "5 juillet 2022"
      , level = "minor"
      , domains = [ "Textile" ]
      , md =
            """Un nouveau paramètre optionnel `disabledSteps` a été ajouté aux endpoints de
            simulation, permettant de définir la liste des étapes du cycle de vie à désactiver,
            séparée par des virgules. Chaque étape est identifiée par un code\u{00A0}:
- `material`: Matière
- `spinning`: Filature
- `fabric`: Tissage/Tricotage
- `ennobling`: Ennoblissement
- `making`: Confection
- `distribution`: Distribution
- `use`: Utilisation
- `eol`: Fin de vie

            Par exemple, pour désactiver les étapes de filature et d'ennoblissement, on peut passer
            `disabledSteps=spinning,ennobling`."""
      }
    , { date = "2 juin 2022"
      , level = "major"
      , domains = [ "Textile" ]
      , md =
            """Le format de définition de la liste des matières a évolué\u{00A0};
            là où vous définissiez une liste de matières en y incluant le pourcentage de matière
            recyclée, par ex. `materials[]=coton;0.3;0.5&…` pour *30% coton à 50% recyclé*,
            vous devez désormais écrire `materials[]=coton;0.15&materials[]=coton-rdp;0.15&…`
            (soit *15% coton, 15% coton recyclé*, ce qui revient au même)."""
      }
    ]


apiBrowser : Session -> Html Msg
apiBrowser session =
    node "rapi-doc"
        -- RapiDoc options: https://mrin9.github.io/RapiDoc/api.html
        [ attribute "spec-url" (getApiServerUrl session)
        , attribute "server-url" (getApiServerUrl session)
        , attribute "default-api-server" (getApiServerUrl session)
        , attribute "theme" "light"
        , attribute "font-size" "largest"
        , attribute "load-fonts" "false"
        , attribute "layout" "column"
        , attribute "show-info" "false"
        , attribute "update-route" "false"
        , attribute "render-style" "view"
        , attribute "show-header" "false"
        , attribute "show-components" "true"
        , attribute "schema-description-expanded" "true"
        , attribute "allow-authentication" "false"
        , attribute "allow-server-selection" "false"
        , attribute "allow-api-list-style-selection" "false"
        ]
        []


view : Session -> Model -> ( String, List (Html Msg) )
view session _ =
    ( "API"
    , [ Container.centered [ class "pb-5" ]
            [ h1 [ class "mb-3" ] [ text "API Ecobalyse" ]
            , div [ class "row" ]
                [ div [ class "col-xl-8" ]
                    [ Alert.simple
                        { level = Alert.Info
                        , close = Nothing
                        , title = Nothing
                        , content =
                            [ div [ class "fs-7" ]
                                [ """Cette API est en version *alpha*, l'implémentation et le contrat d'interface sont susceptibles
                             de changer à tout moment. Vous êtes vivement invité à **ne pas exploiter cette API en production**."""
                                    |> Markdown.simple []
                                ]
                            ]
                        }
                    , p [ class "fw-bold" ]
                        [ text "L'API HTTP Ecobalyse permet de calculer les impacts environnementaux des produits textiles et alimentaires." ]
                    , p []
                        [ text "Elle est accessible à l'adresse "
                        , code [] [ text (getApiServerUrl session) ]
                        , text " et "
                        , a [ href (getApiServerUrl session), target "_blank" ] [ text "documentée" ]
                        , text " au format "
                        , a [ href "https://swagger.io/specification/", target "_blank" ] [ text "OpenAPI" ]
                        , text "."
                        ]
                    , div [ class "height-auto" ] [ apiBrowser session ]
                    ]
                , div [ class "col-xl-4" ]
                    [ div [ class "card" ]
                        [ div [ class "card-header" ] [ text "Dernières mises à jour" ]
                        , changelog
                            |> List.map
                                (\{ date, level, domains, md } ->
                                    li [ class "list-group-item" ]
                                        [ div [ class "d-flex justify-content-between align-items-center mb-1" ]
                                            [ text date
                                            , span
                                                [ class "badge"
                                                , classList
                                                    [ ( "badge-danger", level == "major" )
                                                    , ( "badge-success", level /= "major" )
                                                    ]
                                                ]
                                                [ text level ]
                                                :: (domains
                                                        |> List.map
                                                            (\domain ->
                                                                span [ class "badge badge-info" ]
                                                                    [ text domain ]
                                                            )
                                                   )
                                                |> div [ class "d-flex gap-1" ]
                                            ]
                                        , Markdown.simple [ class "fs-7" ] md
                                        ]
                                )
                            |> ul [ class "list-group list-group-flush" ]
                        ]
                    ]
                ]
            ]
      ]
    )<|MERGE_RESOLUTION|>--- conflicted
+++ resolved
@@ -54,7 +54,6 @@
 
 changelog : List News
 changelog =
-<<<<<<< HEAD
     [ { date = "31 décembre 2023"
       , level = "major"
       , domains = [ "Alimentaire" ]
@@ -62,8 +61,8 @@
             """Le paramètre permettant de spécifier des compléments (ou bonus)
             personnalisés par ingrédient a été retiré, il est remplacé par la
             gestion automatisée des services écosystémiques."""
-=======
-    [ { date = "20 décembre 2023"
+      }
+    , { date = "20 décembre 2023"
       , level = "major"
       , domains = [ "Textile" ]
       , md =
@@ -77,7 +76,6 @@
             """Le paramètre optionnel `knittingProcess` a été remplacé par le
             paramètre requis `fabricProcess`, qui prend en compte les différents
             procédés de tricotage ainsi que le procédé de tissage."""
->>>>>>> 54937e15
       }
     , { date = "19 décembre 2023"
       , level = "minor"

--- conflicted
+++ resolved
@@ -54,22 +54,20 @@
 
 changelog : List News
 changelog =
-<<<<<<< HEAD
-    [ { date = "11 décembre 2023"
+    [ { date = "31 décembre 2023"
       , level = "major"
       , domains = [ "Alimentaire" ]
       , md =
             """Le paramètre permettant de spécifier des compléments (ou bonus)
             personnalisés par ingrédient a été retiré, il est remplacé par la
             gestion automatisée des services écosystémiques."""
-=======
-    [ { date = "19 décembre 2023"
+      }
+    , { date = "19 décembre 2023"
       , level = "minor"
       , domains = [ "Textile" ]
       , md =
             """Le paramètre `disabledFading` peut maintenant être configuré pour
             tous les produits."""
->>>>>>> fab163a6
       }
     , { date = "9 novembre 2023"
       , level = "minor"

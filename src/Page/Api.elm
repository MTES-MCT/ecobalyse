module Page.Api exposing
    ( Model
    , Msg(..)
    , init
    , update
    , view
    )

import Data.Session exposing (Session)
import Html exposing (..)
import Html.Attributes exposing (..)
import Ports
import Route
import Views.Alert as Alert
import Views.Container as Container
import Views.Markdown as Markdown


type alias Model =
    ()


type Msg
    = NoOp Never


type alias News =
    { date : String
    , level : String
    , domains : List String
    , md : String
    }


init : Session -> ( Model, Session, Cmd Msg )
init session =
    ( ()
    , session
    , Cmd.batch
        [ Ports.loadRapidoc "/vendor/rapidoc-9.3.4.min.js"
        , Ports.scrollTo { x = 0, y = 0 }
        ]
    )


update : Session -> Msg -> Model -> ( Model, Session, Cmd Msg )
update session _ model =
    ( model, session, Cmd.none )


getApiServerUrl : Session -> String
getApiServerUrl { clientUrl } =
    clientUrl ++ "api"


changelog : List News
changelog =
<<<<<<< HEAD
    [ { date = "21 février 2024"
=======
    [ { date = "25 mars 2024"
      , level = "major"
      , domains = [ "Alimentaire" ]
      , md = "La documentation de l'API alimentaire est temporairement mise hors-ligne."
      }
    , { date = "21 février 2024"
>>>>>>> b4cc13fd
      , level = "major"
      , domains = [ "Textile" ]
      , md =
            """Le paramètre `ennoblingHeatSourceParam` est supprimé. La source
            de chaleur est donnée par la zone France, Europe ou World,
            calculée depuis le pays."""
      }
    , { date = "31 janvier 2024"
      , level = "major"
      , domains = [ "Textile" ]
      , md =
            """Le paramètre `durability` récemment introduit est remplacé par 5 nouveaux
            paramètres permettant de calculer cet indice\u{00A0}: `business`, `marketingDuration`,
            `numberOfReferences`, `price`, `repairCost` et `traceability`."""
      }
    , { date = "16 janvier 2024"
      , level = "major"
      , domains = [ "Alimentaire" ]
      , md =
            """Les paramètres permettant de spécifier des compléments (ou bonus)
            personnalisés par ingrédient ont été retirés, il sont remplacés par la
            gestion automatisée des services écosystémiques."""
      }
    , { date = "15 janvier 2024"
      , level = "major"
      , domains = [ "Textile" ]
      , md =
            """Les paramètres `quality` et `reparability` on été supprimés. Il sont
            remplacés par le champ `durability`."""
      }
    , { date = "21 décembre 2023"
      , level = "minor"
      , domains = [ "Textile" ]
      , md =
            """Le paramètre `makingDeadStock` a été rajouté pour représenter
            le taux de stocks dormants lors de la phase de confection. La valeur par défaut
            est de 15% (0.15)."""
      }
    , { date = "20 décembre 2023"
      , level = "major"
      , domains = [ "Textile" ]
      , md =
            """Le paramètre `disabledFading` a été renommé en `fading` et représente
            l'opposé. Sélectionner `true` pour **activer** le délavage."""
      }
    , { date = "20 décembre 2023"
      , level = "major"
      , domains = [ "Textile" ]
      , md =
            """Le paramètre optionnel `knittingProcess` a été remplacé par le
            paramètre requis `fabricProcess`, qui prend en compte les différents
            procédés de tricotage ainsi que le procédé de tissage."""
      }
    , { date = "19 décembre 2023"
      , level = "minor"
      , domains = [ "Textile" ]
      , md =
            """Le paramètre `disabledFading` peut maintenant être configuré pour
            tous les produits."""
      }
    , { date = "9 novembre 2023"
      , level = "minor"
      , domains = [ "Alimentaire", "Textile" ]
      , md =
            """La liste des matières premières textiles et des ingrédients
            alimentaires peuvent maintenant être vides."""
      }
    , { date = "24 octobre 2023"
      , level = "major"
      , domains = [ "Alimentaire" ]
      , md =
            """Les identifiants de certains procédés ont été modifiés:

- `durumwheat-semolina` devient `durum-wheat-semolina`;
- `durumwheat` devient `durum-wheat`;
- `Flank-steak` devient `flank-steak`;
- `frenchbean` devient `french-bean`;
- `huilecolza` devient `rapeseed-oil`;
- `huilecolza-organic` devient `rapeseed-oil-organic`;
- `soybeanBRdeforestation` devient `soybean-br-deforestation`;
- `soybeanBRno-deforestation` devient `soybean-br-no-deforestation`;
- `sunfloweroil` devient `sunflower-oil`;
- `sunfloweroil-organic` devient `sunflower-oil-organic`;
- `tapwater` devient `tap-water`;
- `comte-AOP` devient `comte-aop`.
"""
      }
    , { date = "12 octobre 2023"
      , level = "minor"
      , domains = [ "Textile" ]
      , md =
            """Le paramétrage optionnel `country` du code de pays d'origine pour la
            matière a été rajouté."""
      }
    , { date = "4 septembre 2023"
      , level = "major"
      , domains = [ "Textile" ]
      , md =
            """Le choix de valeurs pour le paramétrage `knittingProcess` a changé.
            Il faut maintenant choisir entre\u{00A0}:

- `mix` : Tricotage moyen (mix de métiers circulaire & rectiligne)
- `fully-fashioned` : Tricotage fully-fashioned / seamless
- `integral` : Tricotage intégral / whole garment
- `circular` : Tricotage circulaire, inventaire désagrégé
- `straight` : Tricotage rectiligne, inventaire désagrégé
"""
      }
    , { date = "29 août 2023"
      , level = "minor"
      , domains = [ "Textile" ]
      , md =
            """Le paramétrage optionnel `spinning` du procédé de filature ou filage pour la
            matière a été rajouté.
"""
      }
    , { date = "6 juillet 2023"
      , level = "major"
      , domains = [ "Alimentaire" ]
      , md =
            """Le paramétrage de la variante a été supprimé du mode de requêtage en query string;
            là où on passait `?ingredients=carrot;100;organic;ES` pour 100g de carrot bio
            d'espagne, on passe désormais `?ingredients=carrot;100;ES`; le segment définissant
            la variante — `organic` — a été légitimement supprimé.
"""
      }
    , { date = "25 mai 2023"
      , level = "major"
      , domains = [ "Alimentaire" ]
      , md =
            """Le paramètre `category`, qui permettait d'établir des scores intra-catégoriques,
            a été supprimé. De la même façon, les notes lettrées et les scores sur 100 ont été
            retirés des résultats. Le scoring ne contient désormais par conséquent que les
            impacts par aires de protection.
"""
      }
    , { date = "17 mai 2023"
      , level = "minor"
      , domains = [ "Alimentaire" ]
      , md =
            """Le calcul de l'écoscore dans le résultat de l'API alimentaire de constructeur
            de recette prend maintenant correctement en compte les bonus des ingrédients.

            Par ailleurs, le bonus total a été rajouté sous l'entrée `recipe.totalBonusImpact`.
"""
      }
    , { date = "16 mai 2023"
      , level = "minor"
      , domains = [ "Textile" ]
      , md =
            """Les points d'accès de simulation textile acceptent désormais le verbe
            `POST` assorti d'une requête au format JSON.
"""
      }
    , { date = "3 mai 2023"
      , level = "minor"
      , domains = [ "Alimentaire" ]
      , md =
            """Un nouveau point d'accès `POST /api/food/recipe` a été créé,
            acceptant les requêtes au format JSON.
"""
      }
    , { date = "28 avril 2023"
      , level = "minor"
      , domains = [ "Textile" ]
      , md =
            """Le paramètre permettant de choisir la complexité de la confection
            `makingComplexity` a été rajouté.

            D'autre part, le paramètre de titrage `yarnSize` peut maintenant être exprimé
            avec une unité, permettant de spécifier le titrage en décitex (Dtex).
"""
      }
    , { date = "25 avril 2023"
      , level = "minor"
      , domains = [ "Textile" ]
      , md =
            """Le paramètre de choix du procédé de tricotage `knittingProcess`
            permettant de choisir un procédé autre que le "mix" par défaut a été
            rajouté.
"""
      }
    , { date = "13 avril 2023"
      , level = "major"
      , domains = [ "Textile" ]
      , md =
            """Le paramètre de simulation `picking` permettant de définir le
            duitage a été supprim\u{00A0}; il est remplacé par un nouveau paramètre
            `yarnSize`, permettant de définir le titrage du fil utilisé pour
            l'étape de tissage, exprimé en *numéro métrique* (`Nm`).

            Le numéro métrique indique un nombre de kilomètres de fil correspondant
            à un poids d’un kilogramme (ex\u{00A0}: 50Nm = 50km de ce fil pèsent 1 kg).
"""
      }
    , { date = "12 avril 2023"
      , level = "minor"
      , domains = [ "Alimentaire" ]
      , md =
            """Il est désormais possible de paramétrer les bonus appliqués à
            la diversité agricole, aux infrastructures agro-écologiques et
            aux conditions d'élevage dans les paramètres d'ingrédient.
"""
      }
    , { date = "20 mars 2023"
      , level = "minor"
      , domains = [ "Alimentaire" ]
      , md =
            """Le mode de distribution a été rendu facultatif
"""
      }
    , { date = "8 mars 2023"
      , level = "minor"
      , domains = [ "Alimentaire" ]
      , md =
            """Une étape a été ajoutée au constructeur de recette pour tenir
            compte de l'impact de la consommation. Un nouveau paramètre
            optionnel `preparation` a été ajouté sur le point d'entrée
            `/food/recipe`, qui accepte une liste de techniques de préparation
            (`freezing` pour congélation, `frying` pour friture, etc.)
"""
      }
    , { date = "21 février 2023"
      , level = "minor"
      , domains = [ "Alimentaire" ]
      , md =
            """Une étape a été ajoutée au constructeur de recette pour tenir
            compte de l'impact de la distribution. Elle se matérialise par un
            paramètre optionnel `distribution` sur le point d'entrée
            `/food/recipe` qui prend `ambient` comme valeur par défaut pour
            indiquer qu'il s'agit d'une stockage sec à température ambiante, ou
            `fresh` pour un produit réfrigéré, ou `frozen` pour un produit
            surgelé.
"""
      }
    , { date = "21 décembre 2022"
      , level = "major"
      , domains = [ "Alimentaire", "Textile" ]
      , md =
            """La liste des pays est désormais distinctement accessible en fonction du domaine\u{00A0}:

- pour le textile, au point d'entrée `textile/countries`
- pour l'alimentaire, au point d'entrée `food/countries`

De la même façon, l'ensemble des points d'entrée textile sont désormais préfixés par `textile`, en
cohérence avec ceux de l'alimentaire qui le sont par `food`.

L'ancien point d'entrée `/countries` est donc redirigé vers `textile/countries`.
"""
      }
    , { date = "30 novembre 2022"
      , level = "major"
      , domains = [ "Textile" ]
      , md =
            """Un nouveau paramètre `ennoblingHeatSource` a été ajouté, permettant si besoin de préciser
            la source de chaleur à l'étape d'ennoblissement\u{00A0}; il peut prendre les valeurs
            suivantes\u{00A0}:

- `coal`: Vapeur à partir de charbon
- `naturalgas`: Vapeur à partir de gaz naturel
- `lightfuel`: Vapeur à partir de fioul léger
- `heavyfuel`: Vapeur à partir de fioul lourd

En l'absence d'utilisation explicite du paramètre, la source de chaleur utilisée sera celle du mix régional.
"""
      }
    , { date = "22 novembre 2022"
      , level = "major"
      , domains = [ "Textile" ]
      , md =
            """Un nouveau paramètre `printing` a été ajouté, permettant si besoin de préciser
            le procédé d'impression utilisé sur le vêtement\u{00A0}; les valeurs possibles
            sont\u{00A0}:

- `pigment`\u{00A0}: Impression pigmentaire
- `substantive`\u{00A0}: Impression Fixé-Lavé

D'autre part, le paramètre `surfaceMass` permettant de définir le grammage de l'étoffe est
désormais opérant quand le paramètre `printing` est fourni\u{00A0}; en effet, le procédé d'impression
est appliqué en fonction de la surface du vêtement, calculée au moyen de cette valeur et
qui peut désormais varier.

Enfin, l'identification de l'étape d'ennoblissement a été renommée de `dyeing` à `ennobling`. Cela
impacte le paramètre `disabledSteps` qui n'accepte désormais plus `dyeing` mais bien `ennobling` en
remplacement.
"""
      }
    , { date = "14 novembre 2022"
      , level = "minor"
      , domains = [ "Textile" ]
      , md =
            """Un nouveau paramètre `dyeingMedium` a été ajouté pour permettre de préciser le
            support de teinture, parmi les trois valeurs possibles suivantes\u{00A0}:

- `article` lorsque la teinture est effectuée sur pièce\u{00A0};
- `fabric` lorsqu'elle est effectuée sur le tissu\u{00A0};
- `yarn` lorsqu'elle est effectuée sur fil.
"""
      }
    , { date = "9 novembre 2022"
      , level = "major"
      , domains = [ "Textile" ]
      , md =
            """Le support du paramètre `dyeingWeighting` a été supprimé. Son utilisation est
            désormais inopérante."""
      }
    , { date = "15 septembre 2022"
      , level = "major"
      , domains = [ "Alimentaire", "Textile" ]
      , md =
            """Les scores PEF renvoyés par l'API sont désormais exprimés en `µPt` (micropoints)
            au lieu de `mPt` (millipoints).

            Pour mémoire, `1 Pt = 1\u{202F}000 mPt = 1\u{202F}000\u{202F}000 µPt`."""
      }
    , { date = "5 juillet 2022"
      , level = "minor"
      , domains = [ "Textile" ]
      , md =
            """Un nouveau paramètre optionnel `disabledSteps` a été ajouté aux endpoints de
            simulation, permettant de définir la liste des étapes du cycle de vie à désactiver,
            séparée par des virgules. Chaque étape est identifiée par un code\u{00A0}:
- `material`: Matière
- `spinning`: Filature
- `fabric`: Tissage/Tricotage
- `ennobling`: Ennoblissement
- `making`: Confection
- `distribution`: Distribution
- `use`: Utilisation
- `eol`: Fin de vie

            Par exemple, pour désactiver les étapes de filature et d'ennoblissement, on peut passer
            `disabledSteps=spinning,ennobling`."""
      }
    , { date = "2 juin 2022"
      , level = "major"
      , domains = [ "Textile" ]
      , md =
            """Le format de définition de la liste des matières a évolué\u{00A0};
            là où vous définissiez une liste de matières en y incluant le pourcentage de matière
            recyclée, par ex. `materials[]=coton;0.3;0.5&…` pour *30% coton à 50% recyclé*,
            vous devez désormais écrire `materials[]=coton;0.15&materials[]=coton-rdp;0.15&…`
            (soit *15% coton, 15% coton recyclé*, ce qui revient au même)."""
      }
    ]


apiBrowser : Session -> Html Msg
apiBrowser session =
    node "rapi-doc"
        -- RapiDoc options: https://mrin9.github.io/RapiDoc/api.html
        [ attribute "spec-url" (getApiServerUrl session)
        , attribute "server-url" (getApiServerUrl session)
        , attribute "default-api-server" (getApiServerUrl session)
        , attribute "theme" "light"
        , attribute "font-size" "largest"
        , attribute "load-fonts" "false"
        , attribute "layout" "column"
        , attribute "show-info" "false"
        , attribute "update-route" "false"
        , attribute "render-style" "view"
        , attribute "show-header" "false"
        , attribute "show-components" "true"
        , attribute "schema-description-expanded" "true"
        , attribute "allow-authentication" "false"
        , attribute "allow-server-selection" "false"
        , attribute "allow-api-list-style-selection" "false"
        ]
        []


view : Session -> Model -> ( String, List (Html Msg) )
view session _ =
    ( "API"
    , [ Container.centered [ class "pb-5" ]
            [ h1 [ class "mb-3" ] [ text "API Ecobalyse" ]
            , div [ class "row" ]
                [ div [ class "col-xl-8" ]
                    [ Alert.simple
                        { level = Alert.Info
                        , close = Nothing
                        , title = Nothing
                        , content =
                            [ div [ class "fs-7" ]
                                [ """Cette API est en version *alpha*, l'implémentation et le contrat d'interface sont susceptibles
                             de changer à tout moment. Vous êtes vivement invité à **ne pas exploiter cette API en production**."""
                                    |> Markdown.simple []
                                ]
                            ]
                        }
                    , p [ class "fw-bold" ]
                        [ text "L'API HTTP Ecobalyse permet de calculer les impacts environnementaux des produits textiles et alimentaires." ]
                    , p []
                        [ text "Elle est accessible à l'adresse "
                        , code [] [ text (getApiServerUrl session) ]
                        , text " et "
                        , a [ href (getApiServerUrl session), target "_blank" ] [ text "documentée" ]
                        , text " au format "
                        , a [ href "https://swagger.io/specification/", target "_blank" ] [ text "OpenAPI" ]
                        , text "."
                        ]
                    , p []
                        [ text "Les requêtes non authentifiées à l'API retournent uniquement les impacts aggrégés."
                        , "Pour avoir le détail des impacts, il est nécessaire de fournir un `TOKEN`, accessible dans votre "
                            |> Markdown.simple []
                        , a [ Route.href (Route.Auth { loggedIn = False }) ] [ text "compte utilisateur" ]
                        , text " une fois connecté."
                        ]
                    , div [ class "height-auto" ] [ apiBrowser session ]
                    ]
                , div [ class "col-xl-4" ]
                    [ div [ class "card" ]
                        [ div [ class "card-header" ] [ text "Dernières mises à jour" ]
                        , changelog
                            |> List.map
                                (\{ date, level, domains, md } ->
                                    li [ class "list-group-item" ]
                                        [ div [ class "d-flex justify-content-between align-items-center mb-1" ]
                                            [ text date
                                            , span
                                                [ class "badge"
                                                , classList
                                                    [ ( "badge-danger", level == "major" )
                                                    , ( "badge-success", level /= "major" )
                                                    ]
                                                ]
                                                [ text level ]
                                                :: (domains
                                                        |> List.map
                                                            (\domain ->
                                                                span [ class "badge badge-info" ]
                                                                    [ text domain ]
                                                            )
                                                   )
                                                |> div [ class "d-flex gap-1" ]
                                            ]
                                        , Markdown.simple [ class "fs-7" ] md
                                        ]
                                )
                            |> ul [ class "list-group list-group-flush" ]
                        ]
                    ]
                ]
            ]
      ]
    )<|MERGE_RESOLUTION|>--- conflicted
+++ resolved
@@ -10,7 +10,6 @@
 import Html exposing (..)
 import Html.Attributes exposing (..)
 import Ports
-import Route
 import Views.Alert as Alert
 import Views.Container as Container
 import Views.Markdown as Markdown
@@ -55,16 +54,12 @@
 
 changelog : List News
 changelog =
-<<<<<<< HEAD
-    [ { date = "21 février 2024"
-=======
     [ { date = "25 mars 2024"
       , level = "major"
       , domains = [ "Alimentaire" ]
       , md = "La documentation de l'API alimentaire est temporairement mise hors-ligne."
       }
     , { date = "21 février 2024"
->>>>>>> b4cc13fd
       , level = "major"
       , domains = [ "Textile" ]
       , md =
@@ -465,13 +460,6 @@
                         , text " au format "
                         , a [ href "https://swagger.io/specification/", target "_blank" ] [ text "OpenAPI" ]
                         , text "."
-                        ]
-                    , p []
-                        [ text "Les requêtes non authentifiées à l'API retournent uniquement les impacts aggrégés."
-                        , "Pour avoir le détail des impacts, il est nécessaire de fournir un `TOKEN`, accessible dans votre "
-                            |> Markdown.simple []
-                        , a [ Route.href (Route.Auth { loggedIn = False }) ] [ text "compte utilisateur" ]
-                        , text " une fois connecté."
                         ]
                     , div [ class "height-auto" ] [ apiBrowser session ]
                     ]

--- conflicted
+++ resolved
@@ -79,33 +79,7 @@
                     ]
                 }
             , p [] [ text "L'API HTTP Wikicarbone permet de calculer les impacts environnementaux des produits textiles." ]
-<<<<<<< HEAD
-            , p []
-                [ text "La spécification de l'API est par ailleurs disponible "
-                , a [ href "./data/openapi.yaml", target "_blank" ] [ text "au format OpenAPI" ]
-                , text "."
-                ]
-            , node "rapi-doc"
-                -- RapiDoc options: https://mrin9.github.io/RapiDoc/api.html
-                [ attribute "spec-url" (session.clientUrl ++ "data/openapi.yaml")
-                , attribute "theme" "light"
-                , attribute "font-size" "largest"
-                , attribute "load-fonts" "false"
-                , attribute "layout" "column"
-                , attribute "show-info" "false"
-                , attribute "update-route" "false"
-                , attribute "render-style" "view"
-                , attribute "show-header" "false"
-                , attribute "show-components" "true"
-                , attribute "schema-description-expanded" "true"
-                , attribute "allow-authentication" "false"
-                , attribute "allow-server-selection" "false"
-                , attribute "allow-api-list-style-selection" "false"
-                ]
-                []
-=======
             , apiBrowser session
->>>>>>> 95196171
             ]
       ]
     )
--- conflicted
+++ resolved
@@ -14,7 +14,6 @@
 import Data.AutocompleteSelector as AutocompleteSelector
 import Data.Bookmark as Bookmark exposing (Bookmark)
 import Data.Dataset as Dataset
-import Data.Food.Db as Food
 import Data.Food.EcosystemicServices as EcosystemicServices
 import Data.Food.Ingredient as Ingredient exposing (Ingredient)
 import Data.Food.Ingredient.Category as IngredientCategory
@@ -40,7 +39,7 @@
 import Ports
 import Quantity
 import Route
-import Static.Db exposing (Db)
+import Static.Db as Db exposing (Db)
 import Task
 import Time exposing (Posix)
 import Views.Alert as Alert
@@ -64,7 +63,8 @@
 
 
 type alias Model =
-    { impact : Definition
+    { db : Db
+    , impact : Definition
     , initialQuery : Query
     , bookmarkName : String
     , bookmarkTab : BookmarkView.ActiveTab
@@ -129,7 +129,8 @@
             maybeQuery
                 |> Maybe.withDefault session.queries.food
     in
-    ( { impact = impact
+    ( { db = db
+      , impact = impact
       , initialQuery = query
       , bookmarkName = query |> findExistingBookmarkName db session
       , bookmarkTab = BookmarkView.SaveTab
@@ -147,13 +148,8 @@
     )
 
 
-<<<<<<< HEAD
 update : Db -> Session -> Msg -> Model -> ( Model, Session, Cmd Msg )
 update db ({ queries } as session) msg model =
-=======
-update : Session -> Msg -> Model -> ( Model, Session, Cmd Msg )
-update ({ foodDb, queries } as session) msg model =
->>>>>>> a594ab18
     let
         query =
             queries.food
@@ -175,11 +171,7 @@
         AddPackaging ->
             let
                 firstPackaging =
-<<<<<<< HEAD
                     db.food.processes
-=======
-                    foodDb.processes
->>>>>>> a594ab18
                         |> Recipe.availablePackagings (List.map .code query.packaging)
                         |> List.sortBy Process.getDisplayName
                         |> List.head
@@ -204,11 +196,7 @@
                     query.ingredients |> List.map .mass |> Quantity.sum
 
                 firstTransform =
-<<<<<<< HEAD
                     db.food.processes
-=======
-                    foodDb.processes
->>>>>>> a594ab18
                         |> Process.listByCategory Process.Transform
                         |> List.sortBy Process.getDisplayName
                         |> List.head
@@ -417,9 +405,9 @@
                 |> updateQuery db (Query.updateDistribution newDistribution query)
 
         UpdateEcotoxWeighting (Just ratio) ->
-            ( model, session |> Session.updateEcotoxWeighting ratio, Cmd.none )
+            ( { model | db = Db.updateEcotoxWeighting db ratio }, session, Cmd.none )
                 -- triggers recompute
-                |> updateQuery query
+                |> updateQuery db query
 
         UpdateEcotoxWeighting Nothing ->
             ( model, session, Cmd.none )
@@ -977,11 +965,11 @@
     ]
 
 
-packagingListView : Food.Db -> Definition -> Recipe -> Recipe.Results -> List (Html Msg)
+packagingListView : Db -> Definition -> Recipe -> Recipe.Results -> List (Html Msg)
 packagingListView db selectedImpact recipe results =
     let
         availablePackagings =
-            Recipe.availablePackagings (List.map (.process >> .code) recipe.packaging) db.processes
+            Recipe.availablePackagings (List.map (.process >> .code) recipe.packaging) db.food.processes
     in
     [ div
         [ class "card-header d-flex align-items-center justify-content-between"
@@ -1014,7 +1002,7 @@
                     (\packaging ->
                         updateProcessFormView
                             { processes =
-                                db.processes
+                                db.food.processes
                                     |> Process.listByCategory Process.Packaging
                             , excluded = recipe.packaging |> List.map (.process >> .code)
                             , processQuery = { code = packaging.process.code, mass = packaging.mass }
@@ -1233,7 +1221,7 @@
     ]
 
 
-consumptionView : Food.Db -> Definition -> Recipe -> Recipe.Results -> List (Html Msg)
+consumptionView : Db -> Definition -> Recipe -> Recipe.Results -> List (Html Msg)
 consumptionView db selectedImpact recipe results =
     [ div
         [ class "card-header d-flex align-items-center justify-content-between"
@@ -1282,7 +1270,7 @@
                                     ]
                             , span [ class "w-50 text-end" ]
                                 [ usedPreparation
-                                    |> Preparation.apply db results.recipe.transformedMass
+                                    |> Preparation.apply db.food results.recipe.transformedMass
                                     |> Format.formatImpact selectedImpact
                                 ]
                             , BaseElement.deleteItemButton { disabled = False } (DeletePreparation usedPreparation.id)
@@ -1304,11 +1292,7 @@
     let
         computed =
             session.queries.food
-<<<<<<< HEAD
                 |> Recipe.compute db
-=======
-                |> Recipe.compute session.foodDb
->>>>>>> a594ab18
     in
     div [ class "row gap-3 gap-lg-0" ]
         [ div [ class "col-lg-8 d-flex flex-column gap-3" ]
@@ -1320,11 +1304,7 @@
                 Err error ->
                     errorView error
             , session.queries.food
-<<<<<<< HEAD
                 |> debugQueryView db
-=======
-                |> debugQueryView session.foodDb
->>>>>>> a594ab18
             ]
         , div [ class "col-lg-4 d-flex flex-column gap-3" ]
             [ case computed of
@@ -1422,39 +1402,23 @@
         }
 
 
-<<<<<<< HEAD
 stepListView : Db -> Session -> Model -> Recipe -> Recipe.Results -> Html Msg
 stepListView db session { impact, initialQuery } recipe results =
-=======
-stepListView : Session -> Model -> Recipe -> Recipe.Results -> Html Msg
-stepListView ({ foodDb } as session) { impact, initialQuery } recipe results =
->>>>>>> a594ab18
     div []
         [ div [ class "card shadow-sm" ]
-            (ingredientListView foodDb impact recipe results)
+            (ingredientListView db impact recipe results)
         , transportToTransformationView impact results
         , div [ class "card shadow-sm" ]
-<<<<<<< HEAD
-            (transformView db.food impact recipe results)
+            (transformView db impact recipe results)
         , transportToPackagingView recipe results
         , div [ class "card shadow-sm" ]
-            (packagingListView db.food impact recipe results)
-=======
-            (transformView foodDb impact recipe results)
-        , transportToPackagingView recipe results
-        , div [ class "card shadow-sm" ]
-            (packagingListView foodDb impact recipe results)
->>>>>>> a594ab18
+            (packagingListView db impact recipe results)
         , transportToDistributionView impact recipe results
         , div [ class "card shadow-sm" ]
             (distributionView impact recipe results)
         , transportToConsumptionView recipe
         , div [ class "card shadow-sm" ]
-<<<<<<< HEAD
-            (consumptionView db.food impact recipe results)
-=======
-            (consumptionView foodDb impact recipe results)
->>>>>>> a594ab18
+            (consumptionView db impact recipe results)
         , transportAfterConsumptionView recipe results
         , div [ class "d-flex align-items-center justify-content-between mt-3 mb-5" ]
             [ a [ Route.href Route.Home ]
@@ -1469,7 +1433,7 @@
         ]
 
 
-transformView : Food.Db -> Definition -> Recipe -> Recipe.Results -> List (Html Msg)
+transformView : Db -> Definition -> Recipe -> Recipe.Results -> List (Html Msg)
 transformView db selectedImpact recipe results =
     let
         impact =
@@ -1501,7 +1465,7 @@
             Just transform ->
                 updateProcessFormView
                     { processes =
-                        db.processes
+                        db.food.processes
                             |> Process.listByCategory Process.Transform
                     , excluded = [ transform.process.code ]
                     , processQuery = { code = transform.process.code, mass = transform.mass }

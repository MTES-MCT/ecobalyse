--- conflicted
+++ resolved
@@ -144,17 +144,13 @@
       , initialQuery = query
       , bookmarkName = query |> findExistingBookmarkName session
       , bookmarkTab = BookmarkView.SaveTab
-<<<<<<< HEAD
-      , comparisonType = ComparatorView.Subscores
-      , editedExample = Nothing
-=======
       , comparisonType =
             if Session.isAuthenticated session then
                 ComparatorView.Subscores
 
             else
                 ComparatorView.Steps
->>>>>>> 578aa321
+      , editedExample = Nothing
       , modal = NoModal
       , activeImpactsTab = ImpactTabs.StepImpactsTab
       }

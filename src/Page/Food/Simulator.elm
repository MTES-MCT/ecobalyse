module Page.Food.Simulator exposing
    ( Model
    , Msg(..)
    , init
    , update
    , view
    )

import Data.Country as Country exposing (Country)
import Data.Food.Db as FoodDb
import Data.Food.Product as Product exposing (ProcessName, Product, ProductName)
import Data.Impact as Impact
import Data.Session as Session exposing (Session)
import Data.Unit as Unit
import Dict.Any as AnyDict
import Html exposing (..)
import Html.Attributes exposing (..)
import Html.Events exposing (..)
import Html.Keyed
import Ports
import Quantity
import RemoteData exposing (WebData)
import Request.Food.Db as RequestDb
import Views.Component.DownArrow as DownArrow
import Views.Component.Summary as SummaryComp
import Views.Container as Container
import Views.CountrySelect
import Views.Format as Format
import Views.Icon as Icon
import Views.Impact as ImpactView
import Views.Spinner as Spinner


type alias CurrentProductInfo =
    { product : Product
    , original : Product
    }


type alias Model =
    { currentProductInfo : Maybe CurrentProductInfo
    , selectedProduct : ProductName
    , impact : Impact.Trigram
    , selectedItem : Maybe ProcessName
    , selectedCountry : Country.Code
    }


type Msg
    = AddItem
    | CountrySelected Country.Code
    | DbLoaded (WebData FoodDb.Db)
    | DeleteItem Product.Item
    | ItemSelected (Maybe ProcessName)
    | ItemAmountChanged Product.Item (Maybe Float)
    | NoOp
    | ProductSelected ProductName
    | Reset
    | SwitchImpact Impact.Trigram


tunaPizza : ProductName
tunaPizza =
    Product.stringToProductName "Pizza, tuna, processed in FR | Chilled | Cardboard | Oven | at consumer/FR [Ciqual code: 26270]"


init : Session -> ( Model, Session, Cmd Msg )
init session =
    ( { currentProductInfo = Nothing
      , selectedProduct = tunaPizza
      , impact = Impact.defaultTrigram
      , selectedItem = Nothing
      , selectedCountry = Product.defaultCountry
      }
    , session
    , Cmd.batch
        [ Ports.scrollTo { x = 0, y = 0 }
        , RequestDb.loadDb session DbLoaded
        ]
    )


update : Session -> Msg -> Model -> ( Model, Session, Cmd Msg )
update ({ foodDb, db } as session) msg ({ currentProductInfo } as model) =
    case ( msg, currentProductInfo ) of
        ( AddItem, Just selected ) ->
            case model.selectedItem of
                Just selectedItem ->
                    let
                        productWithAddedItem =
                            selected.product
                                |> Product.addMaterial foodDb.processes selectedItem

                        productWithPefScore =
                            productWithAddedItem
                                |> Result.map (Product.computePefImpact session.db.impacts)
                    in
                    case productWithPefScore of
                        Ok updatedProduct ->
                            ( { model
                                | currentProductInfo = Just { selected | product = updatedProduct }
                                , selectedItem = Nothing
                              }
                            , session
                            , Cmd.none
                            )

                        Err message ->
                            ( { model | selectedItem = Nothing }
                            , session
                                |> Session.notifyError "Erreur lors de l'ajout de l'ingrédient" message
                            , Cmd.none
                            )

                Nothing ->
                    ( model, session, Cmd.none )

        ( CountrySelected countryCode, Just selected ) ->
            let
                productWithUpdatedTransport =
                    selected.product
                        |> Product.updatePlantTransport selected.original foodDb.processes db.impacts countryCode db.transports

                productWithPefScore =
                    productWithUpdatedTransport
                        |> Product.computePefImpact session.db.impacts
            in
            ( { model
                | currentProductInfo = Just { selected | product = productWithPefScore }
                , selectedCountry = countryCode
              }
            , session
            , Cmd.none
            )

        ( DeleteItem processName, Just selected ) ->
            let
                productWithoutItem =
                    selected.product
                        |> Product.removeMaterial processName

                productWithPefScore =
                    productWithoutItem
                        |> Product.computePefImpact session.db.impacts
            in
            ( { model
                | currentProductInfo = Just { selected | product = productWithPefScore }
              }
            , session
            , Cmd.none
            )

        ( DbLoaded (RemoteData.Success loadedDb), _ ) ->
            case Product.findProductByName tunaPizza loadedDb.products of
                Ok product ->
                    let
                        productWithPefScore =
                            product
                                |> Product.computePefImpact session.db.impacts
                    in
                    ( { model
                        | currentProductInfo =
                            Just
                                { product = productWithPefScore
                                , original = productWithPefScore
                                }
                      }
                    , { session | foodDb = loadedDb }
                    , Cmd.none
                    )

                Err error ->
                    ( model
                    , session |> Session.notifyError "Erreur lors du chargement du produit" error
                    , Cmd.none
                    )

        ( DbLoaded (RemoteData.Failure httpError), _ ) ->
            ( model
            , session |> Session.notifyHttpError httpError
            , Cmd.none
            )

        ( ItemSelected itemName, _ ) ->
            ( { model | selectedItem = itemName }
            , session
            , Cmd.none
            )

        ( ItemAmountChanged item (Just newAmount), Just ({ product } as selected) ) ->
            let
                updatedProduct =
                    Product.updateMaterialAmount item newAmount product
            in
            ( { model | currentProductInfo = Just { selected | product = updatedProduct } }, session, Cmd.none )

        ( ProductSelected selectedProduct, _ ) ->
            case Product.findProductByName selectedProduct foodDb.products of
                Ok product ->
                    let
                        productWithPefScore =
                            product
                                |> Product.computePefImpact session.db.impacts
                    in
                    ( { model
                        | currentProductInfo =
                            Just
                                { product = productWithPefScore
                                , original = productWithPefScore
                                }
                        , selectedProduct = selectedProduct
                        , selectedCountry = Product.defaultCountry
                      }
                    , session
                    , Cmd.none
                    )

                Err error ->
                    ( model
                    , session |> Session.notifyError "Erreur lors du chargement du produit" error
                    , Cmd.none
                    )

        ( Reset, Just selected ) ->
            ( { model
                | currentProductInfo = Just { selected | product = selected.original }
                , selectedCountry = Product.defaultCountry
                , selectedItem = Nothing
              }
            , session
            , Cmd.none
            )

        ( SwitchImpact impact, _ ) ->
            ( { model | impact = impact }, session, Cmd.none )

        _ ->
            ( model, session, Cmd.none )


viewSidebar : Session -> ItemViewDataConfig -> CurrentProductInfo -> Html Msg
viewSidebar session { definition, trigram, totalImpact } { product } =
    let
        finalWeight =
            Product.getWeightAtStep product.consumer

        impactPerKg =
            totalImpact / finalWeight
    in
    div
        [ class "d-flex flex-column gap-3 mb-3 sticky-md-top"
        , style "top" "7px"
        ]
        [ ImpactView.impactSelector
            { impacts = session.db.impacts
            , selectedImpact = trigram
            , switchImpact = SwitchImpact

            -- We don't use the following two configs
            , selectedFunctionalUnit = Unit.PerItem
            , switchFunctionalUnit = always NoOp
            , scope = Impact.Food
            }
        , SummaryComp.view
            { header = []
            , body =
                [ div [ class "d-flex flex-column m-auto gap-1 px-2" ]
                    [ h2 [ class "h5 m-0" ] [ text "Impact par kg de produit" ]
                    , div [ class "display-4 lh-1 text-center text-nowrap" ]
                        [ Format.formatImpactFloat definition impactPerKg ]
                    , h3 [ class "h6 m-0 mt-2" ] [ text "Impact total" ]
                    , div [ class "display-5 lh-1 text-center text-nowrap" ]
                        [ Format.formatImpactFloat definition totalImpact ]
                    , div [ class "fs-7 text-end" ]
                        [ text " pour un poids total chez le consommateur de "
                        , strong []
                            [ finalWeight |> Format.formatFloat 3 |> text
                            , text "\u{00A0}kg"
                            ]
                        ]
                    ]
                ]
            , footer = []
            }
        , viewStepsSummary trigram product
        ]


view : Session -> Model -> ( String, List (Html Msg) )
view ({ foodDb, db } as session) ({ selectedProduct, impact, selectedItem, selectedCountry } as model) =
    ( "Simulateur de recettes"
    , [ case model.currentProductInfo of
            Just ({ product } as currentProductInfo) ->
                let
                    totalImpact =
                        Product.getTotalImpact impact product

                    definition =
                        db.impacts
                            |> Impact.getDefinition impact
                            |> Result.withDefault Impact.invalid

                    itemViewDataConfig =
                        { totalImpact = totalImpact
                        , trigram = impact
                        , definition = definition
                        }
                in
                Container.centered []
                    [ div [ class "row gap-3 gap-lg-0" ]
                        [ div [ class "col-lg-4 order-lg-2 d-flex flex-column gap-3" ]
                            [ currentProductInfo
                                |> viewSidebar session itemViewDataConfig
                            ]
                        , div [ class "col-lg-8 order-lg-1 d-flex flex-column" ]
                            [ viewProductSelector selectedProduct foodDb.products
                            , viewMaterial itemViewDataConfig product.plant
                            , viewIngredientSelector selectedItem product foodDb.products
                            , viewEnergy itemViewDataConfig product.plant
                            , viewProcessing itemViewDataConfig product.plant
                            , viewTransport itemViewDataConfig product.plant selectedCountry db.countries
                            , viewWaste itemViewDataConfig product.plant
                            , button
                                [ class "btn btn-outline-primary w-100 mt-3"
                                , onClick Reset
                                ]
                                [ text "Réinitialiser" ]
                            , viewSteps itemViewDataConfig product
                            ]
                        ]
                    ]

            _ ->
                Spinner.view
      ]
    )


viewProductSelector : ProductName -> Product.Products -> Html Msg
viewProductSelector selectedProduct =
    AnyDict.keys
        >> List.map
            (\productName ->
                let
                    name =
                        Product.productNameToString productName
                in
                option
                    [ value name
                    , selected (productName == selectedProduct)
                    ]
                    [ text name ]
            )
        >> select
            [ class "form-select mb-3"
            , onInput (Product.stringToProductName >> ProductSelected)
            ]


viewIngredientSelector : Maybe ProcessName -> Product.Product -> Product.Products -> Html Msg
viewIngredientSelector selectedItem product products =
    div [ class "row pt-3 gap-2 gap-md-0" ]
        [ div [ class "col-md-8" ]
            [ products
                |> Product.listIngredients
                |> List.filter
                    (\processName ->
                        -- Exclude already used materials
                        product.plant.material
                            |> List.map (.process >> .name)
                            |> List.member processName
                            |> not
                    )
                |> itemSelector selectedItem ItemSelected
            ]
        , div [ class "col-md-4" ]
            [ button
                [ class "btn btn-primary w-100 text-truncate"
                , onClick AddItem
                , disabled (selectedItem == Nothing)
                , title "Ajouter un ingrédient"
                ]
                [ text "Ajouter un ingrédient" ]
            ]
        ]


viewCategory : Html Msg -> List (Html Msg) -> Html Msg
viewCategory header1 children =
    if List.length children > 0 then
        section [ class "FoodStep mt-3" ]
            [ h3 [ class "h6" ] [ header1 ]

            -- Enclosing the children so the first stacked card has the
            -- :first-child css selector applied
            , div [ class "stacked-card" ] children
            ]

    else
        text ""


viewPlantProcess : { disabled : Bool } -> ItemViewData -> Html Msg
viewPlantProcess { disabled } ({ item, stepWeight } as itemViewData) =
    let
        name =
            item.process.name |> Product.processNameToString
    in
    div [ class "card-body row align-items-center py-1" ]
        [ div [ class "col-sm-3" ]
            [ if disabled then
                item
                    |> Product.formatItem stepWeight
                    |> text
                    |> List.singleton
                    |> span [ class "fs-7" ]

              else
                div [ class "input-group input-group-sm my-2" ]
                    [ input
                        [ id <| "slider-" ++ name
                        , class "form-control text-end incdec-arrows-left"
                        , type_ "number"
                        , step "1"
                        , item.amount
                            |> (\f -> f * 1000)
                            |> round
                            |> toFloat
                            |> String.fromFloat
                            |> value
<<<<<<< HEAD
                        , title "Quantité en grammes"
=======
                        , title "Quantité en kilogrammes"
>>>>>>> 430569bf
                        , onInput <|
                            \str ->
                                ItemAmountChanged item
                                    (if str == "" then
                                        Just 0

                                     else
                                        str |> String.toFloat |> Maybe.map (\f -> f / 1000)
                                    )
                        , Html.Attributes.min "0"
                        ]
                        []
                    , span [ class "input-group-text" ] [ text "g" ]
                    ]
            ]
        , div [ class "col-sm-9" ]
            [ itemView { disabled = disabled } itemViewData
            ]
        ]


type alias ItemViewData =
    { item : Product.Item
    , impact : Unit.Impact
    , width : Float
    , percent : Float
    , config : ItemViewDataConfig
    , stepWeight : Float
    }


type alias ItemViewDataConfig =
    { totalImpact : Float
    , trigram : Impact.Trigram
    , definition : Impact.Definition
    }


makeItemViewData : ItemViewDataConfig -> Float -> Product.Item -> ItemViewData
makeItemViewData ({ totalImpact, trigram } as config) stepWeight ({ amount, process } as item) =
    let
        impact =
            Impact.getImpact trigram process.impacts
                |> Quantity.multiplyBy amount

        percent =
            Unit.impactToFloat impact * toFloat 100 / totalImpact
    in
    { item = item
    , impact = impact
    , width = clamp 0 100 percent
    , percent = percent
    , config = config
    , stepWeight = stepWeight
    }


toItemViewDataList : ItemViewDataConfig -> Float -> List Product.Item -> List ItemViewData
toItemViewDataList itemViewDataConfig stepWeight items =
    items
        |> List.map (makeItemViewData itemViewDataConfig stepWeight)
        -- order by impacts…
        |> List.sortBy (.impact >> Unit.impactToFloat)
        -- … in descending order
        |> List.reverse


itemView : { disabled : Bool } -> ItemViewData -> Html Msg
itemView { disabled } itemViewData =
    div [ class "border-top border-top-sm-0 d-flex align-items-center gap-1" ]
        [ div [ class "w-50", style "max-width" "50%", style "min-width" "50%" ]
            [ div [ class "progress" ]
                [ div [ class "progress-bar", style "width" (String.fromFloat itemViewData.width ++ "%") ] []
                ]
            ]
        , div [ class "text-start py-1 ps-2 text-truncate flex-fill fs-7" ]
            [ itemViewData.impact
                |> Unit.impactToFloat
                |> Format.formatImpactFloat itemViewData.config.definition
            , text " ("
            , Format.percent itemViewData.percent
            , text ")"
            ]
        , if disabled then
            text ""

          else
            button
                [ class "btn p-0 text-primary"
                , Html.Attributes.disabled disabled
                , onClick <| DeleteItem itemViewData.item
                ]
                [ Icon.trash ]
        ]


maybeToProcessName : String -> Maybe ProcessName
maybeToProcessName string =
    if string == "" then
        Nothing

    else
        Just (Product.stringToProcessName string)


itemSelector : Maybe ProcessName -> (Maybe ProcessName -> Msg) -> List ProcessName -> Html Msg
itemSelector maybeSelectedItem event =
    List.map
        (\processName ->
            let
                string =
                    Product.processNameToString processName
            in
            ( string, option [ selected <| maybeSelectedItem == Just processName ] [ text string ] )
        )
        >> (++)
            [ ( "-- Sélectionner un ingrédient dans la liste --"
              , option [ selected <| maybeSelectedItem == Nothing ] [ text "-- Sélectionner un ingrédient dans la liste --" ]
              )
            ]
        >> Html.Keyed.node "select" [ class "form-select", onInput (maybeToProcessName >> event) ]


viewMaterial : ItemViewDataConfig -> Product.Step -> Html Msg
viewMaterial itemViewDataConfig step =
    let
        stepWeight =
            Product.getWeightAtPlant step
    in
    step.material
        -- FIXME : toItemViewDataList will order the items by impact, and we want that. But it's not ergonomic
        -- while we have range sliders (and changing the value makes the item jump around)
        -- So uncomment the following line and remove the next one when we finally remove the range sliders ;)
        -- |> toItemViewDataList itemViewDataConfig stepWeight
        |> List.map (makeItemViewData itemViewDataConfig stepWeight)
        --
        |> List.map
            (\({ item } as itemViewData) ->
                let
                    name =
                        Product.processNameToString item.process.name
                in
                div [ class "card" ]
                    [ div [ class "card-header" ]
                        [ div [ class "row" ]
                            [ div [ class "col-lg-8" ]
                                [ text name
                                ]
                            , div [ class "col-lg-4 text-truncate text-lg-end" ]
                                [ if item.comment /= "" then
                                    small
                                        [ class "text-muted"
                                        , style "cursor" "help"
                                        , title item.comment
                                        ]
                                        [ text item.comment ]

                                  else
                                    text ""
                                ]
                            ]
                        ]
                    , viewPlantProcess { disabled = False } itemViewData
                    ]
            )
        |> viewCategory (text "Ingrédients")


viewEnergy : ItemViewDataConfig -> Product.Step -> Html Msg
viewEnergy itemViewDataConfig step =
    let
        stepWeight =
            Product.getWeightAtPlant step
    in
    step.energy
        |> toItemViewDataList itemViewDataConfig stepWeight
        |> List.map
            (\({ item } as itemViewData) ->
                div [ class "card" ]
                    [ div [ class "card-header" ]
                        [ text <| Product.processNameToString item.process.name
                        , text item.comment
                        ]
                    , viewPlantProcess { disabled = True } itemViewData
                    ]
            )
        |> viewCategory (text "Énergie")


viewProcessing : ItemViewDataConfig -> Product.Step -> Html Msg
viewProcessing itemViewDataConfig step =
    let
        stepWeight =
            Product.getWeightAtPlant step
    in
    step.processing
        |> toItemViewDataList itemViewDataConfig stepWeight
        |> List.map
            (\({ item } as itemViewData) ->
                div [ class "card" ]
                    [ div [ class "card-header" ]
                        [ text <| Product.processNameToString item.process.name
                        , text item.comment
                        ]
                    , viewPlantProcess { disabled = True } itemViewData
                    ]
            )
        |> viewCategory (text "Procédé")


viewTransport : ItemViewDataConfig -> Product.Step -> Country.Code -> List Country -> Html Msg
viewTransport itemViewDataConfig step selectedCountry countries =
    let
        countrySelector =
            Views.CountrySelect.view
                { attributes = [ class "form-select w-50 d-inline" ]
                , selectedCountry = selectedCountry
                , onSelect = CountrySelected
                , countries = countries
                }

        header =
            span [ class "d-flex justify-content-between align-items-center gap-3" ]
                [ span [ class "text-truncate" ] [ text "Transport - pays d'origine : " ]
                , countrySelector
                ]

        stepWeight =
            Product.getWeightAtPlant step
    in
    step.transport
        |> toItemViewDataList itemViewDataConfig stepWeight
        |> List.map
            (\({ item } as itemViewData) ->
                div [ class "card" ]
                    [ div [ class "card-header" ]
                        [ text <| Product.processNameToString item.process.name
                        , text item.comment
                        ]
                    , viewPlantProcess { disabled = True } itemViewData
                    ]
            )
        |> viewCategory header


viewWaste : ItemViewDataConfig -> Product.Step -> Html Msg
viewWaste itemViewDataConfig step =
    let
        stepWeight =
            Product.getWeightAtPlant step
    in
    step.wasteTreatment
        |> toItemViewDataList itemViewDataConfig stepWeight
        |> List.map
            (\({ item } as itemViewData) ->
                div [ class "card" ]
                    [ div [ class "card-header" ]
                        [ text <| Product.processNameToString item.process.name
                        , text item.comment
                        ]
                    , viewPlantProcess { disabled = True } itemViewData
                    ]
            )
        |> viewCategory (text "Déchets")


stepNames : Product.Product -> List ( String, Product.Step )
stepNames product =
    [ ( "Recette", product.plant )
    , ( "Conditionnement", product.packaging )
    , ( "Stockage", product.distribution )
    , ( "Vente au détail", product.supermarket )
    , ( "Consommation", product.consumer )
    ]


viewStepsSummary : Impact.Trigram -> Product -> Html Msg
viewStepsSummary trigram product =
    let
        totalImpact =
            Product.getTotalImpact trigram product
    in
    div [ class "card fs-7" ]
        [ product
            |> stepNames
            |> List.map
                (\( label, step ) ->
                    let
                        impact =
                            Product.getStepImpact trigram step

                        percent =
                            impact / totalImpact * 100
                    in
                    li [ class "list-group-item d-flex justify-content-between align-items-center gap-1" ]
                        [ span [ class "flex-fill w-33 text-truncate" ] [ text label ]
                        , span [ class "flex-fill w-50" ]
                            [ div [ class "progress", style "height" "13px" ]
                                [ div
                                    [ class "progress-bar"
                                    , style "width" (String.fromFloat percent ++ "%")
                                    ]
                                    []
                                ]
                            ]
                        , span [ class "flex-fill text-end", style "min-width" "62px" ]
                            [ Format.percent percent
                            ]
                        ]
                )
            |> ul [ class "list-group list-group-flush" ]
        ]


viewSteps : ItemViewDataConfig -> Product -> Html Msg
viewSteps itemViewDataConfig product =
    product
        |> stepNames
        -- Exclude the first Recipe step
        |> List.drop 1
        |> List.map (\( label, step ) -> viewStep label itemViewDataConfig step)
        |> div [ class "mb-3" ]


viewStep : String -> ItemViewDataConfig -> Product.Step -> Html Msg
viewStep label ({ definition, trigram } as itemViewDataConfig) step =
    let
        stepWeight =
            Product.getWeightAtStep step

        stepImpact =
            Product.getStepImpact trigram step
    in
    div []
        [ div [ class "d-flex align-items-center fs-7" ]
            [ span [ class "w-50 text-end p-2" ]
                [ stepWeight |> Format.formatFloat 3 |> text
                , text "\u{00A0}kg"
                ]
            , span [ class "text-center" ]
                [ DownArrow.large ]
            , span [ class "w-50 text-muted p-2" ]
                [-- TODO: render transport here
                ]
            ]
        , div
            [ class "card" ]
            [ div [ class "card-header" ]
                [ div [ class "row d-flex align-items-center" ]
                    [ div [ class "col-9" ]
                        [ h3 [ class "h6 m-0" ] [ text label ] ]
                    , div [ class "col-3 text-end h5 m-0 text-nowrap overflow-hidden" ]
                        [ Format.formatImpactFloat definition stepImpact ]
                    ]
                , case Product.getMainItemComment step of
                    Just comment ->
                        div [ class "fs-7 text-muted mt-1" ] [ text comment ]

                    Nothing ->
                        text ""
                ]
            , step
                |> Product.stepToItems
                |> List.filter (.mainItem >> not)
                |> toItemViewDataList itemViewDataConfig stepWeight
                |> List.map viewItemDetails
                |> ul [ class "list-group list-group-flush" ]
            ]
        ]


viewItemDetails : ItemViewData -> Html Msg
viewItemDetails { config, item, impact, percent, stepWeight, width } =
    li [ class "list-group-item" ]
        [ div [ class "fs-7" ]
            [ viewComment item.comment
            , text " "
            , item.process.name
                |> Product.processNameToString
                |> text
            ]
        , div [ class "progress my-2", style "height" "9px" ]
            [ div
                [ class "progress-bar"
                , style "width" (String.fromFloat width ++ "%")
                ]
                []
            ]
        , div [ class "d-flex flex-row justify-content-between fs-7" ]
            [ span [ class "w-33" ]
                [ item
                    |> Product.formatItem stepWeight
                    |> text
                ]
            , span [ class "w-33" ]
                [ impact
                    |> Unit.impactToFloat
                    |> Format.formatImpactFloat config.definition
                ]
            , span [ class "w-33" ]
                [ Format.percent percent ]
            ]
        ]


viewComment : String -> Html Msg
viewComment comment =
    if comment /= "" then
        span
            [ class "d-inline-flex align-items-center fs-7 gap-1 py-1 text-muted cursor-help"
            , title comment
            ]
            [ Icon.question ]

    else
        text ""<|MERGE_RESOLUTION|>--- conflicted
+++ resolved
@@ -425,14 +425,9 @@
                         , item.amount
                             |> (\f -> f * 1000)
                             |> round
-                            |> toFloat
-                            |> String.fromFloat
+                            |> String.fromInt
                             |> value
-<<<<<<< HEAD
                         , title "Quantité en grammes"
-=======
-                        , title "Quantité en kilogrammes"
->>>>>>> 430569bf
                         , onInput <|
                             \str ->
                                 ItemAmountChanged item

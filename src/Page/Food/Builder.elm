--- conflicted
+++ resolved
@@ -937,7 +937,6 @@
         , event = AddPreparation
         , kind = "une technique de préparation"
         }
-<<<<<<< HEAD
     , div
         [ class "card-body d-flex justify-content-between align-items-center gap-1 border-top"
         , class "text-muted py-2 fs-7"
@@ -947,8 +946,6 @@
             , Format.kg results.preparedMass
             ]
         ]
-=======
->>>>>>> 97e067df
     ]
 
 

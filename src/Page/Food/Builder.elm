module Page.Food.Builder exposing
    ( Model
    , Msg(..)
    , init
    , subscriptions
    , update
    , view
    )

import Browser.Navigation as Navigation
import Data.Bookmark as Bookmark exposing (Bookmark)
import Data.Country exposing (Country)
import Data.Food.Builder.Db as BuilderDb exposing (Db)
import Data.Food.Builder.Query as Query exposing (Query)
import Data.Food.Builder.Recipe as Recipe exposing (Recipe)
import Data.Food.Ingredient as Ingredient exposing (Id, Ingredient)
import Data.Food.Process as Process exposing (Process)
import Data.Impact as Impact exposing (Impacts)
import Data.Session as Session exposing (Session)
import Data.Transport exposing (Distances)
import Data.Unit as Unit
import Html exposing (..)
import Html.Attributes as Attr exposing (..)
import Html.Events exposing (..)
import Html.Keyed as Keyed
import Json.Encode as Encode
import Mass exposing (Mass)
import Page.Textile.Simulator.ViewMode as ViewMode
import Ports
import RemoteData exposing (WebData)
import Request.Common
import Request.Food.BuilderDb as RequestDb
import Route
import Task
import Time exposing (Posix)
import Views.Alert as Alert
import Views.Bookmark as BookmarkView
import Views.Component.MassInput as MassInput
import Views.Component.Summary as SummaryComp
import Views.Container as Container
import Views.CountrySelect
import Views.Format as Format
import Views.Icon as Icon
import Views.Impact as ImpactView
import Views.Spinner as Spinner


type alias Model =
    { dbState : WebData Db
    , impact : Impact.Definition
    , bookmarkName : String
    , bookmarkTab : BookmarkView.ActiveTab
    , selectedPackaging : Maybe SelectedProcess
    , selectedTransform : Maybe SelectedProcess
    }


type alias SelectedProcess =
    { code : Process.Code
    , mass : Mass
    }


type Msg
    = AddIngredient
    | AddPackaging SelectedProcess
    | CopyToClipBoard String
    | DbLoaded (WebData Db)
    | DeleteBookmark Bookmark
    | DeleteIngredient Query.IngredientQuery
    | DeletePackaging Process.Code
    | LoadQuery Query
    | NoOp
    | ResetTransform
    | SaveBookmark
    | SaveBookmarkWithTime String Bookmark.Query Posix
    | SelectPackaging (Maybe SelectedProcess)
    | SelectTransform (Maybe SelectedProcess)
    | SetTransform SelectedProcess
    | SwitchLinksTab BookmarkView.ActiveTab
    | SwitchImpact Impact.Trigram
    | UpdateBookmarkName String
    | UpdateIngredient Id Query.IngredientQuery
    | UpdatePackagingMass Process.Code (Maybe Mass)
    | UpdateTransformMass (Maybe Mass)


init : Session -> Impact.Trigram -> Maybe Query -> ( Model, Session, Cmd Msg )
init ({ db, builderDb, queries } as session) trigram maybeQuery =
    let
        impact =
            db.impacts
                |> Impact.getDefinition trigram
                |> Result.withDefault Impact.invalid

        query =
            maybeQuery
                |> Maybe.withDefault queries.food

        ( model, newSession, cmds ) =
            ( { dbState = RemoteData.Loading
              , impact = impact
              , bookmarkName = query |> findExistingBookmarkName session
              , bookmarkTab = BookmarkView.SaveTab
              , selectedTransform = Nothing
              , selectedPackaging = Nothing
              }
            , session |> Session.updateFoodQuery query
            , case maybeQuery of
                Nothing ->
                    Ports.scrollTo { x = 0, y = 0 }

                Just _ ->
                    Cmd.none
            )
    in
    if BuilderDb.isEmpty builderDb then
        ( model
        , newSession
        , Cmd.batch [ cmds, RequestDb.loadDb session DbLoaded ]
        )

    else
        ( { model | dbState = RemoteData.Success builderDb }
        , newSession
        , cmds
        )


update : Session -> Msg -> Model -> ( Model, Session, Cmd Msg )
update ({ queries } as session) msg model =
    let
        query =
            queries.food
    in
    case msg of
        AddIngredient ->
            let
                firstIngredient =
                    session.builderDb.ingredients
                        |> Recipe.availableIngredients (List.map .id query.ingredients)
                        |> List.head
                        |> Maybe.map Recipe.ingredientQueryFromIngredient
            in
            ( model, session, Cmd.none )
                |> (case firstIngredient of
                        Just ingredient ->
                            updateQuery (Query.addIngredient ingredient query)

                        Nothing ->
                            identity
                   )

        AddPackaging { mass, code } ->
            ( { model | selectedPackaging = Nothing }, session, Cmd.none )
                |> updateQuery (Recipe.addPackaging mass code query)

        CopyToClipBoard shareableLink ->
            ( model, session, Ports.copyToClipboard shareableLink )

        DbLoaded dbState ->
            ( { model | dbState = dbState }
            , case dbState of
                RemoteData.Success db ->
                    { session | builderDb = db }

                _ ->
                    session
            , Cmd.none
            )

        DeleteIngredient ingredientQuery ->
            ( model, session, Cmd.none )
                |> updateQuery (Query.deleteIngredient ingredientQuery query)

        DeleteBookmark bookmark ->
            updateQuery query
                ( model
                , session |> Session.deleteBookmark bookmark
                , Cmd.none
                )

        DeletePackaging code ->
            ( model, session, Cmd.none )
                |> updateQuery (Recipe.deletePackaging code query)

        NoOp ->
            ( model, session, Cmd.none )

        LoadQuery queryToLoad ->
            ( model, session, Cmd.none )
                |> updateQuery queryToLoad

        ResetTransform ->
            ( model, session, Cmd.none )
                |> updateQuery (Recipe.resetTransform query)

        SaveBookmark ->
            ( model
            , session
            , Time.now
                |> Task.perform
                    (SaveBookmarkWithTime model.bookmarkName
                        (Bookmark.Food query)
                    )
            )

        SaveBookmarkWithTime name foodQuery now ->
            ( model
            , session
                |> Session.saveBookmark
                    { name = String.trim name
                    , query = foodQuery
                    , created = now
                    }
            , Cmd.none
            )

        SelectPackaging selectedPackaging ->
            ( { model | selectedPackaging = selectedPackaging }, session, Cmd.none )

        SelectTransform Nothing ->
            ( { model | selectedTransform = Nothing }, session, Cmd.none )
                |> updateQuery { query | transform = Nothing }

        SelectTransform (Just { mass, code }) ->
            ( { model | selectedTransform = Nothing }, session, Cmd.none )
                |> updateQuery (Recipe.setTransform mass code query)

        SetTransform { mass, code } ->
            ( { model | selectedTransform = Nothing }, session, Cmd.none )
                |> updateQuery (Recipe.setTransform mass code query)

        SwitchImpact impact ->
            ( model
            , session
            , Just query
                |> Route.FoodBuilder impact
                |> Route.toString
                |> Navigation.pushUrl session.navKey
            )

        SwitchLinksTab bookmarkTab ->
            ( { model | bookmarkTab = bookmarkTab }
            , session
            , Cmd.none
            )

        UpdateBookmarkName recipeName ->
            ( { model | bookmarkName = recipeName }, session, Cmd.none )

        UpdateIngredient oldIngredientId newIngredient ->
            ( model, session, Cmd.none )
                |> updateQuery (Query.updateIngredient oldIngredientId newIngredient query)

        UpdatePackagingMass code (Just mass) ->
            ( model, session, Cmd.none )
                |> updateQuery (Recipe.updatePackagingMass mass code query)

        UpdatePackagingMass _ Nothing ->
            ( model, session, Cmd.none )

        UpdateTransformMass (Just mass) ->
            ( model, session, Cmd.none )
                |> updateQuery (Recipe.updateTransformMass mass query)

        UpdateTransformMass Nothing ->
            ( model, session, Cmd.none )


updateQuery : Query -> ( Model, Session, Cmd Msg ) -> ( Model, Session, Cmd Msg )
updateQuery query ( model, session, msg ) =
    ( { model | bookmarkName = query |> findExistingBookmarkName session }
    , session |> Session.updateFoodQuery query
    , msg
    )


findExistingBookmarkName : Session -> Query -> String
findExistingBookmarkName { db, builderDb, store } query =
    store.bookmarks
        |> Bookmark.findByFoodQuery query
        |> Maybe.map .name
        |> Maybe.withDefault
            (query
                |> Recipe.fromQuery builderDb db.countries
                |> Result.map Recipe.toString
                |> Result.withDefault ""
            )



-- Views


type alias AddProcessConfig msg =
    { category : Process.Category
    , defaultMass : Mass
    , excluded : List Process.Code
    , db : Db
    , kind : String
    , noOp : msg
    , select : Maybe SelectedProcess -> msg
    , selectedProcess : Maybe SelectedProcess
    , submit : SelectedProcess -> msg
    }


addProcessFormView : AddProcessConfig Msg -> Html Msg
addProcessFormView { category, defaultMass, excluded, db, kind, noOp, select, selectedProcess, submit } =
    Html.form
        [ class "list-group list-group-flush border-top-0"
        , onSubmit
            (case selectedProcess of
                Just selected ->
                    submit selected

                Nothing ->
                    noOp
            )
        ]
        [ rowTemplate
            (MassInput.view
                { mass =
                    selectedProcess
                        |> Maybe.map .mass
                        |> Maybe.withDefault defaultMass
                , onChange =
                    \maybeMass ->
                        select
                            (case ( maybeMass, selectedProcess ) of
                                ( Just mass, Just selected ) ->
                                    Just { selected | mass = mass }

                                _ ->
                                    Nothing
                            )
                , disabled = selectedProcess == Nothing
                }
            )
            (db.processes
                |> Process.listByCategory category
                |> List.sortBy Process.getDisplayName
                |> List.filter (\{ code } -> not (List.member code excluded))
                |> processSelectorView kind
                    (Maybe.map .code selectedProcess)
                    (\maybeCode ->
                        case ( selectedProcess, maybeCode ) of
                            ( Just selected, Just code ) ->
                                select (Just { selected | code = code })

                            ( Nothing, Just code ) ->
                                select (Just { code = code, mass = defaultMass })

                            _ ->
                                select Nothing
                    )
            )
            (button
                [ type_ "submit"
                , class "btn btn-sm btn-primary"
                , title <| "Ajouter " ++ kind
                , disabled <| selectedProcess == Nothing
                ]
                [ Icon.plus ]
            )
        ]


type alias UpdateIngredientConfig =
    { excluded : List Id
    , db : Db
    , ingredient : Recipe.RecipeIngredient
    , countries : List Country
    }


updateIngredientFormView : UpdateIngredientConfig -> Html Msg
updateIngredientFormView { excluded, db, ingredient, countries } =
    let
        ingredientQuery : Query.IngredientQuery
        ingredientQuery =
            { id = ingredient.ingredient.id
            , name = ingredient.ingredient.name
            , mass = ingredient.mass
            , variant = ingredient.variant
            , country = ingredient.country.code
            }

        event =
            UpdateIngredient ingredient.ingredient.id
    in
    rowTemplate
        (MassInput.view
            { mass =
                ingredient.mass
            , onChange =
                \maybeMass ->
                    case maybeMass of
                        Just mass ->
                            event { ingredientQuery | mass = mass }

                        _ ->
                            NoOp
            , disabled = False
            }
        )
        (db.ingredients
            |> List.sortBy .name
            |> ingredientSelectorView
                ingredient.ingredient.id
                excluded
                (\newIngredient ->
                    let
                        newVariant =
                            case ingredientQuery.variant of
                                Query.Default ->
                                    Query.Default

                                Query.Organic ->
                                    if newIngredient.variants.organic == Nothing then
                                        -- Fallback to "Default" if the new ingredient doesn't have an "organic" variant
                                        Query.Default

                                    else
                                        Query.Organic
                    in
                    event
                        { ingredientQuery
                            | id = newIngredient.id
                            , name = newIngredient.name
                            , variant = newVariant
                        }
                )
        )
        (span
            [ class "flex-grow-1 d-flex align-items-center gap-2"
            , classList [ ( "text-muted", ingredient.ingredient.variants.organic == Nothing ) ]
            ]
            [ label [ class "w-25" ]
                [ input
                    [ type_ "checkbox"
                    , class "form-check-input m-1"
                    , attribute "role" "switch"
                    , checked <| ingredient.variant == Query.Organic
                    , disabled <| ingredient.ingredient.variants.organic == Nothing
                    , onCheck
                        (\checked ->
                            { ingredientQuery
                                | variant =
                                    if checked then
                                        Query.Organic

                                    else
                                        Query.Default
                            }
                                |> event
                        )
                    ]
                    []
                , text "bio"
                ]
            , Views.CountrySelect.view
                { attributes = [ class "form-select form-select-sm" ]
                , onSelect =
                    \countryCode ->
                        event { ingredientQuery | country = countryCode }
                , selectedCountry = ingredientQuery.country
                , countries = countries
                }
            , button
                [ type_ "button"
                , class "btn btn-sm btn-outline-primary"
                , title <| "Supprimer "
                , onClick <| DeleteIngredient ingredientQuery
                ]
                [ Icon.trash ]
            ]
        )


debugQueryView : Db -> Distances -> List Country -> Query -> Html Msg
debugQueryView db distances countries query =
    let
        debugView =
            text >> List.singleton >> pre []
    in
    details []
        [ summary [] [ text "Debug" ]
        , div [ class "row" ]
            [ div [ class "col-7" ]
                [ query
                    |> Recipe.serializeQuery
                    |> debugView
                ]
            , div [ class "col-5" ]
                [ query
                    |> Recipe.compute db distances countries
                    |> Result.map (Tuple.second >> Recipe.encodeResults db.impacts >> Encode.encode 2)
                    |> Result.withDefault "Error serializing the impacts"
                    |> debugView
                ]
            ]
        ]


errorView : String -> Html Msg
errorView error =
    Alert.simple
        { level = Alert.Danger
        , content = [ text error ]
        , title = Nothing
        , close = Nothing
        }


<<<<<<< HEAD
formatImpact : Impact.Definition -> Impact.Impacts -> Html Msg
formatImpact selectedImpact =
    Impact.getImpact selectedImpact.trigram
        >> Unit.impactToFloat
        >> Format.formatImpactFloat selectedImpact 2


ingredientListView : Db -> List Country -> Impact.Definition -> Recipe -> Recipe.Results -> List (Html Msg)
ingredientListView db countries selectedImpact recipe results =
=======
ingredientListView : Db -> Impact.Definition -> Recipe -> Recipe.Results -> List (Html Msg)
ingredientListView db selectedImpact recipe results =
>>>>>>> c2e9d766
    [ div [ class "card-header d-flex align-items-center justify-content-between" ]
        [ h6 [ class "mb-0" ] [ text "Ingrédients" ]
        , results.recipe.ingredients
            |> Format.formatFoodSelectedImpact selectedImpact
        ]
    , ul [ class "list-group list-group-flush" ]
        ((if List.isEmpty recipe.ingredients then
            [ li [ class "list-group-item" ] [ text "Aucun ingrédient" ] ]

          else
            recipe.ingredients
                |> List.map
                    (\ingredient ->
                        updateIngredientFormView
                            { excluded = recipe.ingredients |> List.map (.ingredient >> .id)
                            , db = db
                            , ingredient = ingredient
                            , countries = countries
                            }
                    )
         )
            ++ [ li [ class "list-group-item" ]
                    [ button
                        [ class "btn btn-outline-primary"
                        , class "d-flex justify-content-center align-items-center"
                        , class " gap-1 w-100"
                        , disabled <|
                            (db.ingredients
                                |> Recipe.availableIngredients (List.map (.ingredient >> .id) recipe.ingredients)
                                |> List.isEmpty
                            )
                        , onClick AddIngredient
                        ]
                        [ i [ class "icon icon-plus" ] []
                        , text "Ajouter un ingrédient"
                        ]
                    ]
               ]
        )
    ]


packagingListView : Db -> Impact.Definition -> Maybe SelectedProcess -> Recipe -> Recipe.Results -> List (Html Msg)
packagingListView db selectedImpact selectedProcess recipe results =
    [ div [ class "card-header d-flex align-items-center justify-content-between" ]
        [ h5 [ class "mb-0" ] [ text "Emballage" ]
        , results.packaging
            |> Format.formatFoodSelectedImpact selectedImpact
        ]
    , ul [ class "list-group list-group-flush" ]
        (if List.isEmpty recipe.packaging then
            [ li [ class "list-group-item" ] [ text "Aucun emballage" ] ]

         else
            recipe.packaging
                |> List.map
                    (\({ mass, process } as packaging) ->
                        rowTemplate
                            (MassInput.view
                                { mass = mass
                                , onChange = UpdatePackagingMass process.code
                                , disabled = False
                                }
                            )
                            (small [] [ text <| Process.getDisplayName process ])
                            (div [ class "d-flex flex-nowrap align-items-center gap-2 fs-7 text-nowrap" ]
                                [ packaging
                                    |> Recipe.computeProcessImpacts db.impacts
                                    |> Format.formatFoodSelectedImpact selectedImpact
                                , button
                                    [ type_ "button"
                                    , class "btn btn-sm btn-outline-primary"
                                    , title "Supprimer"
                                    , onClick (DeletePackaging process.code)
                                    ]
                                    [ Icon.trash ]
                                ]
                            )
                    )
        )
    , addProcessFormView
        { category = Process.Packaging
        , defaultMass = Mass.grams 100
        , excluded = List.map (.process >> .code) recipe.packaging
        , db = db
        , kind = "un emballage"
        , noOp = NoOp
        , select = SelectPackaging
        , selectedProcess = selectedProcess
        , submit = AddPackaging
        }
    ]


mainView : Session -> Db -> Model -> Html Msg
mainView session db model =
    let
        computed =
            Recipe.compute db session.db.transports session.db.countries session.queries.food
    in
    div [ class "row gap-3 gap-lg-0" ]
        [ div [ class "col-lg-4 order-lg-2 d-flex flex-column gap-3" ]
            [ case computed of
                Ok ( _, results ) ->
                    sidebarView session db model results

                Err error ->
                    errorView error
            ]
        , div [ class "col-lg-8 order-lg-1 d-flex flex-column gap-3" ]
            [ menuView session.queries.food
            , case computed of
                Ok ( recipe, results ) ->
                    stepListView db session.db.countries model recipe results

                Err error ->
                    errorView error
            , debugQueryView db session.db.transports session.db.countries session.queries.food
            ]
        ]


menuView : Query -> Html Msg
menuView query =
    div [ class "d-flex gap-2" ]
        [ button
            [ class "btn btn-outline-primary"
            , classList [ ( "active", query == Query.carrotCake ) ]
            , onClick (LoadQuery Query.carrotCake)
            ]
            [ text "Carrot Cake" ]
        , button
            [ class "btn btn-outline-primary"
            , classList [ ( "active", query == Query.emptyQuery ) ]
            , onClick (LoadQuery Query.emptyQuery)
            ]
            [ text "Créer une nouvelle recette" ]
        ]


processSelectorView : String -> Maybe Process.Code -> (Maybe Process.Code -> msg) -> List Process -> Html msg
processSelectorView kind selectedCode event =
    List.map
        (\process ->
            let
                label =
                    Process.getDisplayName process
            in
            ( label
            , option
                [ selected <| selectedCode == Just process.code
                , value <| Process.codeToString process.code
                ]
                [ text label ]
            )
        )
        >> List.sortBy Tuple.first
        >> (++)
            [ ( ""
              , option [ Attr.selected <| selectedCode == Nothing, value "" ]
                    [ text <| "-- Sélectionnez " ++ kind ++ " et cliquez sur le bouton + pour l'ajouter" ]
              )
            ]
        -- We use Html.Keyed because when we add an item, we filter it out from the select box,
        -- which desynchronizes the DOM state and the virtual dom state
        >> Keyed.node "select"
            [ class "form-select form-select-sm"
            , onInput
                (\str ->
                    event
                        (if str == "" then
                            Nothing

                         else
                            Just (Process.codeFromString str)
                        )
                )
            ]


ingredientSelectorView : Id -> List Id -> (Ingredient -> Msg) -> List Ingredient -> Html Msg
ingredientSelectorView selectedIngredient excluded event ingredients =
    ingredients
        |> List.map
            (\ingredient ->
                ( ingredient.name
                , option
                    [ selected <| selectedIngredient == ingredient.id
                    , disabled <| List.member ingredient.id excluded
                    , value <| Ingredient.idToString ingredient.id
                    ]
                    [ text ingredient.name ]
                )
            )
        |> List.sortBy Tuple.first
        -- We use Html.Keyed because when we add an item, we filter it out from the select box,
        -- which desynchronizes the DOM state and the virtual dom state
        |> Keyed.node "select"
            [ class "form-select form-select-sm flex-grow-1"
            , onInput
                (\ingredientId ->
                    case Ingredient.findByID (Ingredient.idFromString ingredientId) ingredients of
                        Ok newIngredient ->
                            event newIngredient

                        Err _ ->
                            NoOp
                )
            ]


rowTemplate : Html Msg -> Html Msg -> Html Msg -> Html Msg
rowTemplate input content action =
    li [ class "list-group-item d-flex align-items-center gap-2" ]
        [ span [ class "MassInputWrapper flex-shrink-1" ] [ input ]
        , span [ class "flex-grow-1" ] [ content ]
        , action
        ]


sidebarView : Session -> Db -> Model -> Recipe.Results -> Html Msg
sidebarView session db model results =
    div
        [ class "d-flex flex-column gap-3 mb-3 sticky-md-top"
        , style "top" "7px"
        ]
        [ ImpactView.impactSelector
            { impacts = db.impacts
            , selectedImpact = model.impact.trigram
            , switchImpact = SwitchImpact

            -- We don't use the following two configs
            , selectedFunctionalUnit = Unit.PerItem
            , switchFunctionalUnit = always NoOp
            , scope = Impact.Food
            }
        , SummaryComp.view
            { header = []
            , body =
                [ div [ class "d-flex flex-column m-auto gap-1 px-2" ]
                    [ div [ class "display-4 lh-1 text-center text-nowrap" ]
                        [ results.impacts
                            |> Format.formatFoodSelectedImpact model.impact
                        ]
                    , small [ class "d-flex align-items-center gap-1" ]
                        [ Icon.warning
                        , text "Attention, ce résultat est partiel"
                        ]
                    ]
                ]
            , footer = []
            }
        , stepResultsView db model results
        , protectionAreaView session results.impacts
        , BookmarkView.view
            { session = session
            , activeTab = model.bookmarkTab
            , bookmarkName = model.bookmarkName
            , impact = model.impact
            , funit = Unit.PerItem
            , scope = BookmarkView.Food
            , viewMode = ViewMode.Simple
            , copyToClipBoard = CopyToClipBoard
            , compare = NoOp
            , delete = DeleteBookmark
            , save = SaveBookmark
            , update = UpdateBookmarkName
            , switchTab = SwitchLinksTab
            }
        , a [ class "btn btn-primary", Route.href Route.FoodExplore ]
            [ text "Explorateur de recettes" ]
        ]


<<<<<<< HEAD
stepListView : Db -> List Country -> Model -> Recipe -> Recipe.Results -> Html Msg
stepListView db countries { impact, selectedPackaging, selectedTransform } recipe results =
=======
protectionAreaView : Session -> Impacts -> Html Msg
protectionAreaView { db } impacts =
    let
        protectionAreaScores =
            impacts
                |> Impact.toProtectionAreas db.impacts

        ecoscoreDefinition =
            db.impacts
                |> Impact.getDefinition (Impact.trg "ecs")
                |> Result.withDefault Impact.invalid
    in
    div [ class "card" ]
        [ div [ class "card-header" ] [ text "Aires de protection" ]
        , [ ( "Climat", protectionAreaScores.climate )
          , ( "Biodiversité", protectionAreaScores.biodiversity )
          , ( "Santé environnementale", protectionAreaScores.health )
          , ( "Ressource", protectionAreaScores.resources )
          ]
            |> List.map
                (\( label, score ) ->
                    li [ class "list-group-item d-flex justify-content-between align-items-center gap-1" ]
                        [ text label
                        , Format.formatImpact ecoscoreDefinition score
                        ]
                )
            |> ul [ class "list-group list-group-flush fs-7" ]
        ]


stepListView : Db -> Model -> Recipe -> Recipe.Results -> Html Msg
stepListView db { impact, selectedPackaging, selectedTransform } recipe results =
>>>>>>> c2e9d766
    div [ class "d-flex flex-column gap-3" ]
        [ div [ class "card" ]
            (div [ class "card-header d-flex align-items-center justify-content-between" ]
                [ h5 [ class "mb-0" ] [ text "Recette" ]
                , Recipe.recipeStepImpacts db results
                    |> Format.formatFoodSelectedImpact impact
                    |> List.singleton
                    |> span [ class "fw-bold" ]
                ]
                :: List.concat
                    [ ingredientListView db countries impact recipe results
                    , transformView db impact selectedTransform recipe results
                    ]
            )
        , div [ class "card" ]
            (packagingListView db impact selectedPackaging recipe results)
        ]


stepResultsView : Db -> Model -> Recipe.Results -> Html Msg
stepResultsView db model results =
    let
        toFloat =
            Impact.getImpact model.impact.trigram >> Unit.impactToFloat

        stepsData =
            [ { label = "Recette"
              , impact = toFloat <| Recipe.recipeStepImpacts db results
              }
            , { label = "Emballage"
              , impact = toFloat results.packaging
              }
            ]

        totalImpact =
            toFloat results.impacts
    in
    div [ class "card" ]
        [ div [ class "card-header" ] [ text "Étapes du cycle de vie" ]
        , stepsData
            |> List.map
                (\{ label, impact } ->
                    let
                        percent =
                            if totalImpact /= 0 then
                                impact / totalImpact * 100

                            else
                                0
                    in
                    li [ class "list-group-item d-flex justify-content-between align-items-center gap-1" ]
                        [ span [ class "flex-fill w-33 text-truncate" ] [ text label ]
                        , span [ class "flex-fill w-50" ]
                            [ div [ class "progress", style "height" "13px" ]
                                [ div
                                    [ class "progress-bar"
                                    , style "width" (String.fromFloat percent ++ "%")
                                    ]
                                    []
                                ]
                            ]
                        , span [ class "flex-fill text-end", style "min-width" "62px" ]
                            [ Format.percent percent
                            ]
                        ]
                )
            |> ul [ class "list-group list-group-flush fs-7" ]
        ]


transformView : Db -> Impact.Definition -> Maybe SelectedProcess -> Recipe -> Recipe.Results -> List (Html Msg)
transformView db selectedImpact selectedProcess recipe results =
    [ div [ class "card-header d-flex align-items-center justify-content-between" ]
        [ h6 [ class "mb-0" ] [ text "Transformation" ]
        , results.recipe.transform
            |> Format.formatFoodSelectedImpact selectedImpact
        ]
    , case recipe.transform of
        Just ({ process, mass } as transform) ->
            ul [ class "list-group list-group-flush border-top-0" ]
                [ rowTemplate
                    (MassInput.view
                        { mass = mass
                        , onChange = UpdateTransformMass
                        , disabled = False
                        }
                    )
                    (small [] [ text <| Process.getDisplayName process ])
                    (div [ class "d-flex flex-nowrap align-items-center gap-2 fs-7 text-nowrap" ]
                        [ transform
                            |> Recipe.computeProcessImpacts db.impacts
                            |> Format.formatFoodSelectedImpact selectedImpact
                        , button
                            [ type_ "button"
                            , class "btn btn-sm btn-outline-primary"
                            , title "Supprimer"
                            , onClick ResetTransform
                            ]
                            [ Icon.trash ]
                        ]
                    )
                ]

        Nothing ->
            addProcessFormView
                { category = Process.Transform
                , defaultMass = Recipe.sumMasses recipe.ingredients
                , excluded =
                    recipe.transform
                        |> Maybe.map (.process >> .code >> List.singleton)
                        |> Maybe.withDefault []
                , db = db
                , kind = "une transformation"
                , noOp = NoOp
                , select = SelectTransform
                , selectedProcess = selectedProcess
                , submit = SetTransform
                }
    , div [ class "card-body d-flex align-items-center gap-1 text-muted py-2" ]
        [ Icon.info
        , small [] [ text "Entrez la masse totale mobilisée par le procédé de transformation sélectionné" ]
        ]
    ]


view : Session -> Model -> ( String, List (Html Msg) )
view session model =
    ( "Constructeur de recette"
    , [ Container.centered [ class "pb-3" ]
            [ case model.dbState of
                RemoteData.Success db ->
                    mainView session db model

                RemoteData.Loading ->
                    Spinner.view

                RemoteData.Failure error ->
                    error
                        |> Request.Common.errorToString
                        |> text
                        |> List.singleton
                        |> div [ class "alert alert-danger" ]

                RemoteData.NotAsked ->
                    text "Shouldn't happen"
            ]
      ]
    )


subscriptions : Model -> Sub Msg
subscriptions _ =
    Sub.none<|MERGE_RESOLUTION|>--- conflicted
+++ resolved
@@ -514,20 +514,8 @@
         }
 
 
-<<<<<<< HEAD
-formatImpact : Impact.Definition -> Impact.Impacts -> Html Msg
-formatImpact selectedImpact =
-    Impact.getImpact selectedImpact.trigram
-        >> Unit.impactToFloat
-        >> Format.formatImpactFloat selectedImpact 2
-
-
 ingredientListView : Db -> List Country -> Impact.Definition -> Recipe -> Recipe.Results -> List (Html Msg)
 ingredientListView db countries selectedImpact recipe results =
-=======
-ingredientListView : Db -> Impact.Definition -> Recipe -> Recipe.Results -> List (Html Msg)
-ingredientListView db selectedImpact recipe results =
->>>>>>> c2e9d766
     [ div [ class "card-header d-flex align-items-center justify-content-between" ]
         [ h6 [ class "mb-0" ] [ text "Ingrédients" ]
         , results.recipe.ingredients
@@ -802,10 +790,6 @@
         ]
 
 
-<<<<<<< HEAD
-stepListView : Db -> List Country -> Model -> Recipe -> Recipe.Results -> Html Msg
-stepListView db countries { impact, selectedPackaging, selectedTransform } recipe results =
-=======
 protectionAreaView : Session -> Impacts -> Html Msg
 protectionAreaView { db } impacts =
     let
@@ -836,9 +820,8 @@
         ]
 
 
-stepListView : Db -> Model -> Recipe -> Recipe.Results -> Html Msg
-stepListView db { impact, selectedPackaging, selectedTransform } recipe results =
->>>>>>> c2e9d766
+stepListView : Db -> List Country -> Model -> Recipe -> Recipe.Results -> Html Msg
+stepListView db countries { impact, selectedPackaging, selectedTransform } recipe results =
     div [ class "d-flex flex-column gap-3" ]
         [ div [ class "card" ]
             (div [ class "card-header d-flex align-items-center justify-content-between" ]

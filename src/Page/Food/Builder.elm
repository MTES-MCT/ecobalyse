--- conflicted
+++ resolved
@@ -668,7 +668,7 @@
                                     |> Recipe.computeIngredientTransport db
                                     |> .impacts
                                     |> Format.formatFoodSelectedImpact selectedImpact
-                             }
+                            }
                     )
          )
             ++ [ li [ class "list-group-item" ]
@@ -848,44 +848,9 @@
         , if Impact.isAggregate model.impact then
             scoresView session model results
 
-<<<<<<< HEAD
           else
             text ""
-        , stepResultsView db model results
-=======
-                                Err error ->
-                                    [ span [ class "badge bg-danger" ] [ text error ] ]
-                            )
-                        ]
-                    ]
-
-                else
-                    []
-            , body =
-                [ div [ class "d-flex flex-column m-auto gap-1 px-2 text-center text-nowrap" ]
-                    [ div [ class "display-3 lh-1" ]
-                        [ results.perKg
-                            |> Format.formatFoodSelectedImpactPerKg model.impact
-                        ]
-                    ]
-                ]
-            , footer =
-                [ div [ class "d-flex justify-content-center align-items-end gap-1 w-100" ]
-                    [ span [ class "fs-7" ]
-                        [ text "Soit pour "
-                        , Format.kg results.totalMass
-                        , text "\u{00A0}:"
-                        ]
-                    , span [ class "h5 m-0" ]
-                        [ results.total
-                            |> Format.formatFoodSelectedImpact model.impact
-                        ]
-                    ]
-                ]
-            }
         , stepResultsView model results
-        , protectionAreaView session results
->>>>>>> 40d13130
         , BookmarkView.view
             { session = session
             , activeTab = model.bookmarkTab

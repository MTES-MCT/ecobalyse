module Page.Food.Builder exposing
    ( Model
    , Msg(..)
    , init
    , subscriptions
    , update
    , view
    )

import Browser.Events
import Browser.Navigation as Navigation
import Data.Bookmark as Bookmark exposing (Bookmark)
import Data.Country as Country
import Data.Dataset as Dataset
import Data.Food.Builder.Db as BuilderDb exposing (Db)
import Data.Food.Builder.Query as Query exposing (Query)
import Data.Food.Builder.Recipe as Recipe exposing (Recipe)
import Data.Food.Category as Category
import Data.Food.Ingredient as Ingredient exposing (Id, Ingredient)
import Data.Food.Origin as Origin
import Data.Food.Process as Process exposing (Process)
import Data.Gitbook as Gitbook
import Data.Impact as Impact
import Data.Key as Key
import Data.Scope as Scope
import Data.Session as Session exposing (Session)
import Data.Unit as Unit
import Html exposing (..)
import Html.Attributes exposing (..)
import Html.Events exposing (..)
import Json.Encode as Encode
import Page.Textile.Simulator.ViewMode as ViewMode
import Ports
import Quantity
import RemoteData exposing (WebData)
import Request.Common
import Request.Food.BuilderDb as FoodRequestDb
import Route
import Task
import Time exposing (Posix)
import Views.Alert as Alert
import Views.Bookmark as BookmarkView
import Views.Comparator as ComparatorView
import Views.Component.MassInput as MassInput
import Views.Component.Summary as SummaryComp
import Views.Container as Container
import Views.Format as Format
import Views.Icon as Icon
import Views.Impact as ImpactView
import Views.Link as Link
import Views.Modal as ModalView
import Views.Spinner as Spinner
import Views.Transport as TransportView


type alias Model =
    { dbState : WebData Db
    , impact : Impact.Definition
    , bookmarkName : String
    , bookmarkTab : BookmarkView.ActiveTab
    , comparisonUnit : ComparatorView.FoodComparisonUnit
    , modal : Modal
    }


type Modal
    = NoModal
    | ComparatorModal
    | TagPreviewModal


type Msg
    = AddIngredient
    | AddPackaging
    | AddTransform
    | CopyToClipBoard String
    | DbLoaded (WebData Db)
    | DeleteBookmark Bookmark
    | DeleteIngredient Query.IngredientQuery
    | DeletePackaging Process.Code
    | LoadQuery Query
    | NoOp
    | OpenComparator
    | ResetTransform
    | SaveBookmark
    | SaveBookmarkWithTime String Bookmark.Query Posix
    | SetCategory (Result String (Maybe Category.Id))
    | SetModal Modal
    | SwitchComparisonUnit ComparatorView.FoodComparisonUnit
    | SwitchLinksTab BookmarkView.ActiveTab
    | SwitchImpact Impact.Trigram
    | ToggleComparedSimulation Bookmark Bool
    | UpdateBookmarkName String
    | UpdateIngredient Id Query.IngredientQuery
    | UpdatePackaging Process.Code Query.ProcessQuery
    | UpdateTransform Query.ProcessQuery
    | UpdateConservation String


init : Session -> Impact.Trigram -> Maybe Query -> ( Model, Session, Cmd Msg )
init ({ db, builderDb, queries } as session) trigram maybeQuery =
    let
        impact =
            db.impacts
                |> Impact.getDefinition trigram
                |> Result.withDefault (Impact.invalid Scope.Food)

        query =
            maybeQuery
                |> Maybe.withDefault queries.food

        ( model, newSession, cmds ) =
            ( { dbState = RemoteData.Loading
              , impact = impact
              , bookmarkName = query |> findExistingBookmarkName session
              , bookmarkTab = BookmarkView.SaveTab
              , comparisonUnit = ComparatorView.PerKgOfProduct
              , modal = NoModal
              }
            , session
                |> Session.updateFoodQuery query
            , case maybeQuery of
                Nothing ->
                    Ports.scrollTo { x = 0, y = 0 }

                Just _ ->
                    Cmd.none
            )
    in
    if BuilderDb.isEmpty builderDb then
        ( model
        , newSession
        , Cmd.batch [ cmds, FoodRequestDb.loadDb session DbLoaded ]
        )

    else
        ( { model | dbState = RemoteData.Success builderDb }
        , newSession
        , cmds
        )


update : Session -> Msg -> Model -> ( Model, Session, Cmd Msg )
update ({ queries } as session) msg model =
    let
        query =
            queries.food
    in
    case msg of
        AddIngredient ->
            let
                firstIngredient =
                    session.builderDb.ingredients
                        |> Recipe.availableIngredients (List.map .id query.ingredients)
                        |> List.sortBy .name
                        |> List.head
                        |> Maybe.map Recipe.ingredientQueryFromIngredient
            in
            ( model, session, Cmd.none )
                |> (case firstIngredient of
                        Just ingredient ->
                            updateQuery (Query.addIngredient ingredient query)

                        Nothing ->
                            identity
                   )

        AddPackaging ->
            let
                firstPackaging =
                    session.builderDb.processes
                        |> Recipe.availablePackagings (List.map .code query.packaging)
                        |> List.sortBy Process.getDisplayName
                        |> List.head
                        |> Maybe.map Recipe.processQueryFromProcess
            in
            ( model, session, Cmd.none )
                |> (case firstPackaging of
                        Just packaging ->
                            updateQuery (Query.addPackaging packaging query)

                        Nothing ->
                            identity
                   )

        AddTransform ->
            let
                defaultMass =
                    query.ingredients |> List.map .mass |> Quantity.sum

                firstTransform =
                    session.builderDb.processes
                        |> Process.listByCategory Process.Transform
                        |> List.sortBy Process.getDisplayName
                        |> List.head
                        |> Maybe.map
                            (Recipe.processQueryFromProcess
                                >> (\processQuery -> { processQuery | mass = defaultMass })
                            )
            in
            ( model, session, Cmd.none )
                |> (case firstTransform of
                        Just transform ->
                            updateQuery (Query.setTransform transform query)

                        Nothing ->
                            identity
                   )

        CopyToClipBoard shareableLink ->
            ( model, session, Ports.copyToClipboard shareableLink )

        DbLoaded dbState ->
            ( { model | dbState = dbState }
            , case dbState of
                RemoteData.Success db ->
                    { session | builderDb = db }

                _ ->
                    session
            , Cmd.none
            )

        DeleteIngredient ingredientQuery ->
            ( model, session, Cmd.none )
                |> updateQuery (Query.deleteIngredient ingredientQuery query)

        DeleteBookmark bookmark ->
            updateQuery query
                ( model
                , session |> Session.deleteBookmark bookmark
                , Cmd.none
                )

        DeletePackaging code ->
            ( model, session, Cmd.none )
                |> updateQuery (Recipe.deletePackaging code query)

        LoadQuery queryToLoad ->
            ( model, session, Cmd.none )
                |> updateQuery queryToLoad

        NoOp ->
            ( model, session, Cmd.none )

        OpenComparator ->
            ( { model | modal = ComparatorModal }
            , session |> Session.checkComparedSimulations
            , Cmd.none
            )

        ResetTransform ->
            ( model, session, Cmd.none )
                |> updateQuery (Recipe.resetTransform query)

        SaveBookmark ->
            ( model
            , session
            , Time.now
                |> Task.perform
                    (SaveBookmarkWithTime model.bookmarkName
                        (Bookmark.Food query)
                    )
            )

        SaveBookmarkWithTime name foodQuery now ->
            ( model
            , session
                |> Session.saveBookmark
                    { name = String.trim name
                    , query = foodQuery
                    , created = now
                    }
            , Cmd.none
            )

        SetCategory (Ok maybeCategory) ->
            ( model, session, Cmd.none )
                |> updateQuery (Recipe.setCategory maybeCategory query)

        SetCategory (Err error) ->
            ( model, session |> Session.notifyError "Erreur de catégorie" error, Cmd.none )

        SetModal modal ->
            ( { model | modal = modal }, session, Cmd.none )

        SwitchImpact impact ->
            ( model
            , session
            , Just query
                |> Route.FoodBuilder impact
                |> Route.toString
                |> Navigation.pushUrl session.navKey
            )

        SwitchComparisonUnit comparisonUnit ->
            ( { model | comparisonUnit = comparisonUnit }
            , session
            , Cmd.none
            )

        SwitchLinksTab bookmarkTab ->
            ( { model | bookmarkTab = bookmarkTab }
            , session
            , Cmd.none
            )

        ToggleComparedSimulation bookmark checked ->
            ( model
            , session |> Session.toggleComparedSimulation bookmark checked
            , Cmd.none
            )

        UpdateBookmarkName recipeName ->
            ( { model | bookmarkName = recipeName }, session, Cmd.none )

        UpdateIngredient oldIngredientId newIngredient ->
            ( model, session, Cmd.none )
                |> updateQuery (Query.updateIngredient oldIngredientId newIngredient query)

        UpdatePackaging code newPackaging ->
            ( model, session, Cmd.none )
                |> updateQuery (Query.updatePackaging code newPackaging query)

        UpdateTransform newTransform ->
            ( model, session, Cmd.none )
                |> updateQuery (Query.updateTransform newTransform query)

        UpdateConservation newConservation ->
            ( model, session, Cmd.none )
                |> updateQuery (Query.updateConservation newConservation query)


updateQuery : Query -> ( Model, Session, Cmd Msg ) -> ( Model, Session, Cmd Msg )
updateQuery query ( model, session, msg ) =
    ( { model | bookmarkName = query |> findExistingBookmarkName session }
    , session |> Session.updateFoodQuery query
    , msg
    )


findExistingBookmarkName : Session -> Query -> String
findExistingBookmarkName { builderDb, store } query =
    store.bookmarks
        |> Bookmark.findByFoodQuery query
        |> Maybe.map .name
        |> Maybe.withDefault
            (query
                |> Recipe.fromQuery builderDb
                |> Result.map Recipe.toString
                |> Result.withDefault ""
            )



-- Views


absoluteImpactView : Model -> Recipe.Results -> Html Msg
absoluteImpactView model results =
    SummaryComp.view
        { header = []
        , body =
            [ div [ class "d-flex flex-column m-auto gap-1 px-2 text-center text-nowrap" ]
                [ div [ class "display-3 lh-1" ]
                    [ results.perKg
                        |> Format.formatFoodSelectedImpactPerKg model.impact
                    ]
                ]
            ]
        , footer =
            [ div [ class "d-flex justify-content-center align-items-end gap-1 w-100" ]
                [ span [ class "fs-7" ]
                    [ text "Soit pour "
                    , Format.kg results.totalMass
                    , text "\u{00A0}:"
                    ]
                , span [ class "h5 m-0" ]
                    [ results.total
                        |> Format.formatFoodSelectedImpact model.impact
                    ]
                ]
            ]
        }


type alias AddProcessConfig msg =
    { isDisabled : Bool
    , event : msg
    , kind : String
    }


addProcessFormView : AddProcessConfig Msg -> Html Msg
addProcessFormView { isDisabled, event, kind } =
    li [ class "list-group-item px-3 py-2" ]
        [ button
            [ class "btn btn-outline-primary"
            , class "d-flex justify-content-center align-items-center"
            , class "gap-1 w-100"
            , disabled isDisabled
            , onClick event
            ]
            [ i [ class "icon icon-plus" ] []
            , text <| "Ajouter " ++ kind
            ]
        ]


type alias UpdateProcessConfig =
    { processes : List Process
    , excluded : List Process.Code
    , processQuery : Query.ProcessQuery
    , impact : Html Msg
    , updateEvent : Query.ProcessQuery -> Msg
    , deleteEvent : Msg
    }


updateProcessFormView : UpdateProcessConfig -> Html Msg
updateProcessFormView { processes, excluded, processQuery, impact, updateEvent, deleteEvent } =
    li [ class "IngredientFormWrapper" ]
        [ span [ class "MassInputWrapper" ]
            [ MassInput.view
                { mass = processQuery.mass
                , onChange =
                    \maybeMass ->
                        case maybeMass of
                            Just mass ->
                                updateEvent { processQuery | mass = mass }

                            _ ->
                                NoOp
                , disabled = False
                }
            ]
        , processes
            |> List.sortBy (.name >> Process.nameToString)
            |> processSelectorView
                processQuery.code
                (\code -> updateEvent { processQuery | code = code })
                excluded
        , span [ class "text-end ImpactDisplay" ]
            [ impact ]
        , button
            [ type_ "button"
            , class "btn btn-sm btn-outline-primary IngredientDelete"
            , title <| "Supprimer "
            , onClick deleteEvent
            ]
            [ Icon.trash ]
        ]


type alias UpdateIngredientConfig =
    { excluded : List Id
    , db : Db
    , ingredient : Recipe.RecipeIngredient
    , impact : Html Msg
    , transportImpact : Html Msg
    }


updateIngredientFormView : UpdateIngredientConfig -> List (Html Msg)
updateIngredientFormView { excluded, db, ingredient, impact, transportImpact } =
    let
        ingredientQuery : Query.IngredientQuery
        ingredientQuery =
            { id = ingredient.ingredient.id
            , name = ingredient.ingredient.name
            , mass = ingredient.mass
            , variant = ingredient.variant
            , country = ingredient.country |> Maybe.map .code
            , byPlane = ingredient.byPlane
            }

        event =
            UpdateIngredient ingredient.ingredient.id
    in
    [ li [ class "IngredientFormWrapper" ]
        [ span [ class "MassInputWrapper" ]
            [ MassInput.view
                { mass = ingredient.mass
                , onChange =
                    \maybeMass ->
                        case maybeMass of
                            Just mass ->
                                event { ingredientQuery | mass = mass }

                            _ ->
                                NoOp
                , disabled = False
                }
            ]
        , db.ingredients
            |> List.sortBy .name
            |> ingredientSelectorView
                ingredient.ingredient.id
                excluded
                (\newIngredient ->
                    let
                        newVariant =
                            case ingredientQuery.variant of
                                Query.Default ->
                                    Query.Default

                                Query.Organic ->
                                    if newIngredient.variants.organic == Nothing then
                                        -- Fallback to "Default" if the new ingredient doesn't have an "organic" variant
                                        Query.Default

                                    else
                                        Query.Organic
                    in
                    event
                        { ingredientQuery
                            | id = newIngredient.id
                            , name = newIngredient.name
                            , variant = newVariant
                            , country = Nothing
                            , byPlane = Ingredient.byPlaneByDefault newIngredient
                        }
                )
        , db.countries
            |> Scope.only Scope.Food
            |> List.sortBy .name
            |> List.map
                (\{ code, name } ->
                    option
                        [ selected (ingredientQuery.country == Just code)
                        , value <| Country.codeToString code
                        ]
                        [ text name ]
                )
            |> (::)
                (option
                    [ value ""
                    , selected (ingredientQuery.country == Nothing)
                    ]
                    [ text <| "Par défaut (" ++ Origin.toLabel ingredient.ingredient.defaultOrigin ++ ")" ]
                )
            |> select
                [ class "form-select form-select-sm CountrySelector"
                , onInput
                    (\val ->
                        event
                            { ingredientQuery
                                | country =
                                    if val /= "" then
                                        Just (Country.codeFromString val)

                                    else
                                        Nothing
                            }
                    )
                ]
        , label
            [ class "BioCheckbox"
            , classList [ ( "text-muted", ingredient.ingredient.variants.organic == Nothing ) ]
            ]
            [ input
                [ type_ "checkbox"
                , class "form-check-input no-outline"
                , attribute "role" "switch"
                , checked <| ingredient.variant == Query.Organic
                , disabled <| ingredient.ingredient.variants.organic == Nothing
                , onCheck
                    (\checked ->
                        event
                            { ingredientQuery
                                | variant =
                                    if checked then
                                        Query.Organic

                                    else
                                        Query.Default
                            }
                    )
                ]
                []
            , text "bio"
            ]
        , span [ class "text-end ImpactDisplay" ]
            [ impact ]
        , button
            [ type_ "button"
            , class "btn btn-sm btn-outline-primary IngredientDelete"
            , title <| "Supprimer "
            , onClick <| DeleteIngredient ingredientQuery
            ]
            [ Icon.trash ]
        , span [ class "text-muted IngredientTransportLabel fs-7" ]
            [ text "Transport pour cet ingrédient"
            , if ingredient.byPlane /= Nothing then
                label
                    [ class "PlaneCheckbox ps-2" ]
                    [ text "("
                    , input
                        [ type_ "checkbox"
                        , class "form-check-input no-outline"
                        , attribute "role" "switch"
                        , checked <| ingredientQuery.byPlane == Just True
                        , disabled <| ingredient.country == Nothing
                        , onCheck
                            (\checked ->
                                event { ingredientQuery | byPlane = Just checked }
                            )
                        ]
                        []
                    , text " par avion)"
                    ]

              else
                text ""
            ]
        , ingredient
            |> Recipe.computeIngredientTransport db
            |> TransportView.viewDetails
                { fullWidth = False
                , airTransportLabel = Nothing
                , seaTransportLabel = Nothing
                , roadTransportLabel = Nothing
                }
            |> span [ class "text-muted d-flex fs-7 gap-3 justify-content-left IngredientTransportDistances" ]
        , span [ class "text-muted text-end IngredientTransportImpact fs-7" ]
            [ transportImpact ]
        ]
    ]


debugQueryView : Db -> Query -> Html Msg
debugQueryView db query =
    let
        debugView =
            text >> List.singleton >> pre []
    in
    details []
        [ summary [] [ text "Debug" ]
        , div [ class "row" ]
            [ div [ class "col-7" ]
                [ query
                    |> Recipe.serializeQuery
                    |> debugView
                ]
            , div [ class "col-5" ]
                [ query
                    |> Recipe.compute db
                    |> Result.map (Tuple.second >> Recipe.encodeResults db.impacts >> Encode.encode 2)
                    |> Result.withDefault "Error serializing the impacts"
                    |> debugView
                ]
            ]
        ]


errorView : String -> Html Msg
errorView error =
    Alert.simple
        { level = Alert.Danger
        , content = [ text error ]
        , title = Nothing
        , close = Nothing
        }


ingredientListView : Db -> Impact.Definition -> Recipe -> Recipe.Results -> List (Html Msg)
ingredientListView db selectedImpact recipe results =
    [ div [ class "card-header d-flex align-items-center justify-content-between" ]
        [ h5 [ class "d-flex align-items-center mb-0" ]
            [ text "Ingrédients"
            , Link.smallPillExternal
                [ Route.href (Route.Explore Scope.Food (Dataset.FoodIngredients Nothing)) ]
                [ Icon.search ]
            ]
        , results.recipe.ingredientsTotal
            |> Format.formatFoodSelectedImpact selectedImpact
        ]
    , ul [ class "list-group list-group-flush" ]
        ((if List.isEmpty recipe.ingredients then
            [ li [ class "list-group-item" ] [ text "Aucun ingrédient" ] ]

          else
            recipe.ingredients
                |> List.concatMap
                    (\ingredient ->
                        updateIngredientFormView
                            { excluded = recipe.ingredients |> List.map (.ingredient >> .id)
                            , db = db
                            , ingredient = ingredient
                            , impact =
                                results.recipe.ingredients
                                    |> List.filter (\( recipeIngredient, _ ) -> recipeIngredient == ingredient)
                                    |> List.head
                                    |> Maybe.map Tuple.second
                                    |> Maybe.withDefault Impact.noImpacts
                                    |> Format.formatFoodSelectedImpact selectedImpact
                            , transportImpact =
                                ingredient
                                    |> Recipe.computeIngredientTransport db
                                    |> .impacts
                                    |> Format.formatFoodSelectedImpact selectedImpact
                            }
                    )
         )
            ++ [ li [ class "list-group-item" ]
                    [ button
                        [ class "btn btn-outline-primary"
                        , class "d-flex justify-content-center align-items-center"
                        , class " gap-1 w-100"
                        , disabled <|
                            (db.ingredients
                                |> Recipe.availableIngredients (List.map (.ingredient >> .id) recipe.ingredients)
                                |> List.isEmpty
                            )
                        , onClick AddIngredient
                        ]
                        [ i [ class "icon icon-plus" ] []
                        , text "Ajouter un ingrédient"
                        ]
                    ]
               ]
        )
    ]


packagingListView : Db -> Impact.Definition -> Recipe -> Recipe.Results -> List (Html Msg)
packagingListView db selectedImpact recipe results =
    let
        availablePackagings =
            Recipe.availablePackagings (List.map (.process >> .code) recipe.packaging) db.processes
    in
    [ div [ class "card-header d-flex align-items-center justify-content-between" ]
        [ h5 [ class "mb-0" ] [ text "Emballage" ]
        , results.packaging
            |> Format.formatFoodSelectedImpact selectedImpact
        ]
    , ul [ class "list-group list-group-flush" ]
        (if List.isEmpty recipe.packaging then
            [ li [ class "list-group-item" ] [ text "Aucun emballage" ] ]

         else
            recipe.packaging
                |> List.map
                    (\packaging ->
                        updateProcessFormView
                            { processes =
                                db.processes
                                    |> Process.listByCategory Process.Packaging
                            , excluded = recipe.packaging |> List.map (.process >> .code)
                            , processQuery = { code = packaging.process.code, mass = packaging.mass }
                            , impact =
                                packaging
                                    |> Recipe.computeProcessImpacts db.impacts
                                    |> Format.formatFoodSelectedImpact selectedImpact
                            , updateEvent = UpdatePackaging packaging.process.code
                            , deleteEvent = DeletePackaging packaging.process.code
                            }
                    )
        )
    , addProcessFormView
        { isDisabled = availablePackagings == []
        , event = AddPackaging
        , kind = "un emballage"
        }
    ]


<<<<<<< HEAD
distributionView : Db -> Impact.Definition -> Recipe -> Recipe.Results -> List (Html Msg)
distributionView db impact recipe results =
    [ div [ class "card-header d-flex align-items-center justify-content-between" ]
        [ h5 [ class "mb-0" ] [ text "Stockage et distribution" ]
        , text "TODO impact"
        ]
    , div []
        [ ul [ class "list-group list-group-flush border-top-0 border-bottom-0" ]
            [ li [ class "IngredientFormWrapper" ]
                [ select
                    [ class "form-select form-select-sm"
                    , onInput UpdateConservation
                    ]
                    (Query.conservationTypes
                        |> List.map
                            (\type_ ->
                                option
                                    [ selected <| (recipe.conservation |> Maybe.map (.type_ >> (==) type_) |> Maybe.withDefault False)
                                    , value <| Query.conservationTypetoString type_
                                    ]
                                    [ text <| Query.conservationTypetoString type_ ]
                            )
                    )
                ]
            ]
        , div
            [ class "card-body d-flex justify-content-between align-items-center gap-1"
            , class "border-top-0 text-muted py-2 fs-7"
            ]
            []
        ]
    ]
=======
categorySelectorView : Maybe Category.Id -> Html Msg
categorySelectorView maybeId =
    Category.all
        |> List.sortBy .name
        |> List.map
            (\{ id, name } ->
                option
                    [ value <| Category.idToString id
                    , selected <| maybeId == Just id
                    ]
                    [ text name ]
            )
        |> (::)
            (option
                [ value "all"
                , selected <| maybeId == Nothing
                ]
                [ text "Toutes catégories" ]
            )
        |> select
            [ class "form-select form-select-sm"
            , onInput
                (\s ->
                    SetCategory
                        (if s == "all" then
                            Ok Nothing

                         else
                            Category.idFromString s
                                |> Result.map Just
                        )
                )
            ]
>>>>>>> a3a626e8


mainView : Session -> Db -> Model -> Html Msg
mainView session db model =
    let
        computed =
            session.queries.food
                |> Recipe.compute db
    in
    div [ class "row gap-3 gap-lg-0" ]
        [ div [ class "col-lg-4 order-lg-2 d-flex flex-column gap-3" ]
            [ case computed of
                Ok ( _, results ) ->
                    sidebarView session db model results

                Err error ->
                    errorView error
            ]
        , div [ class "col-lg-8 order-lg-1 d-flex flex-column gap-3" ]
            [ menuView session.queries.food
            , case computed of
                Ok ( recipe, results ) ->
                    stepListView db model recipe results

                Err error ->
                    errorView error
            , session.queries.food
                |> debugQueryView db
            ]
        ]


menuView : Query -> Html Msg
menuView query =
    div [ class "d-flex gap-2" ]
        [ button
            [ class "btn btn-outline-primary"
            , classList [ ( "active", query == Query.carrotCake ) ]
            , onClick (LoadQuery Query.carrotCake)
            ]
            [ text "Carrot Cake" ]
        , button
            [ class "btn btn-outline-primary"
            , classList [ ( "active", query == Query.emptyQuery ) ]
            , onClick (LoadQuery Query.emptyQuery)
            ]
            [ text "Créer une nouvelle recette" ]
        ]


processSelectorView : Process.Code -> (Process.Code -> msg) -> List Process.Code -> List Process -> Html msg
processSelectorView selectedCode event excluded processes =
    select
        [ class "form-select form-select-sm"
        , onInput (Process.codeFromString >> event)
        ]
        (processes
            |> List.sortBy (\process -> Process.getDisplayName process)
            |> List.map
                (\process ->
                    option
                        [ selected <| selectedCode == process.code
                        , value <| Process.codeToString process.code
                        , disabled <| List.member process.code excluded
                        ]
                        [ text <| Process.getDisplayName process ]
                )
        )


ingredientSelectorView : Id -> List Id -> (Ingredient -> Msg) -> List Ingredient -> Html Msg
ingredientSelectorView selectedIngredient excluded event ingredients =
    select
        [ class "form-select form-select-sm IngredientSelector"
        , onInput
            (\ingredientId ->
                ingredients
                    |> Ingredient.findByID (Ingredient.idFromString ingredientId)
                    |> Result.map event
                    |> Result.withDefault NoOp
            )
        ]
        (ingredients
            |> List.sortBy .name
            |> List.map
                (\ingredient ->
                    option
                        [ selected <| selectedIngredient == ingredient.id
                        , disabled <| List.member ingredient.id excluded
                        , value <| Ingredient.idToString ingredient.id
                        ]
                        [ text ingredient.name ]
                )
        )


sidebarView : Session -> Db -> Model -> Recipe.Results -> Html Msg
sidebarView session db model results =
    div
        [ class "d-flex flex-column gap-3 mb-3 sticky-md-top"
        , style "top" "7px"
        ]
        [ ImpactView.impactSelector
            { impacts = db.impacts
            , selectedImpact = model.impact.trigram
            , switchImpact = SwitchImpact

            -- We don't use the following two configs
            , selectedFunctionalUnit = Unit.PerItem
            , switchFunctionalUnit = always NoOp
            , scope = Scope.Food
            }
        , absoluteImpactView model results
        , if Impact.trg "ecs" == model.impact.trigram then
            -- We only show subscores for ecs
            scoresView session results

          else
            text ""
        , stepResultsView model results
        , BookmarkView.view
            { session = session
            , activeTab = model.bookmarkTab
            , bookmarkName = model.bookmarkName
            , impact = model.impact
            , funit = Unit.PerItem
            , scope = Scope.Food
            , viewMode = ViewMode.Simple
            , copyToClipBoard = CopyToClipBoard
            , compare = OpenComparator
            , delete = DeleteBookmark
            , save = SaveBookmark
            , update = UpdateBookmarkName
            , switchTab = SwitchLinksTab
            }
        , a [ class "btn btn-primary", Route.href Route.FoodExplore ]
            [ text "Explorateur de recettes" ]
        ]


letterView : List (Attribute Msg) -> String -> Html Msg
letterView attrs letter =
    span (class ("ScoreLetter ScoreLetter" ++ letter) :: attrs)
        [ text letter
        ]


scoresView : Session -> Recipe.Results -> Html Msg
scoresView { queries } { scoring } =
    div [ class "card bg-primary shadow-sm" ]
        [ div [ class "card-header text-white d-flex justify-content-between gap-1" ]
            [ div [ class "d-flex justify-content-between align-items-center gap-3 w-100" ]
                [ div [ class "input-group" ]
                    [ categorySelectorView queries.food.category
                    , button
                        [ class "btn btn-sm btn-info"
                        , title "Afficher un exemple d'étiquette"
                        , onClick (SetModal TagPreviewModal)
                        ]
                        [ Icon.lab ]
                    ]
                , div [ class "d-flex justify-content-center align-items-end gap-1 text-nowrap h4 m-0 text-center" ]
                    [ span []
                        [ text (String.fromInt scoring.all.outOf100)
                        , span [ class "fs-7" ] [ text "/100" ]
                        ]
                    , letterView [] scoring.all.letter
                    ]
                ]
            ]
        , div [ class "card-body py-2" ]
            [ [ ( "Climat", scoring.climate )
              , ( "Biodiversité", scoring.biodiversity )
              , ( "Santé environnementale", scoring.health )
              , ( "Ressource", scoring.resources )
              ]
                |> List.map
                    (\( label, subScore ) ->
                        tr []
                            [ th [] [ text label ]
                            , td [ class "text-end" ]
                                [ strong [] [ text (String.fromInt subScore.outOf100) ]
                                , small [] [ text "/100" ]
                                ]
                            , td
                                [ class "text-end align-middle ps-1"
                                , style "width" "1%"
                                , subScore.impact
                                    |> Unit.impactToFloat
                                    |> Format.formatFloat 2
                                    |> (\x -> x ++ "\u{202F}µPts/kg")
                                    |> title
                                ]
                                [ letterView [] subScore.letter
                                ]
                            ]
                    )
                |> table [ class "Subscores w-100 text-white m-0" ]
            ]
        ]


stepListView : Db -> Model -> Recipe -> Recipe.Results -> Html Msg
stepListView db { impact } recipe results =
    div [ class "d-flex flex-column gap-3" ]
        [ div [ class "card" ]
            (ingredientListView db impact recipe results)
        , div [ class "card" ]
            (transformView db impact recipe results)
        , div [ class "card" ]
            (packagingListView db impact recipe results)
        , div [ class "card" ]
            (distributionView db impact recipe results)
        ]


stepResultsView : Model -> Recipe.Results -> Html Msg
stepResultsView model results =
    let
        toFloat =
            Impact.getImpact model.impact.trigram >> Unit.impactToFloat

        stepsData =
            [ { label = "Ingrédients"
              , impact = toFloat results.recipe.ingredientsTotal
              }
            , { label = "Transformation"
              , impact = toFloat results.recipe.transform
              }
            , { label = "Emballage"
              , impact = toFloat results.packaging
              }
            , { label = "Transports"
              , impact = toFloat results.transports.impacts
              }
            ]

        totalImpact =
            toFloat results.total
    in
    div [ class "card" ]
        [ div [ class "card-header" ] [ text "Détail des postes" ]
        , stepsData
            |> List.map
                (\{ label, impact } ->
                    let
                        percent =
                            if totalImpact /= 0 then
                                impact / totalImpact * 100

                            else
                                0
                    in
                    li [ class "list-group-item d-flex justify-content-between align-items-center gap-1" ]
                        [ span [ class "flex-fill w-33 text-truncate" ] [ text label ]
                        , span [ class "flex-fill w-50" ]
                            [ div [ class "progress", style "height" "13px" ]
                                [ div
                                    [ class "progress-bar"
                                    , style "width" (String.fromFloat percent ++ "%")
                                    ]
                                    []
                                ]
                            ]
                        , span [ class "flex-fill text-end", style "min-width" "62px" ]
                            [ Format.percent percent
                            ]
                        ]
                )
            |> ul [ class "list-group list-group-flush fs-7" ]
        ]


transformView : Db -> Impact.Definition -> Recipe -> Recipe.Results -> List (Html Msg)
transformView db selectedImpact recipe results =
    let
        impact =
            results.recipe.transform
                |> Format.formatFoodSelectedImpact selectedImpact
    in
    [ div [ class "card-header d-flex align-items-center justify-content-between" ]
        [ h5 [ class "mb-0" ] [ text "Transformation" ]
        , impact
        ]
    , case recipe.transform of
        Just transform ->
            div []
                [ ul [ class "list-group list-group-flush border-top-0 border-bottom-0" ]
                    [ updateProcessFormView
                        { processes =
                            db.processes
                                |> Process.listByCategory Process.Transform
                        , excluded = [ transform.process.code ]
                        , processQuery = { code = transform.process.code, mass = transform.mass }
                        , impact = impact
                        , updateEvent = UpdateTransform
                        , deleteEvent = ResetTransform
                        }
                    ]
                , div
                    [ class "card-body d-flex justify-content-between align-items-center gap-1"
                    , class "border-top-0 text-muted py-2 fs-7"
                    ]
                    [ div [ class "text-truncate" ]
                        [ text <|
                            "Masse du produit après transformation ("
                                ++ Process.nameToString transform.process.name
                                ++ ")"
                        ]
                    , span [ class "d-flex" ]
                        [ Recipe.getTransformedIngredientsMass recipe
                            |> Format.kg
                        , Link.smallPillExternal
                            [ href (Gitbook.publicUrlFromPath Gitbook.FoodRawToCookedRatio) ]
                            [ Icon.question ]
                        ]
                    ]
                ]

        Nothing ->
            addProcessFormView
                { isDisabled = False
                , event = AddTransform
                , kind = "une transformation"
                }
    ]


view : Session -> Model -> ( String, List (Html Msg) )
view ({ builderDb, queries } as session) model =
    ( "Constructeur de recette"
    , [ Container.centered [ class "pb-3" ]
            [ case model.dbState of
                RemoteData.Success db ->
                    mainView session db model

                RemoteData.Loading ->
                    Spinner.view

                RemoteData.Failure error ->
                    error
                        |> Request.Common.errorToString
                        |> text
                        |> List.singleton
                        |> div [ class "alert alert-danger" ]

                RemoteData.NotAsked ->
                    text "Shouldn't happen"
            , case model.modal of
                NoModal ->
                    text ""

                ComparatorModal ->
                    ModalView.view
                        { size = ModalView.ExtraLarge
                        , close = SetModal NoModal
                        , noOp = NoOp
                        , title = "Comparateur de simulations sauvegardées"
                        , formAction = Nothing
                        , content =
                            [ ComparatorView.comparator
                                { session = session
                                , impact = model.impact
                                , options =
                                    ComparatorView.foodOptions
                                        { comparisonUnit = model.comparisonUnit
                                        , switchComparisonUnit = SwitchComparisonUnit
                                        }
                                , toggle = ToggleComparedSimulation
                                }
                            ]
                        , footer = []
                        }

                TagPreviewModal ->
                    let
                        makeModal content footer =
                            ModalView.view
                                { size = ModalView.Standard
                                , close = SetModal NoModal
                                , noOp = NoOp
                                , title = "Exemple d'étiquette"
                                , formAction = Nothing
                                , content = content
                                , footer = footer
                                }
                    in
                    case Recipe.compute builderDb queries.food of
                        Ok ( recipe, results ) ->
                            recipe.category
                                |> Maybe.map .id
                                |> categorySelectorView
                                |> List.singleton
                                |> makeModal [ tagViewer results ]

                        Err error ->
                            makeModal [ errorView error ] []
            ]
      ]
    )


tagViewer : Recipe.Results -> Html Msg
tagViewer { scoring } =
    div [ class "p-3 px-lg-5 d-flex flex-column gap-2" ]
        [ h1 [ class "m-0 text-center", style "font-size" "44px" ]
            [ if Unit.impactToFloat scoring.all.impact == 0 then
                text "0"

              else
                scoring.all.impact
                    |> Unit.impactToFloat
                    |> Format.formatFloat 2
                    |> text
            , small [ class "text-muted text-truncate h5 ms-2" ]
                [ text "µPts d'impact par kg de produit" ]
            ]
        , hr [ class "mt-1 mb-2" ] []
        , div [ class "d-flex gap-1 gap-md-3 justify-content-between" ]
            [ div []
                [ div [ class "d-flex flex-column gap-2" ]
                    [ scoring.all.letter
                        |> letterView [ class "ScoreLetterLarge" ]
                    ]
                , h1 [ class <| "m-0 text-end ScoreColoredText" ++ scoring.all.letter ]
                    [ span [ class "h2 m-0" ] [ text (String.fromInt scoring.all.outOf100) ]
                    , span [ class "fs-7" ] [ text "/100" ]
                    ]
                ]
            , div [ class "col-9" ]
                [ [ ( "Climat", scoring.climate )
                  , ( "Biodiversité", scoring.biodiversity )
                  , ( "Santé environnementale", scoring.health )
                  , ( "Ressource", scoring.resources )
                  ]
                    |> List.map
                        (\( label, subScore ) ->
                            div [ class "w-100 d-flex justify-content-between align-items-center gap-1 gap-sm-2 gap-md-3 pt-1" ]
                                [ span
                                    [ class <| "text-truncate w-100 fs-75 fw-bold ScoreColoredText" ++ subScore.letter ]
                                    [ text label ]
                                , abcdeLetter subScore.letter
                                ]
                        )
                    |> div []
                ]
            ]
        ]


abcdeLetter : String -> Html Msg
abcdeLetter letter =
    "ABCDE"
        |> String.split ""
        |> List.map
            (\l ->
                li
                    [ class <| "AbcdeLetter AbcdeLetter" ++ l
                    , classList [ ( "AbcdeLetterActive", letter == l ) ]
                    ]
                    [ text l ]
            )
        |> ul [ class "Abcde" ]


subscriptions : Model -> Sub Msg
subscriptions { modal } =
    case modal of
        NoModal ->
            Sub.none

        _ ->
            Browser.Events.onKeyDown (Key.escape (SetModal NoModal))<|MERGE_RESOLUTION|>--- conflicted
+++ resolved
@@ -765,7 +765,6 @@
     ]
 
 
-<<<<<<< HEAD
 distributionView : Db -> Impact.Definition -> Recipe -> Recipe.Results -> List (Html Msg)
 distributionView db impact recipe results =
     [ div [ class "card-header d-flex align-items-center justify-content-between" ]
@@ -798,7 +797,8 @@
             []
         ]
     ]
-=======
+
+
 categorySelectorView : Maybe Category.Id -> Html Msg
 categorySelectorView maybeId =
     Category.all
@@ -832,7 +832,6 @@
                         )
                 )
             ]
->>>>>>> a3a626e8
 
 
 mainView : Session -> Db -> Model -> Html Msg

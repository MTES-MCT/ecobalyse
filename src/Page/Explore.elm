module Page.Explore exposing
    ( Model
    , Msg(..)
    , init
    , subscriptions
    , update
    , view
    )

import Browser.Events
import Browser.Navigation as Nav
import Data.Country as Country exposing (Country)
import Data.Dataset as Dataset exposing (Dataset)
import Data.Food.Ingredient as Ingredient exposing (Ingredient)
import Data.Food.Process as FoodProcess
import Data.Impact.Definition as Definition exposing (Definition, Definitions)
import Data.Key as Key
import Data.Scope as Scope exposing (Scope)
import Data.Session exposing (Session)
import Data.Textile.Material as Material exposing (Material)
import Data.Textile.Process as Process
import Data.Textile.Product as Product exposing (Product)
import Html exposing (..)
import Html.Attributes exposing (..)
import Html.Events exposing (..)
import Page.Explore.Countries as ExploreCountries
import Page.Explore.FoodIngredients as FoodIngredients
import Page.Explore.FoodProcesses as FoodProcesses
import Page.Explore.Impacts as ExploreImpacts
import Page.Explore.Table as Table
import Page.Explore.TextileMaterials as TextileMaterials
import Page.Explore.TextileProcesses as TextileProcesses
import Page.Explore.TextileProducts as TextileProducts
import Ports
import Route exposing (Route)
import Static.Db exposing (Db)
import Table as SortableTable
import Views.Alert as Alert
import Views.Container as Container
import Views.Modal as ModalView


type alias Model =
    { dataset : Dataset
    , scope : Scope
    , tableState : SortableTable.State
    }


type Msg
    = NoOp
    | CloseModal
    | OpenDetail Route
    | ScopeChange Scope
    | SetTableState SortableTable.State


init : Scope -> Dataset -> Session -> ( Model, Session, Cmd Msg )
init scope dataset session =
    let
        initialSort =
            case dataset of
                Dataset.Countries _ ->
                    "Nom"

                Dataset.Impacts _ ->
                    "Code"

                Dataset.FoodIngredients _ ->
                    "Identifiant"

                Dataset.FoodProcesses _ ->
                    "Nom"

                Dataset.TextileProducts _ ->
                    "Identifiant"

                Dataset.TextileMaterials _ ->
                    "Identifiant"

                Dataset.TextileProcesses _ ->
                    "Nom"
    in
    ( { dataset = dataset
      , scope = scope
      , tableState = SortableTable.initialSort initialSort
      }
    , session
    , Ports.scrollTo { x = 0, y = 0 }
    )


update : Session -> Msg -> Model -> ( Model, Session, Cmd Msg )
update session msg model =
    case msg of
        NoOp ->
            ( model, session, Cmd.none )

        CloseModal ->
            ( model
            , session
            , model.dataset
                |> Dataset.reset
                |> Route.Explore model.scope
                |> Route.toString
                |> Nav.pushUrl session.navKey
            )

        OpenDetail route ->
            ( model
            , session
            , route
                |> Route.toString
                |> Nav.pushUrl session.navKey
            )

        ScopeChange scope ->
            ( { model | scope = scope }
            , session
            , (case model.dataset of
                -- When changing scopes, if we were on a tab that is common between both scopes, don't "reset" the selected tab.
                -- Only the "impacts" and "countries" tabs are common at the moment, and the "impacts" tab is the one by default,
                -- so in effect this check makes sure that if we selected the "countries" tab and we change the scope, the
                -- selected tab isn't changed back automatically to the "impacts" tab.
                Dataset.Countries _ ->
                    Route.Explore scope (Dataset.Countries Nothing)

                _ ->
                    Route.Explore scope (Dataset.Impacts Nothing)
              )
                |> Route.toString
                |> Nav.pushUrl session.navKey
            )

        SetTableState tableState ->
            ( { model | tableState = tableState }
            , session
            , Cmd.none
            )


datasetsMenuView : Model -> Html Msg
datasetsMenuView { scope, dataset } =
    Dataset.datasets scope
        |> List.map
            (\ds ->
                a
                    [ class "TabsTab nav-link"
                    , classList [ ( "active", Dataset.same ds dataset ) ]
                    , Route.href (Route.Explore scope ds)
                    ]
                    [ text (Dataset.label ds) ]
            )
        |> nav
            [ class "Tabs nav nav-tabs d-flex justify-content-end align-items-center gap-0 gap-sm-2"
            ]


scopesMenuView : Model -> Html Msg
scopesMenuView model =
    [ Scope.Food, Scope.Textile ]
        |> List.map
            (\scope ->
                label []
                    [ input
                        [ class "form-check-input ms-1 ms-sm-3 me-1"
                        , type_ "radio"
                        , classList [ ( "active", model.scope == scope ) ]
                        , checked <| model.scope == scope
                        , onCheck (always (ScopeChange scope))
                        ]
                        []
                    , text (Scope.toLabel scope)
                    ]
            )
        |> (::) (strong [ class "d-block d-sm-inline" ] [ text "Secteur d'activité" ])
        |> nav
            []


detailsModal : Html Msg -> Html Msg
detailsModal content =
    ModalView.view
        { size = ModalView.Large
        , close = CloseModal
        , noOp = NoOp
        , title = "Détail de l'enregistrement"
        , subTitle = Nothing
        , formAction = Nothing
        , content = [ content ]
        , footer = []
        }


alert : String -> Html Msg
alert error =
    div [ class "p-3 pb-0" ]
        [ Alert.simple
            { level = Alert.Danger
            , content = [ text error ]
            , title = Just "Erreur"
            , close = Nothing
            }
        ]


countriesExplorer :
    Db
    -> Table.Config Country Msg
    -> SortableTable.State
    -> Scope
    -> Maybe Country.Code
    -> List (Html Msg)
countriesExplorer { distances, countries } tableConfig tableState scope maybeCode =
    [ countries
        |> List.filter (.scopes >> List.member scope)
        |> Table.viewList OpenDetail tableConfig tableState scope (ExploreCountries.table distances countries)
    , case maybeCode of
        Just code ->
            detailsModal
                (case Country.findByCode code countries of
                    Ok country ->
                        country
                            |> Table.viewDetails scope (ExploreCountries.table distances countries)

                    Err error ->
                        alert error
                )

        Nothing ->
            text ""
    ]


impactsExplorer :
    Definitions
    -> Table.Config Definition Msg
    -> SortableTable.State
    -> Scope
    -> Maybe Definition.Trigram
    -> List (Html Msg)
impactsExplorer definitions tableConfig tableState scope maybeTrigram =
    [ Definition.toList definitions
        |> List.sortBy (.trigram >> Definition.toString)
        |> Table.viewList OpenDetail tableConfig tableState scope ExploreImpacts.table
    , maybeTrigram
        |> Maybe.map (\trigram -> Definition.get trigram definitions)
        |> Maybe.map (Table.viewDetails scope ExploreImpacts.table)
        |> Maybe.map detailsModal
        |> Maybe.withDefault (text "")
    ]


foodIngredientsExplorer :
    Db
    -> Table.Config Ingredient Msg
    -> SortableTable.State
    -> Maybe Ingredient.Id
    -> List (Html Msg)
foodIngredientsExplorer { food } tableConfig tableState maybeId =
    [ food.ingredients
        |> List.sortBy .name
        |> Table.viewList OpenDetail tableConfig tableState Scope.Food (FoodIngredients.table food)
    , case maybeId of
        Just id ->
            detailsModal
                (case Ingredient.findByID id food.ingredients of
                    Ok ingredient ->
                        ingredient
                            |> Table.viewDetails Scope.Food (FoodIngredients.table food)

                    Err error ->
                        alert error
                )

        Nothing ->
            text ""
    ]


foodProcessesExplorer :
    Db
    -> Table.Config FoodProcess.Process Msg
    -> SortableTable.State
    -> Maybe FoodProcess.Identifier
    -> List (Html Msg)
foodProcessesExplorer { food } tableConfig tableState maybeId =
    [ food.processes
        |> List.sortBy (.name >> FoodProcess.nameToString)
        |> Table.viewList OpenDetail tableConfig tableState Scope.Food (FoodProcesses.table food)
    , case maybeId of
        Just id ->
            detailsModal
                (case FoodProcess.findByIdentifier id food.processes of
                    Ok process ->
                        process
                            |> Table.viewDetails Scope.Food (FoodProcesses.table food)

                    Err error ->
                        alert error
                )

        Nothing ->
            text ""
    ]


textileProductsExplorer :
    Db
    -> Table.Config Product Msg
    -> SortableTable.State
    -> Maybe Product.Id
    -> List (Html Msg)
textileProductsExplorer db tableConfig tableState maybeId =
    [ db.textile.products
        |> Table.viewList OpenDetail tableConfig tableState Scope.Textile (TextileProducts.table db)
    , case maybeId of
        Just id ->
            detailsModal
                (case Product.findById id db.textile.products of
                    Ok product ->
                        Table.viewDetails Scope.Textile (TextileProducts.table db) product

                    Err error ->
                        alert error
                )

        Nothing ->
            text ""
    ]


textileMaterialsExplorer :
    Db
    -> Table.Config Material Msg
    -> SortableTable.State
    -> Maybe Material.Id
    -> List (Html Msg)
<<<<<<< HEAD
textileMaterialsExplorer tableConfig tableState maybeId db =
    [ db.materials
        |> Table.viewList OpenDetail tableConfig tableState Scope.Textile TextileMaterials.table
=======
textileMaterialsExplorer db tableConfig tableState maybeId =
    [ db.textile.materials
        |> Table.viewList OpenDetail tableConfig tableState Scope.Textile (TextileMaterials.table db)
>>>>>>> 1e5e9e43
    , case maybeId of
        Just id ->
            detailsModal
                (case Material.findById id db.textile.materials of
                    Ok material ->
                        material
                            |> Table.viewDetails Scope.Textile TextileMaterials.table

                    Err error ->
                        alert error
                )

        Nothing ->
            text ""
    ]


textileProcessesExplorer :
    Db
    -> Table.Config Process.Process Msg
    -> SortableTable.State
    -> Maybe Process.Uuid
    -> List (Html Msg)
textileProcessesExplorer { textile } tableConfig tableState maybeId =
    [ textile.processes
        |> Table.viewList OpenDetail tableConfig tableState Scope.Textile TextileProcesses.table
    , case maybeId of
        Just id ->
            detailsModal
                (case Process.findByUuid id textile.processes of
                    Ok process ->
                        process
                            |> Table.viewDetails Scope.Textile TextileProcesses.table

                    Err error ->
                        alert error
                )

        Nothing ->
            text ""
    ]


explore : Session -> Model -> List (Html Msg)
explore session { scope, dataset, tableState } =
    let
        db =
            session.db

        defaultCustomizations =
            SortableTable.defaultCustomizations

        tableConfig =
            { toId = always "" -- Placeholder
            , toMsg = SetTableState
            , columns = []
            , customizations =
                { defaultCustomizations
                    | tableAttrs = [ class "table table-striped table-hover table-responsive mb-0 view-list cursor-pointer" ]
                }
            }
    in
    case dataset of
        Dataset.Countries maybeCode ->
            countriesExplorer db tableConfig tableState scope maybeCode

        Dataset.Impacts maybeTrigram ->
            impactsExplorer db.definitions tableConfig tableState scope maybeTrigram

        Dataset.FoodIngredients maybeId ->
            foodIngredientsExplorer db tableConfig tableState maybeId

        Dataset.FoodProcesses maybeId ->
            foodProcessesExplorer db tableConfig tableState maybeId

        Dataset.TextileMaterials maybeId ->
            textileMaterialsExplorer db tableConfig tableState maybeId

        Dataset.TextileProducts maybeId ->
            textileProductsExplorer db tableConfig tableState maybeId

        Dataset.TextileProcesses maybeId ->
            textileProcessesExplorer db tableConfig tableState maybeId


view : Session -> Model -> ( String, List (Html Msg) )
view session model =
    ( Dataset.label model.dataset ++ " | Explorer "
    , [ Container.centered [ class "pb-3" ]
            [ div []
                [ h1 [] [ text "Explorateur" ]
                , div [ class "row d-flex align-items-stretch mt-5 mx-0" ]
                    [ div [ class "col-12 col-lg-5 d-flex align-items-center pb-2 pb-lg-0 mb-4 mb-lg-0 border-bottom ps-0 ms-0" ] [ scopesMenuView model ]
                    , div [ class "col-12 col-lg-7 pe-0 me-0" ] [ datasetsMenuView model ]
                    ]
                ]
            , explore session model
                |> div [ class "mt-3" ]
            ]
      ]
    )


subscriptions : Model -> Sub Msg
subscriptions { dataset } =
    if Dataset.isDetailed dataset then
        Browser.Events.onKeyDown (Key.escape CloseModal)

    else
        Sub.none<|MERGE_RESOLUTION|>--- conflicted
+++ resolved
@@ -336,22 +336,16 @@
     -> SortableTable.State
     -> Maybe Material.Id
     -> List (Html Msg)
-<<<<<<< HEAD
-textileMaterialsExplorer tableConfig tableState maybeId db =
-    [ db.materials
-        |> Table.viewList OpenDetail tableConfig tableState Scope.Textile TextileMaterials.table
-=======
 textileMaterialsExplorer db tableConfig tableState maybeId =
     [ db.textile.materials
         |> Table.viewList OpenDetail tableConfig tableState Scope.Textile (TextileMaterials.table db)
->>>>>>> 1e5e9e43
     , case maybeId of
         Just id ->
             detailsModal
                 (case Material.findById id db.textile.materials of
                     Ok material ->
                         material
-                            |> Table.viewDetails Scope.Textile TextileMaterials.table
+                            |> Table.viewDetails Scope.Textile (TextileMaterials.table db)
 
                     Err error ->
                         alert error

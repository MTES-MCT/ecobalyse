module Page.Explore exposing
    ( Model
    , Msg(..)
    , init
    , subscriptions
    , update
    , view
    )

import Browser.Events
import Browser.Navigation as Nav
import Data.Country as Country exposing (Country)
import Data.Dataset as Dataset exposing (Dataset)
<<<<<<< HEAD
import Data.Food.ExampleProduct as FoodExampleProduct
import Data.Food.Ingredient as Ingredient exposing (Ingredient)
import Data.Food.Process as FoodProcess
import Data.Food.Query as FoodQuery
=======
import Data.Example as Example exposing (Example)
import Data.Food.Ingredient as Ingredient exposing (Ingredient)
import Data.Food.Process as FoodProcess
import Data.Food.Query as FoodQuery
import Data.Food.Recipe as Recipe
import Data.Impact as Impact
>>>>>>> b4cc13fd
import Data.Impact.Definition as Definition exposing (Definition, Definitions)
import Data.Key as Key
import Data.Scope as Scope exposing (Scope)
import Data.Session exposing (Session)
<<<<<<< HEAD
import Data.Textile.ExampleProduct as TextileExampleProduct
import Data.Textile.Material as Material exposing (Material)
import Data.Textile.Process as Process
import Data.Textile.Product as Product exposing (Product)
=======
import Data.Textile.Material as Material exposing (Material)
import Data.Textile.Process as Process
import Data.Textile.Product as Product exposing (Product)
import Data.Textile.Query as TextileQuery
import Data.Textile.Simulator as Simulator
import Data.Unit as Unit
import Data.Uuid exposing (Uuid)
>>>>>>> b4cc13fd
import Html exposing (..)
import Html.Attributes exposing (..)
import Html.Events exposing (..)
import Page.Explore.Countries as ExploreCountries
import Page.Explore.FoodExamples as FoodExamples
import Page.Explore.FoodIngredients as FoodIngredients
import Page.Explore.FoodProcesses as FoodProcesses
import Page.Explore.Impacts as ExploreImpacts
import Page.Explore.Table as Table
import Page.Explore.TextileExamples as TextileExamples
import Page.Explore.TextileMaterials as TextileMaterials
import Page.Explore.TextileProcesses as TextileProcesses
import Page.Explore.TextileProducts as TextileProducts
import Ports
import Route exposing (Route)
import Static.Db exposing (Db)
import Table as SortableTable
import Views.Alert as Alert
import Views.Container as Container
import Views.Modal as ModalView


type alias Model =
    { dataset : Dataset
    , scope : Scope
    , tableState : SortableTable.State
    }


type Msg
    = NoOp
    | CloseModal
    | OpenDetail Route
    | ScopeChange Scope
    | SetTableState SortableTable.State


init : Scope -> Dataset -> Session -> ( Model, Session, Cmd Msg )
init scope dataset session =
    let
        initialSort =
            case dataset of
                Dataset.Countries _ ->
                    "Nom"

                Dataset.Impacts _ ->
                    "Code"

                Dataset.FoodExamples _ ->
                    "Coût Environnemental"

                Dataset.FoodIngredients _ ->
                    "Identifiant"

                Dataset.FoodProcesses _ ->
                    "Nom"

                Dataset.TextileExamples _ ->
                    "Coût Environnemental"

                Dataset.TextileProducts _ ->
                    "Identifiant"

                Dataset.TextileMaterials _ ->
                    "Identifiant"

                Dataset.TextileProcesses _ ->
                    "Nom"
    in
    ( { dataset = dataset
      , scope = scope
      , tableState = SortableTable.initialSort initialSort
      }
    , session
    , Ports.scrollTo { x = 0, y = 0 }
    )


update : Session -> Msg -> Model -> ( Model, Session, Cmd Msg )
update session msg model =
    case msg of
        NoOp ->
            ( model, session, Cmd.none )

        CloseModal ->
            ( model
            , session
            , model.dataset
                |> Dataset.reset
                |> Route.Explore model.scope
                |> Route.toString
                |> Nav.pushUrl session.navKey
            )

        OpenDetail route ->
            ( model
            , session
            , route
                |> Route.toString
                |> Nav.pushUrl session.navKey
            )

        ScopeChange scope ->
            ( { model | scope = scope }
            , session
            , (case model.dataset of
                -- Try selecting the most appropriate tab when switching scope.
                Dataset.Countries _ ->
                    Dataset.Countries Nothing

                Dataset.Impacts _ ->
                    Dataset.Impacts Nothing

                _ ->
                    case scope of
                        Scope.Food ->
                            Dataset.FoodExamples Nothing

                        Scope.Textile ->
                            Dataset.TextileExamples Nothing
              )
                |> Route.Explore scope
                |> Route.toString
                |> Nav.pushUrl session.navKey
            )

        SetTableState tableState ->
            ( { model | tableState = tableState }
            , session
            , Cmd.none
            )


datasetsMenuView : Model -> Html Msg
datasetsMenuView { scope, dataset } =
    Dataset.datasets scope
        |> List.map
            (\ds ->
                a
                    [ class "TabsTab nav-link"
                    , classList [ ( "active", Dataset.same ds dataset ) ]
                    , Route.href (Route.Explore scope ds)
                    ]
                    [ text (Dataset.label ds) ]
            )
        |> nav
            [ class "Tabs nav nav-tabs d-flex justify-content-end align-items-center gap-0 gap-sm-2"
            ]


scopesMenuView : Model -> Html Msg
scopesMenuView model =
    [ Scope.Food, Scope.Textile ]
        |> List.map
            (\scope ->
                label []
                    [ input
                        [ class "form-check-input ms-1 ms-sm-3 me-1"
                        , type_ "radio"
                        , classList [ ( "active", model.scope == scope ) ]
                        , checked <| model.scope == scope
                        , onCheck (always (ScopeChange scope))
                        ]
                        []
                    , text (Scope.toLabel scope)
                    ]
            )
        |> (::) (strong [ class "d-block d-sm-inline" ] [ text "Secteur d'activité" ])
        -- FIXME: all food-related stuff temporarily hidden
        |> nav [ class "d-none" ]


detailsModal : Html Msg -> Html Msg
detailsModal content =
    ModalView.view
        { size = ModalView.Large
        , close = CloseModal
        , noOp = NoOp
        , title = "Détail de l'enregistrement"
        , subTitle = Nothing
        , formAction = Nothing
        , content = [ content ]
        , footer = []
        }


alert : String -> Html Msg
alert error =
    div [ class "p-3 pb-0" ]
        [ Alert.simple
            { level = Alert.Danger
            , content = [ text error ]
            , title = Just "Erreur"
            , close = Nothing
            }
        ]


countriesExplorer :
    Db
    -> Table.Config Country Msg
    -> SortableTable.State
    -> Scope
    -> Maybe Country.Code
    -> List (Html Msg)
countriesExplorer { distances, countries } tableConfig tableState scope maybeCode =
    [ countries
        |> List.filter (.scopes >> List.member scope)
        |> Table.viewList OpenDetail tableConfig tableState scope (ExploreCountries.table distances countries)
    , case maybeCode of
        Just code ->
            detailsModal
                (case Country.findByCode code countries of
                    Ok country ->
                        country
                            |> Table.viewDetails scope (ExploreCountries.table distances countries)

                    Err error ->
                        alert error
                )

        Nothing ->
            text ""
    ]


impactsExplorer :
    Definitions
    -> Table.Config Definition Msg
    -> SortableTable.State
    -> Scope
    -> Maybe Definition.Trigram
    -> List (Html Msg)
impactsExplorer definitions tableConfig tableState scope maybeTrigram =
    [ Definition.toList definitions
        |> List.sortBy (.trigram >> Definition.toString)
        |> Table.viewList OpenDetail tableConfig tableState scope ExploreImpacts.table
    , maybeTrigram
        |> Maybe.map (\trigram -> Definition.get trigram definitions)
        |> Maybe.map (Table.viewDetails scope ExploreImpacts.table)
        |> Maybe.map detailsModal
        |> Maybe.withDefault (text "")
    ]


foodExamplesExplorer :
    Db
<<<<<<< HEAD
    -> Table.Config FoodExampleProduct.ExampleProduct Msg
    -> SortableTable.State
    -> Maybe FoodExampleProduct.Uuid
    -> List (Html Msg)
foodExamplesExplorer db tableConfig tableState maybeId =
    [ db.food.exampleProducts
        |> List.filter (.query >> (/=) FoodQuery.empty)
        |> List.sortBy .name
        |> Table.viewList OpenDetail tableConfig tableState Scope.Food (FoodExamples.table db)
    , case maybeId of
        Just id ->
            detailsModal
                (case FoodExampleProduct.findByUuid id db.food.exampleProducts of
                    Ok example ->
                        example
                            |> Table.viewDetails Scope.Food (FoodExamples.table db)
=======
    -> Table.Config ( Example FoodQuery.Query, { score : Float, per100g : Float } ) Msg
    -> SortableTable.State
    -> Maybe Uuid
    -> List (Html Msg)
foodExamplesExplorer db tableConfig tableState maybeId =
    let
        scoredExamples =
            db.food.examples
                |> List.map
                    (\example ->
                        ( example
                        , { score = getFoodScore db example
                          , per100g = getFoodScorePer100g db example
                          }
                        )
                    )
                |> List.sortBy (Tuple.first >> .name)

        max =
            { maxScore =
                scoredExamples
                    |> List.map (Tuple.second >> .score)
                    |> List.maximum
                    |> Maybe.withDefault 0
            , maxPer100g =
                scoredExamples
                    |> List.map (Tuple.second >> .per100g)
                    |> List.maximum
                    |> Maybe.withDefault 0
            }
    in
    [ scoredExamples
        |> List.filter (Tuple.first >> .query >> (/=) FoodQuery.empty)
        |> List.sortBy (Tuple.first >> .name)
        |> Table.viewList OpenDetail tableConfig tableState Scope.Food (FoodExamples.table max)
    , case maybeId of
        Just id ->
            detailsModal
                (case Example.findByUuid id db.food.examples of
                    Ok example ->
                        Table.viewDetails Scope.Food
                            (FoodExamples.table max)
                            ( example
                            , { score = getFoodScore db example
                              , per100g = getFoodScorePer100g db example
                              }
                            )
>>>>>>> b4cc13fd

                    Err error ->
                        alert error
                )

        Nothing ->
            text ""
    ]


foodIngredientsExplorer :
    Db
    -> Table.Config Ingredient Msg
    -> SortableTable.State
    -> Maybe Ingredient.Id
    -> List (Html Msg)
foodIngredientsExplorer { food } tableConfig tableState maybeId =
    [ food.ingredients
        |> List.sortBy .name
        |> Table.viewList OpenDetail tableConfig tableState Scope.Food (FoodIngredients.table food)
    , case maybeId of
        Just id ->
            detailsModal
                (case Ingredient.findByID id food.ingredients of
                    Ok ingredient ->
                        ingredient
                            |> Table.viewDetails Scope.Food (FoodIngredients.table food)

                    Err error ->
                        alert error
                )

        Nothing ->
            text ""
    ]


foodProcessesExplorer :
    Db
    -> Table.Config FoodProcess.Process Msg
    -> SortableTable.State
    -> Maybe FoodProcess.Identifier
    -> List (Html Msg)
foodProcessesExplorer { food } tableConfig tableState maybeId =
    [ food.processes
        |> List.sortBy (.name >> FoodProcess.nameToString)
        |> Table.viewList OpenDetail tableConfig tableState Scope.Food (FoodProcesses.table food)
    , case maybeId of
        Just id ->
            detailsModal
                (case FoodProcess.findByIdentifier id food.processes of
                    Ok process ->
                        process
                            |> Table.viewDetails Scope.Food (FoodProcesses.table food)

                    Err error ->
                        alert error
                )

        Nothing ->
            text ""
    ]


textileExamplesExplorer :
    Db
<<<<<<< HEAD
    -> Table.Config TextileExampleProduct.ExampleProduct Msg
    -> SortableTable.State
    -> Maybe TextileExampleProduct.Uuid
    -> List (Html Msg)
textileExamplesExplorer db tableConfig tableState maybeId =
    [ db.textile.exampleProducts
        |> List.sortBy .name
        |> Table.viewList OpenDetail tableConfig tableState Scope.Textile (TextileExamples.table db)
    , case maybeId of
        Just id ->
            detailsModal
                (case TextileExampleProduct.findByUuid id db.textile.exampleProducts of
                    Ok example ->
                        example
                            |> Table.viewDetails Scope.Food (TextileExamples.table db)
=======
    -> Table.Config ( Example TextileQuery.Query, { score : Float, per100g : Float } ) Msg
    -> SortableTable.State
    -> Maybe Uuid
    -> List (Html Msg)
textileExamplesExplorer db tableConfig tableState maybeId =
    let
        scoredExamples =
            db.textile.examples
                |> List.map
                    (\example ->
                        ( example
                        , { score = getTextileScore db example
                          , per100g = getTextileScorePer100g db example
                          }
                        )
                    )
                |> List.sortBy (Tuple.first >> .name)

        max =
            { maxScore =
                scoredExamples
                    |> List.map (Tuple.second >> .score)
                    |> List.maximum
                    |> Maybe.withDefault 0
            , maxPer100g =
                scoredExamples
                    |> List.map (Tuple.second >> .per100g)
                    |> List.maximum
                    |> Maybe.withDefault 0
            }
    in
    [ scoredExamples
        |> List.sortBy (Tuple.first >> .name)
        |> Table.viewList OpenDetail tableConfig tableState Scope.Textile (TextileExamples.table max)
    , case maybeId of
        Just id ->
            detailsModal
                (case Example.findByUuid id db.textile.examples of
                    Ok example ->
                        Table.viewDetails Scope.Textile
                            (TextileExamples.table max)
                            ( example
                            , { score = getTextileScore db example
                              , per100g = getTextileScorePer100g db example
                              }
                            )
>>>>>>> b4cc13fd

                    Err error ->
                        alert error
                )

        Nothing ->
            text ""
    ]


textileProductsExplorer :
    Db
    -> Table.Config Product Msg
    -> SortableTable.State
    -> Maybe Product.Id
    -> List (Html Msg)
textileProductsExplorer db tableConfig tableState maybeId =
    [ db.textile.products
        |> Table.viewList OpenDetail tableConfig tableState Scope.Textile (TextileProducts.table db)
    , case maybeId of
        Just id ->
            detailsModal
                (case Product.findById id db.textile.products of
                    Ok product ->
                        Table.viewDetails Scope.Textile (TextileProducts.table db) product

                    Err error ->
                        alert error
                )

        Nothing ->
            text ""
    ]


textileMaterialsExplorer :
    Db
    -> Table.Config Material Msg
    -> SortableTable.State
    -> Maybe Material.Id
    -> List (Html Msg)
textileMaterialsExplorer db tableConfig tableState maybeId =
    [ db.textile.materials
        |> Table.viewList OpenDetail tableConfig tableState Scope.Textile (TextileMaterials.table db)
    , case maybeId of
        Just id ->
            detailsModal
                (case Material.findById id db.textile.materials of
                    Ok material ->
                        material
                            |> Table.viewDetails Scope.Textile (TextileMaterials.table db)

                    Err error ->
                        alert error
                )

        Nothing ->
            text ""
    ]


textileProcessesExplorer :
    Db
    -> Table.Config Process.Process Msg
    -> SortableTable.State
    -> Maybe Process.Uuid
    -> List (Html Msg)
textileProcessesExplorer { textile } tableConfig tableState maybeId =
    [ textile.processes
        |> Table.viewList OpenDetail tableConfig tableState Scope.Textile TextileProcesses.table
    , case maybeId of
        Just id ->
            detailsModal
                (case Process.findByUuid id textile.processes of
                    Ok process ->
                        process
                            |> Table.viewDetails Scope.Textile TextileProcesses.table

                    Err error ->
                        alert error
                )

        Nothing ->
            text ""
    ]


getFoodScore : Db -> Example FoodQuery.Query -> Float
getFoodScore db =
    .query
        >> Recipe.compute db
        >> Result.map
            (Tuple.second
                >> .total
                >> Impact.getImpact Definition.Ecs
                >> Unit.impactToFloat
            )
        >> Result.withDefault 0


getFoodScorePer100g : Db -> Example FoodQuery.Query -> Float
getFoodScorePer100g db =
    .query
        >> Recipe.compute db
        >> Result.map
            (Tuple.second
                >> .perKg
                >> Impact.getImpact Definition.Ecs
                >> (\x -> Unit.impactToFloat x / 10)
            )
        >> Result.withDefault 0


getTextileScore : Db -> Example TextileQuery.Query -> Float
getTextileScore db =
    .query
        >> Simulator.compute db
        >> Result.map (.impacts >> Impact.getImpact Definition.Ecs >> Unit.impactToFloat)
        >> Result.withDefault 0


getTextileScorePer100g : Db -> Example TextileQuery.Query -> Float
getTextileScorePer100g db { query } =
    query
        |> Simulator.compute db
        |> Result.map
            (.impacts
                >> Impact.per100grams query.mass
                >> Impact.getImpact Definition.Ecs
                >> Unit.impactToFloat
            )
        |> Result.withDefault 0


explore : Session -> Model -> List (Html Msg)
<<<<<<< HEAD
explore session { scope, dataset, tableState } =
=======
explore { db } { scope, dataset, tableState } =
>>>>>>> b4cc13fd
    let
        db =
            session.db

        defaultCustomizations =
            SortableTable.defaultCustomizations

        tableConfig =
            { toId = always "" -- Placeholder
            , toMsg = SetTableState
            , columns = []
            , customizations =
                { defaultCustomizations
                    | tableAttrs = [ class "table table-striped table-hover table-responsive mb-0 view-list cursor-pointer" ]
                }
            }
    in
    case dataset of
        Dataset.Countries maybeCode ->
            countriesExplorer db tableConfig tableState scope maybeCode

        Dataset.Impacts maybeTrigram ->
            impactsExplorer db.definitions tableConfig tableState scope maybeTrigram

        Dataset.FoodExamples maybeId ->
            foodExamplesExplorer db tableConfig tableState maybeId

        Dataset.FoodIngredients maybeId ->
            foodIngredientsExplorer db tableConfig tableState maybeId

        Dataset.FoodProcesses maybeId ->
            foodProcessesExplorer db tableConfig tableState maybeId

        Dataset.TextileExamples maybeId ->
            textileExamplesExplorer db tableConfig tableState maybeId

        Dataset.TextileMaterials maybeId ->
            textileMaterialsExplorer db tableConfig tableState maybeId

        Dataset.TextileProducts maybeId ->
            textileProductsExplorer db tableConfig tableState maybeId

        Dataset.TextileProcesses maybeId ->
            textileProcessesExplorer db tableConfig tableState maybeId


view : Session -> Model -> ( String, List (Html Msg) )
view session model =
    ( Dataset.label model.dataset ++ " | Explorer "
    , [ Container.centered [ class "pb-3" ]
            [ div []
                [ h1 [ class "mb-0" ] [ text "Explorateur" ]
                , div [ class "row d-flex align-items-stretch mt-1 mx-0" ]
                    [ div [ class "col-12 col-lg-5 d-flex align-items-center pb-2 pb-lg-0 mb-4 mb-lg-0 border-bottom ps-0 ms-0" ] [ scopesMenuView model ]
                    , div [ class "col-12 col-lg-7 pe-0 me-0" ] [ datasetsMenuView model ]
                    ]
                ]
            , explore session model
                |> div [ class "mt-3" ]
            ]
      ]
    )


subscriptions : Model -> Sub Msg
subscriptions { dataset } =
    if Dataset.isDetailed dataset then
        Browser.Events.onKeyDown (Key.escape CloseModal)

    else
        Sub.none<|MERGE_RESOLUTION|>--- conflicted
+++ resolved
@@ -11,29 +11,16 @@
 import Browser.Navigation as Nav
 import Data.Country as Country exposing (Country)
 import Data.Dataset as Dataset exposing (Dataset)
-<<<<<<< HEAD
-import Data.Food.ExampleProduct as FoodExampleProduct
-import Data.Food.Ingredient as Ingredient exposing (Ingredient)
-import Data.Food.Process as FoodProcess
-import Data.Food.Query as FoodQuery
-=======
 import Data.Example as Example exposing (Example)
 import Data.Food.Ingredient as Ingredient exposing (Ingredient)
 import Data.Food.Process as FoodProcess
 import Data.Food.Query as FoodQuery
 import Data.Food.Recipe as Recipe
 import Data.Impact as Impact
->>>>>>> b4cc13fd
 import Data.Impact.Definition as Definition exposing (Definition, Definitions)
 import Data.Key as Key
 import Data.Scope as Scope exposing (Scope)
 import Data.Session exposing (Session)
-<<<<<<< HEAD
-import Data.Textile.ExampleProduct as TextileExampleProduct
-import Data.Textile.Material as Material exposing (Material)
-import Data.Textile.Process as Process
-import Data.Textile.Product as Product exposing (Product)
-=======
 import Data.Textile.Material as Material exposing (Material)
 import Data.Textile.Process as Process
 import Data.Textile.Product as Product exposing (Product)
@@ -41,7 +28,6 @@
 import Data.Textile.Simulator as Simulator
 import Data.Unit as Unit
 import Data.Uuid exposing (Uuid)
->>>>>>> b4cc13fd
 import Html exposing (..)
 import Html.Attributes exposing (..)
 import Html.Events exposing (..)
@@ -289,24 +275,6 @@
 
 foodExamplesExplorer :
     Db
-<<<<<<< HEAD
-    -> Table.Config FoodExampleProduct.ExampleProduct Msg
-    -> SortableTable.State
-    -> Maybe FoodExampleProduct.Uuid
-    -> List (Html Msg)
-foodExamplesExplorer db tableConfig tableState maybeId =
-    [ db.food.exampleProducts
-        |> List.filter (.query >> (/=) FoodQuery.empty)
-        |> List.sortBy .name
-        |> Table.viewList OpenDetail tableConfig tableState Scope.Food (FoodExamples.table db)
-    , case maybeId of
-        Just id ->
-            detailsModal
-                (case FoodExampleProduct.findByUuid id db.food.exampleProducts of
-                    Ok example ->
-                        example
-                            |> Table.viewDetails Scope.Food (FoodExamples.table db)
-=======
     -> Table.Config ( Example FoodQuery.Query, { score : Float, per100g : Float } ) Msg
     -> SortableTable.State
     -> Maybe Uuid
@@ -354,7 +322,6 @@
                               , per100g = getFoodScorePer100g db example
                               }
                             )
->>>>>>> b4cc13fd
 
                     Err error ->
                         alert error
@@ -421,23 +388,6 @@
 
 textileExamplesExplorer :
     Db
-<<<<<<< HEAD
-    -> Table.Config TextileExampleProduct.ExampleProduct Msg
-    -> SortableTable.State
-    -> Maybe TextileExampleProduct.Uuid
-    -> List (Html Msg)
-textileExamplesExplorer db tableConfig tableState maybeId =
-    [ db.textile.exampleProducts
-        |> List.sortBy .name
-        |> Table.viewList OpenDetail tableConfig tableState Scope.Textile (TextileExamples.table db)
-    , case maybeId of
-        Just id ->
-            detailsModal
-                (case TextileExampleProduct.findByUuid id db.textile.exampleProducts of
-                    Ok example ->
-                        example
-                            |> Table.viewDetails Scope.Food (TextileExamples.table db)
-=======
     -> Table.Config ( Example TextileQuery.Query, { score : Float, per100g : Float } ) Msg
     -> SortableTable.State
     -> Maybe Uuid
@@ -484,7 +434,6 @@
                               , per100g = getTextileScorePer100g db example
                               }
                             )
->>>>>>> b4cc13fd
 
                     Err error ->
                         alert error
@@ -620,15 +569,8 @@
 
 
 explore : Session -> Model -> List (Html Msg)
-<<<<<<< HEAD
-explore session { scope, dataset, tableState } =
-=======
 explore { db } { scope, dataset, tableState } =
->>>>>>> b4cc13fd
     let
-        db =
-            session.db
-
         defaultCustomizations =
             SortableTable.defaultCustomizations
 

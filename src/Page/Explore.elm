module Page.Explore exposing
    ( Model
    , Msg(..)
    , init
    , subscriptions
    , update
    , view
    )

import Browser.Events
import Browser.Navigation as Nav
import Data.Country as Country exposing (Country)
import Data.Dataset as Dataset exposing (Dataset)
import Data.Example as Example exposing (Example)
import Data.Food.Ingredient as Ingredient exposing (Ingredient)
import Data.Food.Process as FoodProcess
import Data.Food.Query as FoodQuery
import Data.Food.Recipe as Recipe
<<<<<<< HEAD
import Data.Github as Github
=======
>>>>>>> a270c6e0
import Data.Impact as Impact
import Data.Impact.Definition as Definition exposing (Definition, Definitions)
import Data.Key as Key
import Data.Scope as Scope exposing (Scope)
<<<<<<< HEAD
import Data.Session as Session exposing (Session)
=======
import Data.Session exposing (Session)
>>>>>>> a270c6e0
import Data.Textile.Material as Material exposing (Material)
import Data.Textile.Process as Process
import Data.Textile.Product as Product exposing (Product)
import Data.Textile.Query as TextileQuery
import Data.Textile.Simulator as Simulator
import Data.Unit as Unit
import Data.Uuid exposing (Uuid)
import Html exposing (..)
import Html.Attributes exposing (..)
import Html.Events exposing (..)
import Page.Explore.Countries as ExploreCountries
import Page.Explore.FoodExamples as FoodExamples
import Page.Explore.FoodIngredients as FoodIngredients
import Page.Explore.FoodProcesses as FoodProcesses
import Page.Explore.Impacts as ExploreImpacts
import Page.Explore.Table as Table
import Page.Explore.TextileExamples as TextileExamples
import Page.Explore.TextileMaterials as TextileMaterials
import Page.Explore.TextileProcesses as TextileProcesses
import Page.Explore.TextileProducts as TextileProducts
import Ports
import RemoteData exposing (WebData)
import Request.Common
import Request.Github as GithubApi
import Route exposing (Route)
import Static.Db exposing (Db)
import Table as SortableTable
import Views.Alert as Alert
import Views.Container as Container
import Views.Modal as ModalView


type alias Model =
    { dataset : Dataset
    , pullRequest : PullRequestState
    , scope : Scope
    , tableState : SortableTable.State
    }


type alias PullRequestState =
    { name : String
    , email : String
    , description : String
    , request : WebData Github.PullRequest
    }


type Msg
    = NoOp
    | CloseModal
    | SendFoodExamplesPr
    | SentFoodExamplesPr (WebData Github.PullRequest)
    | SendTextileExamplesPr
    | SentTextileExamplesPr (WebData Github.PullRequest)
    | OpenDetail Route
    | ScopeChange Scope
    | SetTableState SortableTable.State
    | UpdatePullRequest PullRequestState


init : Scope -> Dataset -> Session -> ( Model, Session, Cmd Msg )
init scope dataset session =
    let
        initialSort =
            case dataset of
                Dataset.Countries _ ->
                    "Nom"

                Dataset.Impacts _ ->
                    "Code"

                Dataset.FoodExamples _ ->
                    "Coût Environnemental"

                Dataset.FoodIngredients _ ->
                    "Identifiant"

                Dataset.FoodProcesses _ ->
                    "Nom"

                Dataset.TextileExamples _ ->
                    "Coût Environnemental"

                Dataset.TextileProducts _ ->
                    "Identifiant"

                Dataset.TextileMaterials _ ->
                    "Identifiant"

                Dataset.TextileProcesses _ ->
                    "Nom"
    in
    ( { dataset = dataset
      , pullRequest =
            { name = ""
            , email = ""
            , description = ""
            , request = RemoteData.NotAsked
            }
      , scope = scope
      , tableState = SortableTable.initialSort initialSort
      }
    , session
    , Ports.scrollTo { x = 0, y = 0 }
    )


update : Session -> Msg -> Model -> ( Model, Session, Cmd Msg )
update session msg ({ pullRequest } as model) =
    case msg of
        NoOp ->
            ( model, session, Cmd.none )

        SendFoodExamplesPr ->
            ( { model | pullRequest = { pullRequest | request = RemoteData.Loading } }
            , session
            , GithubApi.createFoodExamplesPR SentFoodExamplesPr
                { examples = session.db.food.examples
                , name = pullRequest.name
                , email = pullRequest.email
                , description = pullRequest.description
                }
            )

        SentFoodExamplesPr ((RemoteData.Failure error) as state) ->
            ( { model | pullRequest = { pullRequest | request = state } }
            , session
                |> Session.notifyError "Erreur serveur" (Request.Common.errorToString error)
            , Cmd.none
            )

        SentFoodExamplesPr ((RemoteData.Success { html_url }) as state) ->
            ( { model | pullRequest = { pullRequest | request = state } }
            , session
            , Nav.load html_url
            )

        SentFoodExamplesPr state ->
            ( { model | pullRequest = { pullRequest | request = state } }, session, Cmd.none )

        SendTextileExamplesPr ->
            ( { model | pullRequest = { pullRequest | request = RemoteData.Loading } }
            , session
            , GithubApi.createTextileExamplesPR SentTextileExamplesPr
                { examples = session.db.textile.examples
                , name = pullRequest.name
                , email = pullRequest.email
                , description = pullRequest.description
                }
            )

        SentTextileExamplesPr ((RemoteData.Failure error) as state) ->
            ( { model | pullRequest = { pullRequest | request = state } }
            , session
                |> Session.notifyError "Erreur serveur" (Request.Common.errorToString error)
            , Cmd.none
            )

        SentTextileExamplesPr ((RemoteData.Success { html_url }) as state) ->
            ( { model | pullRequest = { pullRequest | request = state } }
            , session
            , Nav.load html_url
            )

        SentTextileExamplesPr state ->
            ( { model | pullRequest = { pullRequest | request = state } }, session, Cmd.none )

        CloseModal ->
            ( model
            , session
            , model.dataset
                |> Dataset.reset
                |> Route.Explore model.scope
                |> Route.toString
                |> Nav.pushUrl session.navKey
            )

        OpenDetail route ->
            ( model
            , session
            , route
                |> Route.toString
                |> Nav.pushUrl session.navKey
            )

        ScopeChange scope ->
            ( { model | scope = scope }
            , session
            , (case model.dataset of
                -- Try selecting the most appropriate tab when switching scope.
                Dataset.Countries _ ->
                    Dataset.Countries Nothing

                Dataset.Impacts _ ->
                    Dataset.Impacts Nothing

                _ ->
                    case scope of
                        Scope.Food ->
                            Dataset.FoodExamples Nothing

                        Scope.Textile ->
                            Dataset.TextileExamples Nothing
              )
                |> Route.Explore scope
                |> Route.toString
                |> Nav.pushUrl session.navKey
            )

        SetTableState tableState ->
            ( { model | tableState = tableState }
            , session
            , Cmd.none
            )

        UpdatePullRequest pullRequestState ->
            ( { model | pullRequest = pullRequestState }
            , session
            , Cmd.none
            )


datasetsMenuView : Model -> Html Msg
datasetsMenuView { scope, dataset } =
    Dataset.datasets scope
        |> List.map
            (\ds ->
                a
                    [ class "TabsTab nav-link"
                    , classList [ ( "active", Dataset.same ds dataset ) ]
                    , Route.href (Route.Explore scope ds)
                    ]
                    [ text (Dataset.label ds) ]
            )
        |> nav
            [ class "Tabs nav nav-tabs d-flex justify-content-end align-items-center gap-0 gap-sm-2"
            ]


scopesMenuView : Model -> Html Msg
scopesMenuView model =
    [ Scope.Food, Scope.Textile ]
        |> List.map
            (\scope ->
                label []
                    [ input
                        [ class "form-check-input ms-1 ms-sm-3 me-1"
                        , type_ "radio"
                        , classList [ ( "active", model.scope == scope ) ]
                        , checked <| model.scope == scope
                        , onCheck (always (ScopeChange scope))
                        ]
                        []
                    , text (Scope.toLabel scope)
                    ]
            )
        |> (::) (strong [ class "d-block d-sm-inline" ] [ text "Secteur d'activité" ])
        -- FIXME: all food-related stuff temporarily hidden
        |> nav [ class "d-none" ]


detailsModal : Html Msg -> Html Msg
detailsModal content =
    ModalView.view
        { size = ModalView.Large
        , close = CloseModal
        , noOp = NoOp
        , title = "Détail de l'enregistrement"
        , subTitle = Nothing
        , formAction = Nothing
        , content = [ content ]
        , footer = []
        }


alert : String -> Html Msg
alert error =
    div [ class "p-3 pb-0" ]
        [ Alert.simple
            { level = Alert.Danger
            , content = [ text error ]
            , title = Just "Erreur"
            , close = Nothing
            }
        ]


countriesExplorer :
    Db
    -> Table.Config Country Msg
    -> SortableTable.State
    -> Scope
    -> Maybe Country.Code
    -> List (Html Msg)
countriesExplorer { distances, countries } tableConfig tableState scope maybeCode =
    [ countries
        |> List.filter (.scopes >> List.member scope)
        |> Table.viewList OpenDetail tableConfig tableState scope (ExploreCountries.table distances countries)
    , case maybeCode of
        Just code ->
            detailsModal
                (case Country.findByCode code countries of
                    Ok country ->
                        country
                            |> Table.viewDetails scope (ExploreCountries.table distances countries)

                    Err error ->
                        alert error
                )

        Nothing ->
            text ""
    ]


impactsExplorer :
    Definitions
    -> Table.Config Definition Msg
    -> SortableTable.State
    -> Scope
    -> Maybe Definition.Trigram
    -> List (Html Msg)
impactsExplorer definitions tableConfig tableState scope maybeTrigram =
    [ Definition.toList definitions
        |> List.sortBy (.trigram >> Definition.toString)
        |> Table.viewList OpenDetail tableConfig tableState scope ExploreImpacts.table
    , maybeTrigram
        |> Maybe.map (\trigram -> Definition.get trigram definitions)
        |> Maybe.map (Table.viewDetails scope ExploreImpacts.table)
        |> Maybe.map detailsModal
        |> Maybe.withDefault (text "")
    ]


foodExamplesExplorer :
    Db
    -> Table.Config ( Example FoodQuery.Query, { score : Float, per100g : Float } ) Msg
    -> SortableTable.State
    -> Maybe Uuid
    -> List (Html Msg)
foodExamplesExplorer db tableConfig tableState maybeId =
    let
        scoredExamples =
            db.food.examples
                |> List.map
                    (\example ->
                        ( example
                        , { score = getFoodScore db example
                          , per100g = getFoodScorePer100g db example
                          }
                        )
                    )
                |> List.sortBy (Tuple.first >> .name)

        max =
            { maxScore =
                scoredExamples
                    |> List.map (Tuple.second >> .score)
                    |> List.maximum
                    |> Maybe.withDefault 0
            , maxPer100g =
                scoredExamples
                    |> List.map (Tuple.second >> .per100g)
                    |> List.maximum
                    |> Maybe.withDefault 0
            }
    in
    [ scoredExamples
        |> List.filter (Tuple.first >> .query >> (/=) FoodQuery.empty)
        |> List.sortBy (Tuple.first >> .name)
        |> Table.viewList OpenDetail tableConfig tableState Scope.Food (FoodExamples.table max)
    , case maybeId of
        Just id ->
            detailsModal
                (case Example.findByUuid id db.food.examples of
                    Ok example ->
                        Table.viewDetails Scope.Food
                            (FoodExamples.table max)
                            ( example
                            , { score = getFoodScore db example
                              , per100g = getFoodScorePer100g db example
                              }
                            )

                    Err error ->
                        alert error
                )

        Nothing ->
            text ""
    ]


foodIngredientsExplorer :
    Db
    -> Table.Config Ingredient Msg
    -> SortableTable.State
    -> Maybe Ingredient.Id
    -> List (Html Msg)
foodIngredientsExplorer { food } tableConfig tableState maybeId =
    [ food.ingredients
        |> List.sortBy .name
        |> Table.viewList OpenDetail tableConfig tableState Scope.Food (FoodIngredients.table food)
    , case maybeId of
        Just id ->
            detailsModal
                (case Ingredient.findByID id food.ingredients of
                    Ok ingredient ->
                        ingredient
                            |> Table.viewDetails Scope.Food (FoodIngredients.table food)

                    Err error ->
                        alert error
                )

        Nothing ->
            text ""
    ]


foodProcessesExplorer :
    Db
    -> Table.Config FoodProcess.Process Msg
    -> SortableTable.State
    -> Maybe FoodProcess.Identifier
    -> List (Html Msg)
foodProcessesExplorer { food } tableConfig tableState maybeId =
    [ food.processes
        |> List.sortBy (.name >> FoodProcess.nameToString)
        |> Table.viewList OpenDetail tableConfig tableState Scope.Food (FoodProcesses.table food)
    , case maybeId of
        Just id ->
            detailsModal
                (case FoodProcess.findByIdentifier id food.processes of
                    Ok process ->
                        process
                            |> Table.viewDetails Scope.Food (FoodProcesses.table food)

                    Err error ->
                        alert error
                )

        Nothing ->
            text ""
    ]


textileExamplesExplorer :
    Db
<<<<<<< HEAD
    -> Table.Config ( Example TextileQuery.Query, Float ) Msg
=======
    -> Table.Config ( Example TextileQuery.Query, { score : Float, per100g : Float } ) Msg
>>>>>>> a270c6e0
    -> SortableTable.State
    -> Maybe Uuid
    -> List (Html Msg)
textileExamplesExplorer db tableConfig tableState maybeId =
    let
        scoredExamples =
            db.textile.examples
<<<<<<< HEAD
                |> List.map (\example -> ( example, getTextileScore db example ))
                |> List.sortBy (Tuple.first >> .name)

        maxScore =
            scoredExamples
                |> List.map Tuple.second
                |> List.maximum
                |> Maybe.withDefault 0
    in
    [ scoredExamples
        |> Table.viewList OpenDetail tableConfig tableState Scope.Textile (TextileExamples.table maxScore)
=======
                |> List.map
                    (\example ->
                        ( example
                        , { score = getTextileScore db example
                          , per100g = getTextileScorePer100g db example
                          }
                        )
                    )
                |> List.sortBy (Tuple.first >> .name)

        max =
            { maxScore =
                scoredExamples
                    |> List.map (Tuple.second >> .score)
                    |> List.maximum
                    |> Maybe.withDefault 0
            , maxPer100g =
                scoredExamples
                    |> List.map (Tuple.second >> .per100g)
                    |> List.maximum
                    |> Maybe.withDefault 0
            }
    in
    [ scoredExamples
        |> List.sortBy (Tuple.first >> .name)
        |> Table.viewList OpenDetail tableConfig tableState Scope.Textile (TextileExamples.table max)
>>>>>>> a270c6e0
    , case maybeId of
        Just id ->
            detailsModal
                (case Example.findByUuid id db.textile.examples of
                    Ok example ->
<<<<<<< HEAD
                        ( example, getTextileScore db example )
                            |> Table.viewDetails Scope.Food (TextileExamples.table maxScore)
=======
                        Table.viewDetails Scope.Textile
                            (TextileExamples.table max)
                            ( example
                            , { score = getTextileScore db example
                              , per100g = getTextileScorePer100g db example
                              }
                            )
>>>>>>> a270c6e0

                    Err error ->
                        alert error
                )

        Nothing ->
            text ""
    ]


textileProductsExplorer :
    Db
    -> Table.Config Product Msg
    -> SortableTable.State
    -> Maybe Product.Id
    -> List (Html Msg)
textileProductsExplorer db tableConfig tableState maybeId =
    [ db.textile.products
        |> Table.viewList OpenDetail tableConfig tableState Scope.Textile (TextileProducts.table db)
    , case maybeId of
        Just id ->
            detailsModal
                (case Product.findById id db.textile.products of
                    Ok product ->
                        Table.viewDetails Scope.Textile (TextileProducts.table db) product

                    Err error ->
                        alert error
                )

        Nothing ->
            text ""
    ]


textileMaterialsExplorer :
    Db
    -> Table.Config Material Msg
    -> SortableTable.State
    -> Maybe Material.Id
    -> List (Html Msg)
textileMaterialsExplorer db tableConfig tableState maybeId =
    [ db.textile.materials
        |> Table.viewList OpenDetail tableConfig tableState Scope.Textile (TextileMaterials.table db)
    , case maybeId of
        Just id ->
            detailsModal
                (case Material.findById id db.textile.materials of
                    Ok material ->
                        material
                            |> Table.viewDetails Scope.Textile (TextileMaterials.table db)

                    Err error ->
                        alert error
                )

        Nothing ->
            text ""
    ]


textileProcessesExplorer :
    Db
    -> Table.Config Process.Process Msg
    -> SortableTable.State
    -> Maybe Process.Uuid
    -> List (Html Msg)
textileProcessesExplorer { textile } tableConfig tableState maybeId =
    [ textile.processes
        |> Table.viewList OpenDetail tableConfig tableState Scope.Textile TextileProcesses.table
    , case maybeId of
        Just id ->
            detailsModal
                (case Process.findByUuid id textile.processes of
                    Ok process ->
                        process
                            |> Table.viewDetails Scope.Textile TextileProcesses.table

                    Err error ->
                        alert error
                )

        Nothing ->
            text ""
    ]


getFoodScore : Db -> Example FoodQuery.Query -> Float
getFoodScore db =
    .query
        >> Recipe.compute db
        >> Result.map
            (Tuple.second
                >> .total
                >> Impact.getImpact Definition.Ecs
                >> Unit.impactToFloat
            )
        >> Result.withDefault 0


getFoodScorePer100g : Db -> Example FoodQuery.Query -> Float
getFoodScorePer100g db =
    .query
        >> Recipe.compute db
        >> Result.map
            (Tuple.second
                >> .perKg
                >> Impact.getImpact Definition.Ecs
                >> (\x -> Unit.impactToFloat x / 10)
            )
        >> Result.withDefault 0


getTextileScore : Db -> Example TextileQuery.Query -> Float
getTextileScore db =
    .query
        >> Simulator.compute db
        >> Result.map (.impacts >> Impact.getImpact Definition.Ecs >> Unit.impactToFloat)
        >> Result.withDefault 0


<<<<<<< HEAD
explore : Session -> Model -> List (Html Msg)
explore { db, initialDb } ({ scope, dataset, tableState } as model) =
=======
getTextileScorePer100g : Db -> Example TextileQuery.Query -> Float
getTextileScorePer100g db { query } =
    query
        |> Simulator.compute db
        |> Result.map
            (.impacts
                >> Impact.per100grams query.mass
                >> Impact.getImpact Definition.Ecs
                >> Unit.impactToFloat
            )
        |> Result.withDefault 0


explore : Session -> Model -> List (Html Msg)
explore { db } { scope, dataset, tableState } =
>>>>>>> a270c6e0
    let
        defaultCustomizations =
            SortableTable.defaultCustomizations

        tableConfig =
            { toId = always "" -- Placeholder
            , toMsg = SetTableState
            , columns = []
            , customizations =
                { defaultCustomizations
                    | tableAttrs = [ class "table table-striped table-hover table-responsive mb-0 view-list cursor-pointer" ]
                }
            }
    in
    case dataset of
        Dataset.Countries maybeCode ->
            countriesExplorer db tableConfig tableState scope maybeCode

        Dataset.Impacts maybeTrigram ->
            impactsExplorer db.definitions tableConfig tableState scope maybeTrigram

        Dataset.FoodExamples maybeId ->
            [ div [] (foodExamplesExplorer db tableConfig tableState maybeId)
            , if db.food.examples /= initialDb.food.examples then
                pullRequestForm SendFoodExamplesPr model

              else
                text ""
            ]

        Dataset.FoodIngredients maybeId ->
            foodIngredientsExplorer db tableConfig tableState maybeId

        Dataset.FoodProcesses maybeId ->
            foodProcessesExplorer db tableConfig tableState maybeId

        Dataset.TextileExamples maybeId ->
            [ div [] (textileExamplesExplorer db tableConfig tableState maybeId)
            , if db.textile.examples /= initialDb.textile.examples then
                pullRequestForm SendTextileExamplesPr model

              else
                text ""
            ]

        Dataset.TextileMaterials maybeId ->
            textileMaterialsExplorer db tableConfig tableState maybeId

        Dataset.TextileProducts maybeId ->
            textileProductsExplorer db tableConfig tableState maybeId

        Dataset.TextileProcesses maybeId ->
            textileProcessesExplorer db tableConfig tableState maybeId


pullRequestButton : Msg -> WebData Github.PullRequest -> Html Msg
pullRequestButton event pullRequest =
    let
        ( loading, btnClass ) =
            case pullRequest of
                RemoteData.Loading ->
                    ( True, "btn-primary" )

                RemoteData.NotAsked ->
                    ( False, "btn-primary" )

                RemoteData.Failure _ ->
                    ( False, "btn-danger" )

                RemoteData.Success _ ->
                    ( False, "btn-success" )
    in
    div [ class "text-center mt-3" ]
        [ button [ class <| "btn " ++ btnClass, onClick event, disabled loading ]
            [ span [ classList [ ( "spinner-border spinner-border-sm", loading ) ] ] []
            , text "\u{00A0}Proposer mes changements"
            ]
        ]


pullRequestForm : Msg -> Model -> Html Msg
pullRequestForm sendEvent ({ pullRequest } as model) =
    div [ class "row justify-content-center" ]
        [ div [ class "offset-lg-3" ] []
        , div [ class "col-lg-6" ]
            [ div [ class "card mt-3 m-auto mt-4 mb-3 shadow-sm" ]
                [ div [ class "card-body" ]
                    [ div [ class "d-flex flex-column gap-2" ]
                        [ text "Vous avez mis à jour certains exemples, vous pouvez proposer ces modifications à la communauté."
                        , div [ class "row" ]
                            [ div [ class "col-sm-6" ]
                                [ label [ for "nom" ] [ text "Nom" ]
                                , input
                                    [ type_ "text"
                                    , id "nom"
                                    , class "form-control"
                                    , value pullRequest.name
                                    , onInput (\name -> UpdatePullRequest { pullRequest | name = name })
                                    ]
                                    []
                                ]
                            , div [ class "col-sm-6" ]
                                [ label [ for "email" ] [ text "Email" ]
                                , input
                                    [ type_ "email"
                                    , id "email"
                                    , class "form-control"
                                    , value pullRequest.email
                                    , onInput (\email -> UpdatePullRequest { pullRequest | email = email })
                                    ]
                                    []
                                ]
                            ]
                        , div []
                            [ label [ for "description" ] [ text "Description" ]
                            , textarea
                                [ id "description"
                                , class "form-control"
                                , value pullRequest.description
                                , onInput (\description -> UpdatePullRequest { pullRequest | description = description })
                                ]
                                []
                            ]
                        , model.pullRequest.request
                            |> pullRequestButton sendEvent
                        ]
                    ]
                ]
            ]
        , div [ class "offset-lg-3" ] []
        ]


view : Session -> Model -> ( String, List (Html Msg) )
view session model =
    ( Dataset.label model.dataset ++ " | Explorer "
    , [ Container.centered [ class "pb-3" ]
            [ div []
                [ h1 [ class "mb-0" ] [ text "Explorateur" ]
                , div [ class "row d-flex align-items-stretch mt-1 mx-0" ]
                    [ div [ class "col-12 col-lg-5 d-flex align-items-center pb-2 pb-lg-0 mb-4 mb-lg-0 border-bottom ps-0 ms-0" ] [ scopesMenuView model ]
                    , div [ class "col-12 col-lg-7 pe-0 me-0" ] [ datasetsMenuView model ]
                    ]
                ]
            , explore session model
                |> div [ class "mt-3" ]
            ]
      ]
    )


subscriptions : Model -> Sub Msg
subscriptions { dataset } =
    if Dataset.isDetailed dataset then
        Browser.Events.onKeyDown (Key.escape CloseModal)

    else
        Sub.none<|MERGE_RESOLUTION|>--- conflicted
+++ resolved
@@ -16,19 +16,12 @@
 import Data.Food.Process as FoodProcess
 import Data.Food.Query as FoodQuery
 import Data.Food.Recipe as Recipe
-<<<<<<< HEAD
 import Data.Github as Github
-=======
->>>>>>> a270c6e0
 import Data.Impact as Impact
 import Data.Impact.Definition as Definition exposing (Definition, Definitions)
 import Data.Key as Key
 import Data.Scope as Scope exposing (Scope)
-<<<<<<< HEAD
 import Data.Session as Session exposing (Session)
-=======
-import Data.Session exposing (Session)
->>>>>>> a270c6e0
 import Data.Textile.Material as Material exposing (Material)
 import Data.Textile.Process as Process
 import Data.Textile.Product as Product exposing (Product)
@@ -479,11 +472,7 @@
 
 textileExamplesExplorer :
     Db
-<<<<<<< HEAD
-    -> Table.Config ( Example TextileQuery.Query, Float ) Msg
-=======
     -> Table.Config ( Example TextileQuery.Query, { score : Float, per100g : Float } ) Msg
->>>>>>> a270c6e0
     -> SortableTable.State
     -> Maybe Uuid
     -> List (Html Msg)
@@ -491,19 +480,6 @@
     let
         scoredExamples =
             db.textile.examples
-<<<<<<< HEAD
-                |> List.map (\example -> ( example, getTextileScore db example ))
-                |> List.sortBy (Tuple.first >> .name)
-
-        maxScore =
-            scoredExamples
-                |> List.map Tuple.second
-                |> List.maximum
-                |> Maybe.withDefault 0
-    in
-    [ scoredExamples
-        |> Table.viewList OpenDetail tableConfig tableState Scope.Textile (TextileExamples.table maxScore)
-=======
                 |> List.map
                     (\example ->
                         ( example
@@ -530,16 +506,11 @@
     [ scoredExamples
         |> List.sortBy (Tuple.first >> .name)
         |> Table.viewList OpenDetail tableConfig tableState Scope.Textile (TextileExamples.table max)
->>>>>>> a270c6e0
     , case maybeId of
         Just id ->
             detailsModal
                 (case Example.findByUuid id db.textile.examples of
                     Ok example ->
-<<<<<<< HEAD
-                        ( example, getTextileScore db example )
-                            |> Table.viewDetails Scope.Food (TextileExamples.table maxScore)
-=======
                         Table.viewDetails Scope.Textile
                             (TextileExamples.table max)
                             ( example
@@ -547,7 +518,6 @@
                               , per100g = getTextileScorePer100g db example
                               }
                             )
->>>>>>> a270c6e0
 
                     Err error ->
                         alert error
@@ -669,10 +639,6 @@
         >> Result.withDefault 0
 
 
-<<<<<<< HEAD
-explore : Session -> Model -> List (Html Msg)
-explore { db, initialDb } ({ scope, dataset, tableState } as model) =
-=======
 getTextileScorePer100g : Db -> Example TextileQuery.Query -> Float
 getTextileScorePer100g db { query } =
     query
@@ -687,8 +653,7 @@
 
 
 explore : Session -> Model -> List (Html Msg)
-explore { db } { scope, dataset, tableState } =
->>>>>>> a270c6e0
+explore { db, initialDb } ({ scope, dataset, tableState } as model) =
     let
         defaultCustomizations =
             SortableTable.defaultCustomizations

--- conflicted
+++ resolved
@@ -32,10 +32,7 @@
 import Views.Icon as Icon
 import Views.Impact as ImpactView
 import Views.Material as MaterialView
-<<<<<<< HEAD
 import Views.Modal as ModalView
-=======
->>>>>>> 4e1dbc04
 import Views.SavedSimulation as SavedSimulationView
 import Views.Step as StepView
 import Views.Summary as SummaryView
@@ -388,23 +385,14 @@
                 shareLinkView session model
 
             SaveLink ->
-<<<<<<< HEAD
                 SavedSimulationView.manager
                     { session = session
-                    , query = model.query
-=======
-                SavedSimulationView.view
-                    { session = session
                     , query = session.query
->>>>>>> 4e1dbc04
                     , simulationName = model.simulationName
                     , impact = model.impact
                     , funit = model.funit
                     , savedSimulations = session.store.savedSimulations
-<<<<<<< HEAD
                     , compareAll = SetModal SavedSimulationsModal
-=======
->>>>>>> 4e1dbc04
                     , delete = DeleteSavedSimulation
                     , save = SaveSimulation
                     , update = UpdateSimulationName

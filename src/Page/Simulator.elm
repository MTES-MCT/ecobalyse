--- conflicted
+++ resolved
@@ -411,11 +411,7 @@
                     , simulationName = model.simulationName
                     , impact = model.impact
                     , funit = model.funit
-<<<<<<< HEAD
-                    , savedSimulations = session.store.savedSimulations
                     , compareAll = SetModal SavedSimulationsModal
-=======
->>>>>>> bdeeee8c
                     , delete = DeleteSavedSimulation
                     , save = SaveSimulation
                     , update = UpdateSimulationName

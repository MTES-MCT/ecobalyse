module Static.Db exposing
    ( Db
    , db
    , processes
    , updateEcotoxWeighting
    , updateFoodDb
    , updateTextileDb
    )

import Data.Common.Db as Common
import Data.Country exposing (Country)
import Data.Example as Example
import Data.Food.Db as FoodDb
<<<<<<< HEAD
import Data.Food.Query as FoodQuery
=======
>>>>>>> 578aa321
import Data.Impact as Impact
import Data.Impact.Definition exposing (Definitions)
import Data.Textile.Db as TextileDb
import Data.Textile.Process as Textile
import Data.Textile.Query as TextileQuery
import Data.Transport exposing (Distances)
import Data.Unit as Unit
import Static.Json as StaticJson


type alias Db =
    { definitions : Definitions
    , textile : TextileDb.Db
    , food : FoodDb.Db
    , countries : List Country
    , distances : Distances
    }


db : StaticJson.Processes -> Result String Db
db procs =
    StaticJson.db procs
        |> Result.andThen
            (\{ foodDb, textileDb } ->
                Result.map3
                    (\okImpactDefinitions okCountries okDistances ->
                        Db okImpactDefinitions textileDb foodDb okCountries okDistances
                    )
                    impactDefinitions
                    (countries textileDb)
                    distances
            )


impactDefinitions : Result String Definitions
impactDefinitions =
<<<<<<< HEAD
    Common.impactsFromJson impactsJson


textileDb : Result String TextileDb.Db
textileDb =
    impactDefinitions
        |> Result.andThen
            (\definitions ->
                textileProductExamplesJson
                    |> Example.decodeListFromJsonString TextileQuery.decode
                    |> Result.andThen
                        (\exampleProducts ->
                            TextileDb.buildFromJson exampleProducts
                                definitions
                                textileMaterialsJson
                                textileProcessesJson
                                textileProductsJson
                        )
            )


foodDb : Result String FoodDb.Db
foodDb =
    impactDefinitions
        |> Result.andThen
            (\definitions ->
                foodProductExamplesJson
                    |> Example.decodeListFromJsonString FoodQuery.decode
                    |> Result.andThen
                        (\examples ->
                            FoodDb.buildFromJson examples
                                definitions
                                foodProcessesJson
                                foodIngredientsJson
                        )
            )
=======
    Common.impactsFromJson StaticJson.impactsJson


processes : StaticJson.Processes
processes =
    StaticJson.processes
>>>>>>> 578aa321


countries : TextileDb.Db -> Result String (List Country)
countries textileDb =
    Common.countriesFromJson textileDb StaticJson.countriesJson


distances : Result String Distances
distances =
    Common.transportsFromJson StaticJson.transportsJson


updateFoodDb : (FoodDb.Db -> FoodDb.Db) -> Db -> Db
updateFoodDb update ({ food } as db_) =
    { db_ | food = update food }


updateTextileDb : (TextileDb.Db -> TextileDb.Db) -> Db -> Db
updateTextileDb update ({ textile } as db_) =
    { db_ | textile = update textile }


updateEcotoxWeighting : Db -> Unit.Ratio -> Db
updateEcotoxWeighting db_ weighting =
    updateImpactDefinitions db_ (Impact.setEcotoxWeighting weighting db_.definitions)


{-| Update database with new definitions and recompute processes aggregated impacts accordingly.
-}
updateImpactDefinitions : Db -> Definitions -> Db
updateImpactDefinitions ({ textile, food } as db_) definitions =
    let
        updatedFoodProcesses =
            Common.updateProcessesFromNewDefinitions definitions db_.food.processes

        updatedTextileProcesses =
            Common.updateProcessesFromNewDefinitions definitions db_.textile.processes
    in
    { db_
        | definitions = definitions
        , countries = db_.countries |> updateCountriesFromNewProcesses updatedTextileProcesses
        , textile =
            { textile
                | processes = updatedTextileProcesses
                , materials = TextileDb.updateMaterialsFromNewProcesses updatedTextileProcesses textile.materials
                , products = TextileDb.updateProductsFromNewProcesses updatedTextileProcesses textile.products
                , wellKnown = TextileDb.updateWellKnownFromNewProcesses updatedTextileProcesses textile.wellKnown
            }
        , food =
            { food
                | processes = updatedFoodProcesses
                , ingredients = FoodDb.updateIngredientsFromNewProcesses updatedFoodProcesses db_.food.ingredients
                , wellKnown = FoodDb.updateWellKnownFromNewProcesses updatedFoodProcesses food.wellKnown
            }
    }


updateCountriesFromNewProcesses : List Textile.Process -> List Country -> List Country
updateCountriesFromNewProcesses processList =
    List.map
        (\country ->
            Result.map2
                (\electricityProcess heatProcess ->
                    { country
                        | electricityProcess = electricityProcess
                        , heatProcess = heatProcess
                    }
                )
                (Textile.findByUuid country.electricityProcess.uuid processList)
                (Textile.findByUuid country.heatProcess.uuid processList)
                |> Result.withDefault country
        )<|MERGE_RESOLUTION|>--- conflicted
+++ resolved
@@ -9,17 +9,11 @@
 
 import Data.Common.Db as Common
 import Data.Country exposing (Country)
-import Data.Example as Example
 import Data.Food.Db as FoodDb
-<<<<<<< HEAD
-import Data.Food.Query as FoodQuery
-=======
->>>>>>> 578aa321
 import Data.Impact as Impact
 import Data.Impact.Definition exposing (Definitions)
 import Data.Textile.Db as TextileDb
 import Data.Textile.Process as Textile
-import Data.Textile.Query as TextileQuery
 import Data.Transport exposing (Distances)
 import Data.Unit as Unit
 import Static.Json as StaticJson
@@ -51,51 +45,12 @@
 
 impactDefinitions : Result String Definitions
 impactDefinitions =
-<<<<<<< HEAD
-    Common.impactsFromJson impactsJson
-
-
-textileDb : Result String TextileDb.Db
-textileDb =
-    impactDefinitions
-        |> Result.andThen
-            (\definitions ->
-                textileProductExamplesJson
-                    |> Example.decodeListFromJsonString TextileQuery.decode
-                    |> Result.andThen
-                        (\exampleProducts ->
-                            TextileDb.buildFromJson exampleProducts
-                                definitions
-                                textileMaterialsJson
-                                textileProcessesJson
-                                textileProductsJson
-                        )
-            )
-
-
-foodDb : Result String FoodDb.Db
-foodDb =
-    impactDefinitions
-        |> Result.andThen
-            (\definitions ->
-                foodProductExamplesJson
-                    |> Example.decodeListFromJsonString FoodQuery.decode
-                    |> Result.andThen
-                        (\examples ->
-                            FoodDb.buildFromJson examples
-                                definitions
-                                foodProcessesJson
-                                foodIngredientsJson
-                        )
-            )
-=======
     Common.impactsFromJson StaticJson.impactsJson
 
 
 processes : StaticJson.Processes
 processes =
     StaticJson.processes
->>>>>>> 578aa321
 
 
 countries : TextileDb.Db -> Result String (List Country)

port module Server exposing
    ( handleRequest
    , input
    , main
    , output
    )

import Data.Country as Country exposing (Country)
import Data.Food.Ingredient as Ingredient
import Data.Food.Origin as Origin
import Data.Food.Process as FoodProcess
import Data.Food.Query as BuilderQuery
import Data.Food.Recipe as BuilderRecipe
import Data.Impact as Impact
import Data.Impact.Definition as Definition
import Data.Scope as Scope
import Data.Textile.Inputs as Inputs
import Data.Textile.Material as Material exposing (Material)
import Data.Textile.Product as TextileProduct exposing (Product)
import Data.Textile.Query as TextileQuery
import Data.Textile.Simulator as Simulator exposing (Simulator)
import Json.Decode as Decode
import Json.Encode as Encode
import Route as WebRoute
import Server.Query as Query
import Server.Request exposing (Request)
import Server.Route as Route
<<<<<<< HEAD
import Static.Db exposing (Db, db)
=======
import Static.Db exposing (Db, db, processes)
>>>>>>> b4cc13fd


type Msg
    = Received Request


type alias JsonResponse =
    ( Int, Encode.Value )


serverRootUrl : String
serverRootUrl =
    "https://ecobalyse.beta.gouv.fr/"


apiDocUrl : String
apiDocUrl =
    serverRootUrl ++ "#/api"


sendResponse : Int -> Request -> Encode.Value -> Cmd Msg
sendResponse httpStatus { method, url, jsResponseHandler } body =
    Encode.object
        [ ( "status", Encode.int httpStatus )
        , ( "method", Encode.string method )
        , ( "url", Encode.string url )
        , ( "body", body )
        , ( "jsResponseHandler", jsResponseHandler )
        ]
        |> output


encodeStringError : String -> Encode.Value
encodeStringError error =
    Encode.object
        [ ( "error", error |> String.lines |> Encode.list Encode.string )
        , ( "documentation", Encode.string apiDocUrl )
        ]


toResponse : Result String Encode.Value -> JsonResponse
toResponse encodedResult =
    case encodedResult of
        Ok encoded ->
            ( 200, encoded )

        Err error ->
            ( 400, encodeStringError error )


toAllImpactsSimple : Simulator -> Encode.Value
toAllImpactsSimple { inputs, impacts } =
    Encode.object
        [ ( "webUrl", serverRootUrl ++ toTextileWebUrl Nothing inputs |> Encode.string )
        , ( "impacts", Impact.encode impacts )
        , ( "description", inputs |> Inputs.toString |> Encode.string )
        , ( "query", inputs |> Inputs.toQuery |> TextileQuery.encode )
        ]


toFoodWebUrl : Definition.Trigram -> BuilderQuery.Query -> String
toFoodWebUrl trigram foodQuery =
    Just foodQuery
        |> WebRoute.FoodBuilder trigram
        |> WebRoute.toString


toTextileWebUrl : Maybe Definition.Trigram -> Inputs.Inputs -> String
toTextileWebUrl maybeTrigram textileQuery =
    Just (Inputs.toQuery textileQuery)
        |> WebRoute.TextileSimulator (Maybe.withDefault Impact.default maybeTrigram)
        |> WebRoute.toString


toSingleImpactSimple : Definition.Trigram -> Simulator -> Encode.Value
toSingleImpactSimple trigram { inputs, impacts } =
    Encode.object
        [ ( "webUrl", serverRootUrl ++ toTextileWebUrl (Just trigram) inputs |> Encode.string )
        , ( "impacts"
          , Impact.encodeSingleImpact impacts trigram
          )
        , ( "description", inputs |> Inputs.toString |> Encode.string )
        , ( "query", inputs |> Inputs.toQuery |> TextileQuery.encode )
        ]


toFoodResults : BuilderQuery.Query -> BuilderRecipe.Results -> Encode.Value
toFoodResults query results =
    Encode.object
        [ ( "webUrl", serverRootUrl ++ toFoodWebUrl Impact.default query |> Encode.string )
        , ( "results", BuilderRecipe.encodeResults results )
        , ( "description", Encode.string "TODO" )
        , ( "query", BuilderQuery.encode query )
        ]


executeFoodQuery : Db -> (BuilderRecipe.Results -> Encode.Value) -> BuilderQuery.Query -> JsonResponse
executeFoodQuery db encoder =
    BuilderRecipe.compute db
        >> Result.map (Tuple.second >> encoder)
        >> toResponse


executeTextileQuery : Db -> (Simulator -> Encode.Value) -> TextileQuery.Query -> JsonResponse
executeTextileQuery db encoder =
    Simulator.compute db
        >> Result.map encoder
        >> toResponse


encodeCountry : Country -> Encode.Value
encodeCountry { code, name } =
    Encode.object
        [ ( "code", Country.encodeCode code )
        , ( "name", Encode.string name )
        ]


encodeMaterial : Material -> Encode.Value
encodeMaterial { id, name } =
    Encode.object
        [ ( "id", Material.encodeId id )
        , ( "name", Encode.string name )
        ]


encodeProduct : Product -> Encode.Value
encodeProduct { id, name } =
    Encode.object
        [ ( "id", TextileProduct.encodeId id )
        , ( "name", Encode.string name )
        ]


encodeFoodProcess : FoodProcess.Process -> Encode.Value
encodeFoodProcess process =
    Encode.object
        [ ( "code", process.code |> FoodProcess.codeToString |> Encode.string )
        , ( "name", process |> FoodProcess.getDisplayName |> Encode.string )
        ]


encodeFoodProcessList : List FoodProcess.Process -> Encode.Value
encodeFoodProcessList =
    Encode.list encodeFoodProcess


encodeIngredient : Ingredient.Ingredient -> Encode.Value
encodeIngredient ingredient =
    Encode.object
        [ ( "id", Ingredient.idToString ingredient.id |> Encode.string )
        , ( "name", ingredient.name |> Encode.string )
        , ( "defaultOrigin", ingredient.defaultOrigin |> Origin.toLabel |> Encode.string )
        ]


encodeIngredients : List Ingredient.Ingredient -> Encode.Value
encodeIngredients ingredients =
    Encode.list encodeIngredient ingredients


cmdRequest : Db -> Request -> Cmd Msg
cmdRequest db request =
    let
        ( code, responseBody ) =
            handleRequest db request
    in
    sendResponse code request responseBody


respondWith : Int -> Encode.Value -> JsonResponse
respondWith =
    Tuple.pair


handleRequest : Db -> Request -> JsonResponse
handleRequest db request =
    case Route.endpoint db request of
        -- GET routes
        Just Route.GetFoodCountryList ->
            db.countries
                |> Scope.only Scope.Food
                |> Encode.list encodeCountry
                |> respondWith 200

        Just Route.GetFoodIngredientList ->
            db.food.ingredients
                |> encodeIngredients
                |> respondWith 200

        Just Route.GetFoodPackagingList ->
            db.food.processes
                |> List.filter (.category >> (==) FoodProcess.Packaging)
                |> encodeFoodProcessList
                |> respondWith 200

        Just Route.GetFoodTransformList ->
            db.food.processes
                |> List.filter (.category >> (==) FoodProcess.Transform)
                |> encodeFoodProcessList
                |> respondWith 200

        Just (Route.GetFoodRecipe (Ok query)) ->
            query
                |> executeFoodQuery db (toFoodResults query)

        Just (Route.GetFoodRecipe (Err errors)) ->
            Query.encodeErrors errors
                |> respondWith 400

        Just Route.GetTextileCountryList ->
            db.countries
                |> Scope.only Scope.Textile
                |> Encode.list encodeCountry
                |> respondWith 200

        Just Route.GetTextileMaterialList ->
            db.textile.materials
                |> Encode.list encodeMaterial
                |> respondWith 200

        Just Route.GetTextileProductList ->
            db.textile.products
                |> Encode.list encodeProduct
                |> respondWith 200

        Just (Route.GetTextileSimulator (Ok query)) ->
            query
                |> executeTextileQuery db toAllImpactsSimple

        Just (Route.GetTextileSimulator (Err errors)) ->
            Query.encodeErrors errors
                |> respondWith 400

        Just (Route.GetTextileSimulatorDetailed (Ok query)) ->
            query
                |> executeTextileQuery db Simulator.encode

        Just (Route.GetTextileSimulatorDetailed (Err errors)) ->
            Query.encodeErrors errors
                |> respondWith 400

        Just (Route.GetTextileSimulatorSingle trigram (Ok query)) ->
            query
                |> executeTextileQuery db (toSingleImpactSimple trigram)

        Just (Route.GetTextileSimulatorSingle _ (Err errors)) ->
            Query.encodeErrors errors
                |> respondWith 400

        -- POST routes
        Just Route.PostFoodRecipe ->
            request.body
                |> handleDecodeBody BuilderQuery.decode
                    (\query ->
                        executeFoodQuery db (toFoodResults query) query
                    )

        Just Route.PostTextileSimulator ->
            request.body
                |> handleDecodeBody TextileQuery.decode
                    (executeTextileQuery db toAllImpactsSimple)

        Just Route.PostTextileSimulatorDetailed ->
            request.body
                |> handleDecodeBody TextileQuery.decode
                    (executeTextileQuery db Simulator.encode)

        Just (Route.PostTextileSimulatorSingle trigram) ->
            request.body
                |> handleDecodeBody TextileQuery.decode
                    (executeTextileQuery db (toSingleImpactSimple trigram))

        Nothing ->
            encodeStringError "Endpoint doesn't exist"
                |> respondWith 404


handleDecodeBody : Decode.Decoder a -> (a -> JsonResponse) -> Encode.Value -> JsonResponse
handleDecodeBody decoder mapper jsonBody =
    case Decode.decodeValue decoder jsonBody of
        Ok x ->
            mapper x

        Err error ->
            ( 400, Encode.string (Decode.errorToString error) )


update : Msg -> Cmd Msg
update msg =
    case msg of
        Received request ->
<<<<<<< HEAD
            case db request.processes of
=======
            case db processes of
>>>>>>> b4cc13fd
                Ok db ->
                    cmdRequest db request

                Err error ->
                    encodeStringError error |> sendResponse 503 request


main : Program () () Msg
main =
    Platform.worker
        { init = always ( (), Cmd.none )

        -- The Api server being stateless, there's no need of a model
        , update = \msg _ -> ( (), update msg )
        , subscriptions = always (input Received)
        }


port input : (Request -> msg) -> Sub msg


port output : Encode.Value -> Cmd msg<|MERGE_RESOLUTION|>--- conflicted
+++ resolved
@@ -25,11 +25,7 @@
 import Server.Query as Query
 import Server.Request exposing (Request)
 import Server.Route as Route
-<<<<<<< HEAD
-import Static.Db exposing (Db, db)
-=======
 import Static.Db exposing (Db, db, processes)
->>>>>>> b4cc13fd
 
 
 type Msg
@@ -322,11 +318,7 @@
 update msg =
     case msg of
         Received request ->
-<<<<<<< HEAD
-            case db request.processes of
-=======
             case db processes of
->>>>>>> b4cc13fd
                 Ok db ->
                     cmdRequest db request
 

module Server.Route exposing
    ( Route(..)
    , endpoint
    )

import Data.Country exposing (Country)
import Data.Food.Db as Food
import Data.Food.Query as BuilderQuery
import Data.Impact as Impact
import Data.Impact.Definition as Definition
import Data.Textile.Db as Textile
import Data.Textile.Query as TextileQuery
import Server.Query as Query
import Server.Request exposing (Request)
import Static.Db exposing (Db)
import Url
import Url.Parser as Parser exposing ((</>), (<?>), Parser, s)


{-| A server request route.

Note: The API root, serving the OpenAPI documentation, is handled by the
ExpressJS server directly (see server.js).

-}
type Route
    = -- Food Routes
      --   GET
      --     Food country list
      GetFoodCountryList
      --     Food ingredient list
    | GetFoodIngredientList
      --     Food packaging list
    | GetFoodPackagingList
      --     Food transforms list
    | GetFoodTransformList
      --     Food recipe builder (GET, query string)
    | GetFoodRecipe (Result Query.Errors BuilderQuery.Query)
      --   POST
      --     Food recipe builder (POST, JSON body)
    | PostFoodRecipe
      --
      -- Textile Routes
      --   GET
      --     Textile country list
    | GetTextileCountryList
      --     Textile Material list
    | GetTextileMaterialList
      --     Textile Product list
    | GetTextileProductList
      --     Textile Simple version of all impacts (GET, query string)
    | GetTextileSimulator (Result Query.Errors TextileQuery.Query)
      --     Textile Detailed version for all impacts (GET, query string)
    | GetTextileSimulatorDetailed (Result Query.Errors TextileQuery.Query)
      --     Textile Simple version for one specific impact (GET, query string)
    | GetTextileSimulatorSingle Definition.Trigram (Result Query.Errors TextileQuery.Query)
      --   POST
      --     Textile Simple version of all impacts (POST, JSON body)
    | PostTextileSimulator
      --     Textile Detailed version for all impacts (POST, JSON body)
    | PostTextileSimulatorDetailed
      --     Textile Simple version for one specific impact (POST, JSON bosy)
    | PostTextileSimulatorSingle Definition.Trigram


parser : Food.Db -> Textile.Db -> List Country -> Parser (Route -> a) a
parser foodDb textile countries =
    Parser.oneOf
        [ -- Food
          Parser.map GetFoodCountryList (s "GET" </> s "food" </> s "countries")
        , Parser.map GetFoodIngredientList (s "GET" </> s "food" </> s "ingredients")
        , Parser.map GetFoodTransformList (s "GET" </> s "food" </> s "transforms")
        , Parser.map GetFoodPackagingList (s "GET" </> s "food" </> s "packagings")
<<<<<<< HEAD
        , Parser.map GetFoodRecipe (s "GET" </> s "food" </> s "recipe" <?> Query.parseFoodQuery countries foodDb)
        , Parser.map PostFoodRecipe (s "POST" </> s "food" </> s "recipe")
=======
        , Parser.map GetFoodRecipe (s "GET" </> s "food" <?> Query.parseFoodQuery countries foodDb)
        , Parser.map PostFoodRecipe (s "POST" </> s "food")
>>>>>>> b4cc13fd

        -- Textile
        , Parser.map GetTextileCountryList (s "GET" </> s "textile" </> s "countries")
        , Parser.map GetTextileMaterialList (s "GET" </> s "textile" </> s "materials")
        , Parser.map GetTextileProductList (s "GET" </> s "textile" </> s "products")
        , Parser.map GetTextileSimulator (s "GET" </> s "textile" </> s "simulator" <?> Query.parseTextileQuery countries textile)
        , Parser.map GetTextileSimulatorDetailed (s "GET" </> s "textile" </> s "simulator" </> s "detailed" <?> Query.parseTextileQuery countries textile)
        , Parser.map GetTextileSimulatorSingle (s "GET" </> s "textile" </> s "simulator" </> Impact.parseTrigram <?> Query.parseTextileQuery countries textile)
        , Parser.map PostTextileSimulator (s "POST" </> s "textile" </> s "simulator")
        , Parser.map PostTextileSimulatorDetailed (s "POST" </> s "textile" </> s "simulator" </> s "detailed")
        , Parser.map PostTextileSimulatorSingle (s "POST" </> s "textile" </> s "simulator" </> Impact.parseTrigram)
        ]


endpoint : Db -> Request -> Maybe Route
endpoint { countries, food, textile } { method, url } =
    -- Notes:
    -- - Url.fromString can't build a Url without a fully qualified URL, so as we only have the
    --   request path from Express, we build a fake URL with a fake protocol and hostname.
    -- - We update the path appending the HTTP method to it, for simpler, cheaper route parsing.
    Url.fromString ("http://x/" ++ method ++ url)
        |> Maybe.andThen (Parser.parse (parser food textile countries))<|MERGE_RESOLUTION|>--- conflicted
+++ resolved
@@ -71,13 +71,8 @@
         , Parser.map GetFoodIngredientList (s "GET" </> s "food" </> s "ingredients")
         , Parser.map GetFoodTransformList (s "GET" </> s "food" </> s "transforms")
         , Parser.map GetFoodPackagingList (s "GET" </> s "food" </> s "packagings")
-<<<<<<< HEAD
-        , Parser.map GetFoodRecipe (s "GET" </> s "food" </> s "recipe" <?> Query.parseFoodQuery countries foodDb)
-        , Parser.map PostFoodRecipe (s "POST" </> s "food" </> s "recipe")
-=======
         , Parser.map GetFoodRecipe (s "GET" </> s "food" <?> Query.parseFoodQuery countries foodDb)
         , Parser.map PostFoodRecipe (s "POST" </> s "food")
->>>>>>> b4cc13fd
 
         -- Textile
         , Parser.map GetTextileCountryList (s "GET" </> s "textile" </> s "countries")

--- conflicted
+++ resolved
@@ -56,39 +56,6 @@
     }
 
 
-<<<<<<< HEAD
-erroneous : Impacts -> Transport
-erroneous impacts =
-    -- FIXME temporary data to display something weird instead of zero, until
-    -- we use of a Result String Transport in the transport computations
-    { road = Quantity.infinity
-    , roadCooled = Quantity.infinity
-    , sea = Quantity.infinity
-    , seaCooled = Quantity.infinity
-    , air = Quantity.infinity
-    , impacts = impacts
-    }
-
-
-defaultInland : Scope -> Impacts -> Transport
-defaultInland scope impacts =
-    { road =
-        case scope of
-            Scope.Food ->
-                Length.kilometers 0
-
-            Scope.Textile ->
-                Length.kilometers 500
-    , roadCooled = Quantity.zero
-    , sea = Quantity.zero
-    , seaCooled = Quantity.zero
-    , air = Quantity.zero
-    , impacts = impacts
-    }
-
-
-=======
->>>>>>> 050a9fd2
 add : Transport -> Transport -> Transport
 add a b =
     { b
@@ -190,47 +157,11 @@
 
 
 getTransportBetween :
-<<<<<<< HEAD
-    Bool
-    -> Scope
-    -> Impacts
-=======
     Impacts
->>>>>>> 050a9fd2
     -> Country.Code
     -> Country.Code
     -> Distances
     -> Transport
-<<<<<<< HEAD
-getTransportBetween stopRecursion scope impacts cA cB distances =
-    if cA == cB then
-        defaultInland scope impacts
-
-    else
-        distances
-            |> Dict.get cA
-            |> Maybe.map
-                (\countries ->
-                    case Dict.get cB countries of
-                        Just transport ->
-                            { transport | impacts = impacts }
-
-                        Nothing ->
-                            -- reverse query source dict
-                            if stopRecursion then
-                                erroneous impacts
-
-                            else
-                                getTransportBetween True scope impacts cB cA distances
-                )
-            |> Maybe.withDefault
-                (if stopRecursion then
-                    erroneous impacts
-
-                 else
-                    getTransportBetween True scope impacts cB cA distances
-                )
-=======
 getTransportBetween impacts cA cB distances =
     distances
         |> Dict.get cA
@@ -245,7 +176,6 @@
                         getTransportBetween impacts cB cA distances
             )
         |> Maybe.withDefault (default impacts)
->>>>>>> 050a9fd2
 
 
 decodeKm : Decoder Length

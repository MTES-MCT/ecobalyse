--- conflicted
+++ resolved
@@ -143,12 +143,8 @@
 decodeProcess : List Definition -> Decoder Process
 decodeProcess definitions =
     Decode.succeed Process
-<<<<<<< HEAD
+        |> Pipe.hardcoded (stringToProcessName "to be defined")
         |> Pipe.required "impacts" (Codec.decoder (Impact.impactsCodec definitions))
-=======
-        |> Pipe.hardcoded (stringToProcessName "to be defined")
-        |> Pipe.required "impacts" (Impact.decodeImpacts definitions)
->>>>>>> c69d2d23
         |> Pipe.required "ciqual_code" (Decode.nullable Decode.int)
         |> Pipe.required "step" (Decode.nullable Decode.string)
         |> Pipe.required "dqr" (Decode.nullable Decode.float)
@@ -162,10 +158,6 @@
 
 decodeProcesses : List Definition -> Decoder Processes
 decodeProcesses definitions =
-<<<<<<< HEAD
-    decodeProcess definitions
-        |> AnyDict.decode (\str _ -> ProcessName str) processNameToString
-=======
     AnyDict.decode (\str _ -> ProcessName str) processNameToString (decodeProcess definitions)
         |> Decode.map
             (AnyDict.map
@@ -173,7 +165,6 @@
                     { process | name = processName }
                 )
             )
->>>>>>> c69d2d23
 
 
 {-| Item

module Data.Food.WellKnown exposing
    ( WellKnown
    , load
    )

import Data.Process as Process exposing (Process)
import Result.Extra as RE


type alias WellKnown =
    { boatCoolingTransport : Process
    , boatTransport : Process
    , cooking : Process
    , domesticGasHeat : Process
    , lorryCoolingTransport : Process
    , lorryTransport : Process
    , lowVoltageElectricity : Process
    , planeTransport : Process
    , water : Process
    }


load : List Process -> Result String WellKnown
load processes =
    let
        fromIdString =
            Process.idFromString
                >> Result.andThen (\id -> Process.findById id processes)
                >> RE.andMap
    in
    Ok WellKnown
        -- boat-cooling
        |> fromIdString "3cb99d44-24f6-5f6e-a8f8-f754fe44d641"
        -- boat
<<<<<<< HEAD
        |> fromIdString "0c36759c-4480-53eb-add1-77ecfb2b202e"
=======
        |> fromIdString "54145f9e-1a8e-5a69-96d9-d3b92f9a1cee"
        -- cooking
        |> fromIdString "83b897cf-9ed2-5604-83b4-67fab8606d35"
>>>>>>> e3c1abe7
        -- domestic-gas-heat
        |> fromIdString "6cbd45fb-83ff-5852-97a7-87fffecc20f5"
        -- lorry-cooling
        |> fromIdString "219b986c-9751-58cf-977e-7ba8f0b4ae2b"
        -- lorry
        |> fromIdString "0a3b3388-472c-58e5-9d1b-441cdda023f3"
        -- low-voltage-electricity
        |> fromIdString "931c9bb0-619a-5f75-b41b-ab8061e2ad92"
        -- plane
        |> fromIdString "3364ef93-b936-531a-8f5a-432349aef398"
        -- tap-water
        |> fromIdString "7e1fb122-1320-519c-8751-2d926eb435da"<|MERGE_RESOLUTION|>--- conflicted
+++ resolved
@@ -32,13 +32,9 @@
         -- boat-cooling
         |> fromIdString "3cb99d44-24f6-5f6e-a8f8-f754fe44d641"
         -- boat
-<<<<<<< HEAD
         |> fromIdString "0c36759c-4480-53eb-add1-77ecfb2b202e"
-=======
-        |> fromIdString "54145f9e-1a8e-5a69-96d9-d3b92f9a1cee"
         -- cooking
-        |> fromIdString "83b897cf-9ed2-5604-83b4-67fab8606d35"
->>>>>>> e3c1abe7
+        |> fromIdString "a2836bb8-7f45-5cfa-bb00-8b38046291cf"
         -- domestic-gas-heat
         |> fromIdString "6cbd45fb-83ff-5852-97a7-87fffecc20f5"
         -- lorry-cooling

module Data.Food.Db exposing
    ( Db
    , buildFromJson
    , updateIngredientsFromNewProcesses
    , updateWellKnownFromNewProcesses
    )

<<<<<<< HEAD
import Data.Food.ExampleProduct as FoodExampleProduct exposing (ExampleProduct)
import Data.Food.Ingredient as Ingredient exposing (Ingredient)
import Data.Food.Process as Process exposing (Process)
=======
import Data.Example as Example exposing (Example)
import Data.Food.Ingredient as Ingredient exposing (Ingredient)
import Data.Food.Process as Process exposing (Process)
import Data.Food.Query as Query exposing (Query)
>>>>>>> b4cc13fd
import Data.Food.WellKnown as WellKnown exposing (WellKnown)
import Data.Impact as Impact
import Json.Decode as Decode


type alias Db =
    { processes : List Process
<<<<<<< HEAD
    , exampleProducts : List ExampleProduct
=======
    , examples : List (Example Query)
>>>>>>> b4cc13fd
    , ingredients : List Ingredient
    , wellKnown : WellKnown
    }


buildFromJson : String -> String -> String -> Result String Db
buildFromJson exampleProductsJson foodProcessesJson ingredientsJson =
    foodProcessesJson
        |> Decode.decodeString (Process.decodeList Impact.decodeImpacts)
        |> Result.mapError Decode.errorToString
        |> Result.andThen
            (\processes ->
                Result.map3 (Db processes)
<<<<<<< HEAD
                    (exampleProductsJson |> FoodExampleProduct.decodeListFromJsonString)
=======
                    (exampleProductsJson |> Example.decodeListFromJsonString Query.decode)
>>>>>>> b4cc13fd
                    (ingredientsJson |> Decode.decodeString (Ingredient.decodeIngredients processes) |> Result.mapError Decode.errorToString)
                    (WellKnown.load processes)
            )


updateIngredientsFromNewProcesses : List Process -> List Ingredient -> List Ingredient
updateIngredientsFromNewProcesses processes =
    List.map
        (\ingredient ->
            processes
                |> Process.findByIdentifier (Process.codeFromString ingredient.default.id_)
                |> Result.map (\default -> { ingredient | default = default })
                |> Result.withDefault ingredient
        )


updateWellKnownFromNewProcesses : List Process -> WellKnown -> WellKnown
updateWellKnownFromNewProcesses processes =
    WellKnown.map
        (\({ id_ } as process) ->
            processes
                |> Process.findByIdentifier (Process.codeFromString id_)
                |> Result.withDefault process
        )<|MERGE_RESOLUTION|>--- conflicted
+++ resolved
@@ -5,16 +5,10 @@
     , updateWellKnownFromNewProcesses
     )
 
-<<<<<<< HEAD
-import Data.Food.ExampleProduct as FoodExampleProduct exposing (ExampleProduct)
-import Data.Food.Ingredient as Ingredient exposing (Ingredient)
-import Data.Food.Process as Process exposing (Process)
-=======
 import Data.Example as Example exposing (Example)
 import Data.Food.Ingredient as Ingredient exposing (Ingredient)
 import Data.Food.Process as Process exposing (Process)
 import Data.Food.Query as Query exposing (Query)
->>>>>>> b4cc13fd
 import Data.Food.WellKnown as WellKnown exposing (WellKnown)
 import Data.Impact as Impact
 import Json.Decode as Decode
@@ -22,11 +16,7 @@
 
 type alias Db =
     { processes : List Process
-<<<<<<< HEAD
-    , exampleProducts : List ExampleProduct
-=======
     , examples : List (Example Query)
->>>>>>> b4cc13fd
     , ingredients : List Ingredient
     , wellKnown : WellKnown
     }
@@ -40,11 +30,7 @@
         |> Result.andThen
             (\processes ->
                 Result.map3 (Db processes)
-<<<<<<< HEAD
-                    (exampleProductsJson |> FoodExampleProduct.decodeListFromJsonString)
-=======
                     (exampleProductsJson |> Example.decodeListFromJsonString Query.decode)
->>>>>>> b4cc13fd
                     (ingredientsJson |> Decode.decodeString (Ingredient.decodeIngredients processes) |> Result.mapError Decode.errorToString)
                     (WellKnown.load processes)
             )

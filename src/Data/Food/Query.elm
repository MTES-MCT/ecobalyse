module Data.Food.Query exposing
    ( IngredientQuery
    , ProcessQuery
    , Query
    , addIngredient
    , addPackaging
    , addPreparation
    , b64encode
    , buildApiQuery
    , decode
    , deleteIngredient
    , deletePreparation
    , emptyQuery
    , encode
    , parseBase64Query
    , serialize
    , setDistribution
    , setTransform
    , updateDistribution
    , updateIngredient
    , updatePackaging
    , updatePreparation
    , updateTransform
    )

import Base64
import Data.Country as Country
import Data.Food.Ingredient as Ingredient
import Data.Food.Preparation as Preparation
import Data.Food.Process as Process
import Data.Food.Retail as Retail
import Json.Decode as Decode exposing (Decoder)
import Json.Decode.Pipeline as Pipe
import Json.Encode as Encode
import Mass exposing (Mass)
import Quantity
import Url.Parser as Parser exposing (Parser)


type alias IngredientQuery =
    { id : Ingredient.Id
    , mass : Mass
    , country : Maybe Country.Code
    , planeTransport : Ingredient.PlaneTransport
    }


type alias ProcessQuery =
    { code : Process.Identifier
    , mass : Mass
    }


type alias Query =
    { ingredients : List IngredientQuery
    , transform : Maybe ProcessQuery
    , packaging : List ProcessQuery
    , distribution : Maybe Retail.Distribution
    , preparation : List Preparation.Id
    }


addPreparation : Preparation.Id -> Query -> Query
addPreparation preparationId query =
    { query
        | preparation =
            query.preparation
                ++ [ preparationId ]
    }


addIngredient : IngredientQuery -> Query -> Query
addIngredient ingredient query =
    { query
        | ingredients =
            query.ingredients
                ++ [ ingredient ]
    }
        |> updateTransformMass


addPackaging : ProcessQuery -> Query -> Query
addPackaging packaging query =
    { query
        | packaging =
            query.packaging
                ++ [ packaging ]
    }


buildApiQuery : String -> Query -> String
buildApiQuery clientUrl query =
    """curl -X POST %apiUrl% \\
  -H "accept: application/json" \\
  -H "content-type: application/json" \\
  -d '%json%'
"""
        |> String.replace "%apiUrl%" (clientUrl ++ "api/food/recipe")
        |> String.replace "%json%" (encode query |> Encode.encode 0)


decode : Decoder Query
decode =
    Decode.succeed Query
        |> Pipe.required "ingredients" (Decode.list decodeIngredient)
        |> Pipe.optional "transform" (Decode.maybe decodeProcess) Nothing
        |> Pipe.optional "packaging" (Decode.list decodeProcess) []
        |> Pipe.optional "distribution" (Decode.maybe Retail.decode) Nothing
        |> Pipe.optional "preparation" (Decode.list Preparation.decodeId) []


decodePlaneTransport : Decoder Ingredient.PlaneTransport
decodePlaneTransport =
    Decode.maybe
        (Decode.string
            |> Decode.map
                (\str ->
                    case str of
                        "byPlane" ->
                            Ingredient.ByPlane

                        "noPlane" ->
                            Ingredient.NoPlane

                        _ ->
                            Ingredient.PlaneNotApplicable
                )
        )
        |> Decode.map
            (\maybe ->
                case maybe of
                    Just planeTransport ->
                        planeTransport

                    Nothing ->
                        Ingredient.PlaneNotApplicable
            )


decodeMassInGrams : Decoder Mass
decodeMassInGrams =
    Decode.float
        |> Decode.map Mass.grams


decodeProcess : Decoder ProcessQuery
decodeProcess =
    Decode.map2 ProcessQuery
        (Decode.field "code" Process.decodeIdentifier)
        (Decode.field "mass" decodeMassInGrams)


decodeIngredient : Decoder IngredientQuery
decodeIngredient =
    Decode.succeed IngredientQuery
        |> Pipe.required "id" Ingredient.decodeId
        |> Pipe.required "mass" decodeMassInGrams
        |> Pipe.optional "country" (Decode.maybe Country.decodeCode) Nothing
        |> Pipe.optional "byPlane" decodePlaneTransport Ingredient.PlaneNotApplicable


deletePreparation : Preparation.Id -> Query -> Query
deletePreparation preparationId query =
    { query
        | preparation =
            query.preparation
                |> List.filter ((/=) preparationId)
    }


deleteIngredient : Ingredient.Id -> Query -> Query
deleteIngredient id query =
    { query
        | ingredients =
            query.ingredients |> List.filter (.id >> (/=) id)
    }
        |> updateTransformMass


encode : Query -> Encode.Value
encode v =
    [ ( "ingredients", Encode.list encodeIngredient v.ingredients |> Just )
    , ( "transform", v.transform |> Maybe.map encodeProcess )
    , ( "packaging"
      , case v.packaging of
            [] ->
                Nothing

            list ->
                Encode.list encodeProcess list |> Just
      )
    , ( "distribution", v.distribution |> Maybe.map Retail.encode )
    , ( "preparation"
      , case v.preparation of
            [] ->
                Nothing

            list ->
                Encode.list Preparation.encodeId list |> Just
      )
    ]
        -- For concision, drop keys where no param is defined
        |> List.filterMap (\( key, maybeVal ) -> maybeVal |> Maybe.map (\val -> ( key, val )))
        |> Encode.object


encodeIngredient : IngredientQuery -> Encode.Value
encodeIngredient v =
    [ ( "id", Ingredient.encodeId v.id |> Just )
    , ( "mass", encodeMassAsGrams v.mass |> Just )
    , ( "country", v.country |> Maybe.map Country.encodeCode )
    , ( "byPlane", v.planeTransport |> Ingredient.encodePlaneTransport )
    ]
        -- For concision, drop keys where no param is defined
        |> List.filterMap (\( key, maybeVal ) -> maybeVal |> Maybe.map (\val -> ( key, val )))
        |> Encode.object


encodeMassAsGrams : Mass -> Encode.Value
encodeMassAsGrams =
    Mass.inGrams >> Encode.float


encodeProcess : ProcessQuery -> Encode.Value
encodeProcess v =
    Encode.object
        [ ( "code", Process.encodeIdentifier v.code )
        , ( "mass", encodeMassAsGrams v.mass )
        ]


getIngredientMass : List { a | mass : Mass } -> Mass
getIngredientMass ingredients =
    ingredients
        |> List.map .mass
        |> Quantity.sum


setTransform : ProcessQuery -> Query -> Query
setTransform transform query =
    { query | transform = Just transform }


setDistribution : Retail.Distribution -> Query -> Query
setDistribution distribution query =
    { query | distribution = Just distribution }


updatePreparation : Preparation.Id -> Preparation.Id -> Query -> Query
updatePreparation oldId newId query =
    { query
        | preparation =
            query.preparation
                |> List.map
                    (\id ->
                        if id == oldId then
                            newId

                        else
                            id
                    )
    }


updateIngredient : Ingredient.Id -> IngredientQuery -> Query -> Query
updateIngredient oldIngredientId newIngredient query =
    { query
        | ingredients =
            query.ingredients
                |> List.map
                    (\ingredient ->
                        if ingredient.id == oldIngredientId then
                            newIngredient

                        else
                            ingredient
                    )
    }
        |> updateTransformMass


updatePackaging : Process.Identifier -> ProcessQuery -> Query -> Query
updatePackaging oldPackagingCode newPackaging query =
    { query
        | packaging =
            query.packaging
                |> List.map
                    (\p ->
                        if p.code == oldPackagingCode then
                            newPackaging

                        else
                            p
                    )
    }


updateTransform : ProcessQuery -> Query -> Query
updateTransform newTransform query =
    { query
        | transform = Just newTransform
    }


updateTransformMass : Query -> Query
updateTransformMass query =
    { query
        | transform =
            query.transform
                |> Maybe.map
                    (\transform ->
                        { transform | mass = getIngredientMass query.ingredients }
                    )
    }


updateDistribution : String -> Query -> Query
updateDistribution distribution query =
    { query
        | distribution =
            Retail.fromString distribution
                |> Result.withDefault Retail.ambient
                |> Just
    }


serialize : Query -> String
serialize =
    encode >> Encode.encode 2


b64decode : String -> Result String Query
b64decode =
    Base64.decode
        >> Result.andThen
            (Decode.decodeString decode
                >> Result.mapError Decode.errorToString
            )


b64encode : Query -> String
b64encode =
    encode >> Encode.encode 0 >> Base64.encode



-- Parser


parseBase64Query : Parser (Maybe Query -> a) a
parseBase64Query =
    Parser.custom "QUERY" <|
        b64decode
            >> Result.toMaybe
            >> Just


emptyQuery : Query
emptyQuery =
    { ingredients = []
    , transform = Nothing
    , packaging = []
    , distribution = Nothing
    , preparation = []
<<<<<<< HEAD
    }


royalPizza : Query
royalPizza =
    { ingredients =
        [ { id = Ingredient.idFromString "flour"
          , mass = Mass.grams 97
          , country = Nothing
          , planeTransport = Ingredient.PlaneNotApplicable
          }
        , { id = Ingredient.idFromString "tomato-paste"
          , mass = Mass.grams 89
          , country = Nothing
          , planeTransport = Ingredient.PlaneNotApplicable
          }
        , { id = Ingredient.idFromString "mozzarella"
          , mass = Mass.grams 70
          , country = Nothing
          , planeTransport = Ingredient.PlaneNotApplicable
          }
        , { id = Ingredient.idFromString "cooked-ham"
          , mass = Mass.grams 16
          , country = Nothing
          , planeTransport = Ingredient.PlaneNotApplicable
          }
        , { id = Ingredient.idFromString "sugar"
          , mass = Mass.grams 5
          , country = Nothing
          , planeTransport = Ingredient.PlaneNotApplicable
          }
        , { id = Ingredient.idFromString "mushroom-eu"
          , mass = Mass.grams 31
          , country = Nothing
          , planeTransport = Ingredient.PlaneNotApplicable
          }
        , { id = Ingredient.idFromString "rapeseed-oil"
          , mass = Mass.grams 16
          , country = Nothing
          , planeTransport = Ingredient.PlaneNotApplicable
          }
        , { id = Ingredient.idFromString "black-pepper"
          , mass = Mass.grams 1
          , country = Nothing
          , planeTransport = Ingredient.PlaneNotApplicable
          }
        , { id = Ingredient.idFromString "tap-water"
          , mass = Mass.grams 22
          , country = Nothing
          , planeTransport = Ingredient.PlaneNotApplicable
          }
        ]
    , transform =
        Just
            { code = Process.codeFromString "AGRIBALU000000003103966"
            , mass = Mass.grams 363
            }
    , packaging =
        [ { code = Process.codeFromString "AGRIBALU000000003104019"
          , mass = Mass.grams 100
          }
        ]
    , distribution = Just Retail.frozen
    , preparation =
        [ Preparation.Id "freezing"
        , Preparation.Id "oven"
        ]
    }


royalPizzaFR : Query
royalPizzaFR =
    { ingredients =
        [ { id = Ingredient.idFromString "flour"
          , mass = Mass.grams 97
          , country = Just (Country.Code "FR")
          , planeTransport = Ingredient.PlaneNotApplicable
          }
        , { id = Ingredient.idFromString "tomato-paste"
          , mass = Mass.grams 89
          , country = Just (Country.Code "FR")
          , planeTransport = Ingredient.PlaneNotApplicable
          }
        , { id = Ingredient.idFromString "mozzarella"
          , mass = Mass.grams 70
          , country = Just (Country.Code "FR")
          , planeTransport = Ingredient.PlaneNotApplicable
          }
        , { id = Ingredient.idFromString "cooked-ham"
          , mass = Mass.grams 16
          , country = Just (Country.Code "FR")
          , planeTransport = Ingredient.PlaneNotApplicable
          }
        , { id = Ingredient.idFromString "sugar"
          , mass = Mass.grams 5
          , country = Just (Country.Code "FR")
          , planeTransport = Ingredient.PlaneNotApplicable
          }
        , { id = Ingredient.idFromString "mushroom-eu"
          , mass = Mass.grams 31
          , country = Just (Country.Code "FR")
          , planeTransport = Ingredient.PlaneNotApplicable
          }
        , { id = Ingredient.idFromString "rapeseed-oil"
          , mass = Mass.grams 16
          , country = Just (Country.Code "FR")
          , planeTransport = Ingredient.PlaneNotApplicable
          }
        , { id = Ingredient.idFromString "black-pepper"
          , mass = Mass.grams 1
          , country = Nothing
          , planeTransport = Ingredient.PlaneNotApplicable
          }
        , { id = Ingredient.idFromString "tap-water"
          , mass = Mass.grams 22
          , country = Just (Country.Code "FR")
          , planeTransport = Ingredient.PlaneNotApplicable
          }
        ]
    , transform =
        Just
            { code = Process.codeFromString "AGRIBALU000000003103966"
            , mass = Mass.grams 363
            }
    , packaging =
        [ { code = Process.codeFromString "AGRIBALU000000003104019"
          , mass = Mass.grams 100
          }
        ]
    , distribution = Just Retail.frozen
    , preparation =
        [ Preparation.Id "freezing"
        , Preparation.Id "oven"
        ]
    }


vegetablePizza : Query
vegetablePizza =
    { ingredients =
        [ { id = Ingredient.idFromString "flour"
          , mass = Mass.grams 113
          , country = Nothing
          , planeTransport = Ingredient.PlaneNotApplicable
          }
        , { id = Ingredient.idFromString "tomato-paste"
          , mass = Mass.grams 76
          , country = Nothing
          , planeTransport = Ingredient.PlaneNotApplicable
          }
        , { id = Ingredient.idFromString "mozzarella"
          , mass = Mass.grams 36
          , country = Nothing
          , planeTransport = Ingredient.PlaneNotApplicable
          }
        , { id = Ingredient.idFromString "sugar"
          , mass = Mass.grams 4
          , country = Nothing
          , planeTransport = Ingredient.PlaneNotApplicable
          }
        , { id = Ingredient.idFromString "rapeseed-oil"
          , mass = Mass.grams 21
          , country = Nothing
          , planeTransport = Ingredient.PlaneNotApplicable
          }
        , { id = Ingredient.idFromString "black-pepper"
          , mass = Mass.grams 2
          , country = Nothing
          , planeTransport = Ingredient.PlaneNotApplicable
          }
        , { id = Ingredient.idFromString "emmental"
          , mass = Mass.grams 12
          , country = Nothing
          , planeTransport = Ingredient.PlaneNotApplicable
          }
        , { id = Ingredient.idFromString "tomato-greenhouse"
          , mass = Mass.grams 36
          , country = Nothing
          , planeTransport = Ingredient.PlaneNotApplicable
          }
        , { id = Ingredient.idFromString "bellpepper-unheated-greenhouse"
          , mass = Mass.grams 36
          , country = Nothing
          , planeTransport = Ingredient.PlaneNotApplicable
          }
        , { id = Ingredient.idFromString "onion"
          , mass = Mass.grams 12
          , country = Nothing
          , planeTransport = Ingredient.PlaneNotApplicable
          }
        , { id = Ingredient.idFromString "tap-water"
          , mass = Mass.grams 22
          , country = Nothing
          , planeTransport = Ingredient.PlaneNotApplicable
          }
        ]
    , transform =
        Just
            { code = Process.codeFromString "AGRIBALU000000003103966"
            , mass = Mass.grams 396
            }
    , packaging =
        [ { code = Process.codeFromString "AGRIBALU000000003104019"
          , mass = Mass.grams 100
          }
        ]
    , distribution = Just Retail.frozen
    , preparation =
        [ Preparation.Id "freezing"
        , Preparation.Id "oven"
        ]
    }


vegetablePizzaFR : Query
vegetablePizzaFR =
    { ingredients =
        [ { id = Ingredient.idFromString "flour"
          , mass = Mass.grams 113
          , country = Just (Country.Code "FR")
          , planeTransport = Ingredient.PlaneNotApplicable
          }
        , { id = Ingredient.idFromString "tomato-paste"
          , mass = Mass.grams 76
          , country = Just (Country.Code "FR")
          , planeTransport = Ingredient.PlaneNotApplicable
          }
        , { id = Ingredient.idFromString "mozzarella"
          , mass = Mass.grams 36
          , country = Just (Country.Code "FR")
          , planeTransport = Ingredient.PlaneNotApplicable
          }
        , { id = Ingredient.idFromString "sugar"
          , mass = Mass.grams 4
          , country = Just (Country.Code "FR")
          , planeTransport = Ingredient.PlaneNotApplicable
          }
        , { id = Ingredient.idFromString "rapeseed-oil"
          , mass = Mass.grams 21
          , country = Just (Country.Code "FR")
          , planeTransport = Ingredient.PlaneNotApplicable
          }
        , { id = Ingredient.idFromString "black-pepper"
          , mass = Mass.grams 2
          , country = Nothing
          , planeTransport = Ingredient.PlaneNotApplicable
          }
        , { id = Ingredient.idFromString "emmental"
          , mass = Mass.grams 12
          , country = Just (Country.Code "FR")
          , planeTransport = Ingredient.PlaneNotApplicable
          }
        , { id = Ingredient.idFromString "tomato-greenhouse"
          , mass = Mass.grams 36
          , country = Just (Country.Code "FR")
          , planeTransport = Ingredient.PlaneNotApplicable
          }
        , { id = Ingredient.idFromString "bellpepper-unheated-greenhouse"
          , mass = Mass.grams 36
          , country = Just (Country.Code "FR")
          , planeTransport = Ingredient.PlaneNotApplicable
          }
        , { id = Ingredient.idFromString "onion"
          , mass = Mass.grams 12
          , country = Just (Country.Code "FR")
          , planeTransport = Ingredient.PlaneNotApplicable
          }
        , { id = Ingredient.idFromString "tap-water"
          , mass = Mass.grams 22
          , country = Just (Country.Code "FR")
          , planeTransport = Ingredient.PlaneNotApplicable
          }
        ]
    , transform =
        Just
            { code = Process.codeFromString "AGRIBALU000000003103966"
            , mass = Mass.grams 370
            }
    , packaging =
        [ { code = Process.codeFromString "AGRIBALU000000003104019"
          , mass = Mass.grams 100
          }
        ]
    , distribution = Just Retail.frozen
    , preparation =
        [ Preparation.Id "freezing"
        , Preparation.Id "oven"
        ]
    }


bolognesePizza : Query
bolognesePizza =
    { ingredients =
        [ { id = Ingredient.idFromString "flour"
          , mass = Mass.grams 148
          , country = Nothing
          , planeTransport = Ingredient.PlaneNotApplicable
          }
        , { id = Ingredient.idFromString "tomato-paste"
          , mass = Mass.grams 100
          , country = Nothing
          , planeTransport = Ingredient.PlaneNotApplicable
          }
        , { id = Ingredient.idFromString "mozzarella"
          , mass = Mass.grams 19
          , country = Nothing
          , planeTransport = Ingredient.PlaneNotApplicable
          }
        , { id = Ingredient.idFromString "ground-beef-feedlot"
          , mass = Mass.grams 43
          , country = Nothing
          , planeTransport = Ingredient.PlaneNotApplicable
          }
        , { id = Ingredient.idFromString "sugar"
          , mass = Mass.grams 3
          , country = Nothing
          , planeTransport = Ingredient.PlaneNotApplicable
          }
        , { id = Ingredient.idFromString "rapeseed-oil"
          , mass = Mass.grams 5
          , country = Nothing
          , planeTransport = Ingredient.PlaneNotApplicable
          }
        , { id = Ingredient.idFromString "tap-water"
          , mass = Mass.grams 33
          , country = Nothing
          , planeTransport = Ingredient.PlaneNotApplicable
          }
        , { id = Ingredient.idFromString "emmental"
          , mass = Mass.grams 19
          , country = Nothing
          , planeTransport = Ingredient.PlaneNotApplicable
          }
        , { id = Ingredient.idFromString "sunflower-oil"
          , mass = Mass.grams 2
          , country = Nothing
          , planeTransport = Ingredient.PlaneNotApplicable
          }
        , { id = Ingredient.idFromString "onion"
          , mass = Mass.grams 14
          , country = Nothing
          , planeTransport = Ingredient.PlaneNotApplicable
          }
        , { id = Ingredient.idFromString "carrot"
          , mass = Mass.grams 6
          , country = Nothing
          , planeTransport = Ingredient.PlaneNotApplicable
          }
        ]
    , transform =
        Just
            { code = Process.codeFromString "AGRIBALU000000003103966"
            , mass = Mass.grams 398
            }
    , packaging =
        [ { code = Process.codeFromString "AGRIBALU000000003104019"
          , mass = Mass.grams 100
          }
        ]
    , distribution = Just Retail.frozen
    , preparation =
        [ Preparation.Id "freezing"
        , Preparation.Id "oven"
        ]
    }


bolognesePizzaFR : Query
bolognesePizzaFR =
    { ingredients =
        [ { id = Ingredient.idFromString "flour"
          , mass = Mass.grams 148
          , country = Just (Country.Code "FR")
          , planeTransport = Ingredient.PlaneNotApplicable
          }
        , { id = Ingredient.idFromString "tomato-paste"
          , mass = Mass.grams 100
          , country = Just (Country.Code "FR")
          , planeTransport = Ingredient.PlaneNotApplicable
          }
        , { id = Ingredient.idFromString "mozzarella"
          , mass = Mass.grams 19
          , country = Just (Country.Code "FR")
          , planeTransport = Ingredient.PlaneNotApplicable
          }
        , { id = Ingredient.idFromString "ground-beef"
          , mass = Mass.grams 43
          , country = Just (Country.Code "FR")
          , planeTransport = Ingredient.PlaneNotApplicable
          }
        , { id = Ingredient.idFromString "sugar"
          , mass = Mass.grams 3
          , country = Just (Country.Code "FR")
          , planeTransport = Ingredient.PlaneNotApplicable
          }
        , { id = Ingredient.idFromString "rapeseed-oil"
          , mass = Mass.grams 5
          , country = Just (Country.Code "FR")
          , planeTransport = Ingredient.PlaneNotApplicable
          }
        , { id = Ingredient.idFromString "tap-water"
          , mass = Mass.grams 33
          , country = Just (Country.Code "FR")
          , planeTransport = Ingredient.PlaneNotApplicable
          }
        , { id = Ingredient.idFromString "emmental"
          , mass = Mass.grams 19
          , country = Just (Country.Code "FR")
          , planeTransport = Ingredient.PlaneNotApplicable
          }
        , { id = Ingredient.idFromString "sunflower-oil"
          , mass = Mass.grams 2
          , country = Just (Country.Code "FR")
          , planeTransport = Ingredient.PlaneNotApplicable
          }
        , { id = Ingredient.idFromString "onion"
          , mass = Mass.grams 14
          , country = Just (Country.Code "FR")
          , planeTransport = Ingredient.PlaneNotApplicable
          }
        , { id = Ingredient.idFromString "carrot"
          , mass = Mass.grams 6
          , country = Just (Country.Code "FR")
          , planeTransport = Ingredient.PlaneNotApplicable
          }
        ]
    , transform =
        Just
            { code = Process.codeFromString "AGRIBALU000000003103966"
            , mass = Mass.grams 392
            }
    , packaging =
        [ { code = Process.codeFromString "AGRIBALU000000003104019"
          , mass = Mass.grams 100
          }
        ]
    , distribution = Just Retail.frozen
    , preparation =
        [ Preparation.Id "freezing"
        , Preparation.Id "oven"
        ]
    }


bolognesePizzaFROrganic : Query
bolognesePizzaFROrganic =
    { ingredients =
        [ { id = Ingredient.idFromString "flour-organic"
          , mass = Mass.grams 148
          , country = Just (Country.Code "FR")
          , planeTransport = Ingredient.PlaneNotApplicable
          }
        , { id = Ingredient.idFromString "tomato-paste"
          , mass = Mass.grams 100
          , country = Just (Country.Code "FR")
          , planeTransport = Ingredient.PlaneNotApplicable
          }
        , { id = Ingredient.idFromString "mozzarella"
          , mass = Mass.grams 19
          , country = Just (Country.Code "FR")
          , planeTransport = Ingredient.PlaneNotApplicable
          }
        , { id = Ingredient.idFromString "ground-beef-organic"
          , mass = Mass.grams 43
          , country = Just (Country.Code "FR")
          , planeTransport = Ingredient.PlaneNotApplicable
          }
        , { id = Ingredient.idFromString "sugar"
          , mass = Mass.grams 3
          , country = Just (Country.Code "FR")
          , planeTransport = Ingredient.PlaneNotApplicable
          }
        , { id = Ingredient.idFromString "rapeseed-oil-organic"
          , mass = Mass.grams 5
          , country = Just (Country.Code "FR")
          , planeTransport = Ingredient.PlaneNotApplicable
          }
        , { id = Ingredient.idFromString "tap-water"
          , mass = Mass.grams 33
          , country = Just (Country.Code "FR")
          , planeTransport = Ingredient.PlaneNotApplicable
          }
        , { id = Ingredient.idFromString "emmental"
          , mass = Mass.grams 19
          , country = Just (Country.Code "FR")
          , planeTransport = Ingredient.PlaneNotApplicable
          }
        , { id = Ingredient.idFromString "sunflower-oil-organic"
          , mass = Mass.grams 2
          , country = Just (Country.Code "FR")
          , planeTransport = Ingredient.PlaneNotApplicable
          }
        , { id = Ingredient.idFromString "onion"
          , mass = Mass.grams 14
          , country = Just (Country.Code "FR")
          , planeTransport = Ingredient.PlaneNotApplicable
          }
        , { id = Ingredient.idFromString "carrot-organic"
          , mass = Mass.grams 6
          , country = Just (Country.Code "FR")
          , planeTransport = Ingredient.PlaneNotApplicable
          }
        ]
    , transform =
        Just
            { code = Process.codeFromString "AGRIBALU000000003103966"
            , mass = Mass.grams 398
            }
    , packaging =
        [ { code = Process.codeFromString "AGRIBALU000000003104019"
          , mass = Mass.grams 100
          }
        ]
    , distribution = Just Retail.frozen
    , preparation =
        [ Preparation.Id "freezing"
        , Preparation.Id "oven"
        ]
    }


groundSteakBR : Query
groundSteakBR =
    { ingredients =
        [ { id = Ingredient.idFromString "ground-beef-feedlot"
          , mass = Mass.grams 200
          , country = Just (Country.Code "BR")
          , planeTransport = Ingredient.PlaneNotApplicable
          }
        ]
    , transform = Nothing
    , packaging =
        [ { code = Process.codeFromString "AGRIBALU000000003111575"
          , mass = Mass.grams 50
          }
        ]
    , distribution = Just Retail.frozen
    , preparation =
        [ Preparation.Id "freezing"
        , Preparation.Id "pan-cooking"
        ]
    }


groundSteakFR : Query
groundSteakFR =
    { ingredients =
        [ { id = Ingredient.idFromString "ground-beef"
          , mass = Mass.grams 250
          , country = Just (Country.Code "FR")
          , planeTransport = Ingredient.PlaneNotApplicable
          }
        ]
    , transform = Nothing
    , packaging =
        [ { code = Process.codeFromString "AGRIBALU000000003110698"
          , mass = Mass.grams 50
          }
        ]
    , distribution = Just Retail.frozen
    , preparation =
        [ Preparation.Id "freezing"
        , Preparation.Id "pan-cooking"
        ]
    }


groundSteakFROrganic : Query
groundSteakFROrganic =
    { ingredients =
        [ { id = Ingredient.idFromString "ground-beef-organic"
          , mass = Mass.grams 200
          , country = Just (Country.Code "FR")
          , planeTransport = Ingredient.PlaneNotApplicable
          }
        ]
    , transform = Nothing
    , packaging =
        [ { code = Process.codeFromString "AGRIBALU000000003111575"
          , mass = Mass.grams 50
          }
        ]
    , distribution = Just Retail.frozen
    , preparation =
        [ Preparation.Id "freezing"
        , Preparation.Id "pan-cooking"
        ]
    }


chickenBR : Query
chickenBR =
    { ingredients =
        [ { id = Ingredient.idFromString "chicken-breast-br-max"
          , mass = Mass.grams 250
          , country = Just (Country.Code "BR")
          , planeTransport = Ingredient.PlaneNotApplicable
          }
        ]
    , transform = Nothing
    , packaging =
        [ { code = Process.codeFromString "AGRIBALU000000003111575"
          , mass = Mass.grams 50
          }
        ]
    , distribution = Just Retail.frozen
    , preparation =
        [ Preparation.Id "freezing"
        , Preparation.Id "oven"
        ]
    }


chickenFROrganic : Query
chickenFROrganic =
    { ingredients =
        [ { id = Ingredient.idFromString "chicken-breast-organic"
          , mass = Mass.grams 250
          , country = Just (Country.Code "FR")
          , planeTransport = Ingredient.PlaneNotApplicable
          }
        ]
    , transform = Nothing
    , packaging =
        [ { code = Process.codeFromString "AGRIBALU000000003111575"
          , mass = Mass.grams 50
          }
        ]
    , distribution = Just Retail.frozen
    , preparation =
        [ Preparation.Id "freezing"
        , Preparation.Id "oven"
        ]
    }


chickenFR : Query
chickenFR =
    { ingredients =
        [ { id = Ingredient.idFromString "chicken-breast"
          , mass = Mass.grams 250
          , country = Just (Country.Code "FR")
          , planeTransport = Ingredient.PlaneNotApplicable
          }
        ]
    , transform = Nothing
    , packaging =
        [ { code = Process.codeFromString "AGRIBALU000000003111575"
          , mass = Mass.grams 50
          }
        ]
    , distribution = Just Retail.frozen
    , preparation =
        [ Preparation.Id "freezing"
        , Preparation.Id "oven"
        ]
    }


wheatUKR : Query
wheatUKR =
    { ingredients =
        [ { id = Ingredient.idFromString "flour"
          , mass = Mass.grams 1000
          , country = Nothing
          , planeTransport = Ingredient.PlaneNotApplicable
          }
        ]
    , transform = Nothing
    , packaging =
        [ { code = Process.codeFromString "AGRIBALU000000003108113"
          , mass = Mass.grams 20
          }
        ]
    , distribution = Just Retail.ambient
    , preparation = []
    }


wheatFR : Query
wheatFR =
    { ingredients =
        [ { id = Ingredient.idFromString "flour"
          , mass = Mass.grams 1000
          , country = Just (Country.Code "FR")
          , planeTransport = Ingredient.PlaneNotApplicable
          }
        ]
    , transform = Nothing
    , packaging =
        [ { code = Process.codeFromString "AGRIBALU000000003108113"
          , mass = Mass.grams 20
          }
        ]
    , distribution = Just Retail.ambient
    , preparation = []
    }


wheatFROrganic : Query
wheatFROrganic =
    { ingredients =
        [ { id = Ingredient.idFromString "flour-organic"
          , mass = Mass.grams 1000
          , country = Just (Country.Code "FR")
          , planeTransport = Ingredient.PlaneNotApplicable
          }
        ]
    , transform = Nothing
    , packaging =
        [ { code = Process.codeFromString "AGRIBALU000000003108113"
          , mass = Mass.grams 20
          }
        ]
    , distribution = Just Retail.ambient
    , preparation = []
=======
>>>>>>> 19fab00b
    }<|MERGE_RESOLUTION|>--- conflicted
+++ resolved
@@ -362,9 +362,7 @@
     , packaging = []
     , distribution = Nothing
     , preparation = []
-<<<<<<< HEAD
-    }
-
+    }
 
 royalPizza : Query
 royalPizza =
@@ -1080,6 +1078,4 @@
         ]
     , distribution = Just Retail.ambient
     , preparation = []
-=======
->>>>>>> 19fab00b
     }
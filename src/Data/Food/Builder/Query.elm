--- conflicted
+++ resolved
@@ -7,14 +7,17 @@
     , Variant(..)
     , addIngredient
     , addPackaging
+    , ambient
     , b64encode
     , carrotCake
+    , chilled
     , conservationTypes
     , conservationTypetoString
     , decode
     , deleteIngredient
     , emptyQuery
     , encode
+    , frozen
     , parseBase64Query
     , setTransform
     , updateConservation
@@ -133,11 +136,8 @@
     { ingredients : List IngredientQuery
     , transform : Maybe ProcessQuery
     , packaging : List ProcessQuery
-<<<<<<< HEAD
     , conservation : Maybe ConservationQuery
-=======
     , category : Maybe Category.Id
->>>>>>> a3a626e8
     }
 
 
@@ -165,11 +165,8 @@
     { ingredients = []
     , transform = Nothing
     , packaging = []
-<<<<<<< HEAD
     , conservation = Nothing
-=======
     , category = Nothing
->>>>>>> a3a626e8
     }
 
 
@@ -217,32 +214,22 @@
           , mass = Mass.grams 105
           }
         ]
-<<<<<<< HEAD
     , conservation =
         Just
             { type_ = ambient
             }
-=======
     , category = Just (Category.Id "cakes")
->>>>>>> a3a626e8
     }
 
 
 decode : Decoder Query
 decode =
-<<<<<<< HEAD
-    Decode.map4 Query
-        (Decode.field "ingredients" (Decode.list decodeIngredient))
-        (Decode.field "transform" (Decode.maybe decodeProcess))
-        (Decode.field "packaging" (Decode.list decodeProcess))
-        (Decode.field "conservation" (Decode.maybe decodeConservation))
-=======
     Decode.succeed Query
         |> Pipe.required "ingredients" (Decode.list decodeIngredient)
         |> Pipe.optional "transform" (Decode.maybe decodeProcess) Nothing
         |> Pipe.required "packaging" (Decode.list decodeProcess)
+        |> Pipe.optional "conservation" (Decode.maybe decodeConservation) Nothing
         |> Pipe.optional "category" (Decode.maybe Category.decodeId) Nothing
->>>>>>> a3a626e8
 
 
 decodeMass : Decoder Mass
@@ -319,11 +306,8 @@
         [ ( "ingredients", Encode.list encodeIngredient v.ingredients )
         , ( "transform", v.transform |> Maybe.map encodeProcess |> Maybe.withDefault Encode.null )
         , ( "packaging", Encode.list encodeProcess v.packaging )
-<<<<<<< HEAD
         , ( "conservation", v.conservation |> Maybe.map encodeConservation |> Maybe.withDefault Encode.null )
-=======
         , ( "category", v.category |> Maybe.map Category.encodeId |> Maybe.withDefault Encode.null )
->>>>>>> a3a626e8
         ]
 
 

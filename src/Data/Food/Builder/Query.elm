module Data.Food.Builder.Query exposing
    ( IngredientQuery
    , ProcessQuery
    , Query
    , Variant(..)
    , addIngredient
    , addPackaging
    , ambient
    , b64encode
    , carrotCake
<<<<<<< HEAD
=======
    , chilled
    , conservationTypes
    , conservationTypetoString
>>>>>>> 23d90599
    , decode
    , deleteIngredient
    , emptyQuery
    , encode
    , frozen
    , parseBase64Query
    , setTransform
    , updateConservation
    , updateIngredient
    , updatePackaging
    , updateTransform
    )

import Base64
import Data.Country as Country
<<<<<<< HEAD
import Data.Food.Builder.Conservation as Conservation
=======
import Data.Food.Category as Category
>>>>>>> 23d90599
import Data.Food.Ingredient as Ingredient
import Data.Food.Process as Process
import Json.Decode as Decode exposing (Decoder)
import Json.Decode.Extra as DE
import Json.Decode.Pipeline as Pipe
import Json.Encode as Encode
import Mass exposing (Mass)
import Quantity
import Url.Parser as Parser exposing (Parser)


type Variant
    = Default
    | Organic


type alias IngredientQuery =
    { id : Ingredient.Id
    , name : String
    , mass : Mass
    , variant : Variant
    , country : Maybe Country.Code
    , byPlane : Maybe Bool
    }


type alias ProcessQuery =
    { code : Process.Code
    , mass : Mass
    }


type alias Query =
    { ingredients : List IngredientQuery
    , transform : Maybe ProcessQuery
    , packaging : List ProcessQuery
<<<<<<< HEAD
    , conservation : Maybe Conservation.Query
=======
    , conservation : Maybe ConservationQuery
    , category : Maybe Category.Id
>>>>>>> 23d90599
    }


addIngredient : IngredientQuery -> Query -> Query
addIngredient ingredient query =
    { query
        | ingredients =
            query.ingredients
                ++ [ ingredient ]
    }
        |> updateTransformMass


addPackaging : ProcessQuery -> Query -> Query
addPackaging packaging query =
    { query
        | packaging =
            query.packaging
                ++ [ packaging ]
    }


emptyQuery : Query
emptyQuery =
    { ingredients = []
    , transform = Nothing
    , packaging = []
    , conservation = Nothing
    , category = Nothing
    }


carrotCake : Query
carrotCake =
    { ingredients =
        [ { id = Ingredient.idFromString "egg"
          , name = "Oeuf"
          , mass = Mass.grams 120
          , variant = Default
          , country = Nothing
          , byPlane = Nothing
          }
        , { id = Ingredient.idFromString "wheat"
          , name = "Blé tendre"
          , mass = Mass.grams 140
          , variant = Default
          , country = Nothing
          , byPlane = Nothing
          }
        , { id = Ingredient.idFromString "milk"
          , name = "Lait"
          , mass = Mass.grams 60
          , variant = Default
          , country = Nothing
          , byPlane = Nothing
          }
        , { id = Ingredient.idFromString "carrot"
          , name = "Carotte"
          , mass = Mass.grams 225
          , variant = Default
          , country = Nothing
          , byPlane = Nothing
          }
        ]
    , transform =
        Just
            { -- Cooking, industrial, 1kg of cooked product/ FR U
              code = Process.codeFromString "aded2490573207ec7ad5a3813978f6a4"
            , mass = Mass.grams 545
            }
    , packaging =
        [ { -- Corrugated board box {RER}| production | Cut-off, S - Copied from Ecoinvent
            code = Process.codeFromString "23b2754e5943bc77916f8f871edc53b6"
          , mass = Mass.grams 105
          }
        ]
    , conservation =
        Just
            { type_ = Conservation.ambient
            }
    , category = Just (Category.Id "cakes")
    }


decode : Decoder Query
decode =
<<<<<<< HEAD
    Decode.map4 Query
        (Decode.field "ingredients" (Decode.list decodeIngredient))
        (Decode.field "transform" (Decode.maybe decodeProcess))
        (Decode.field "packaging" (Decode.list decodeProcess))
        (Decode.field "conservation" (Decode.maybe Conservation.decodeQuery))
=======
    Decode.succeed Query
        |> Pipe.required "ingredients" (Decode.list decodeIngredient)
        |> Pipe.optional "transform" (Decode.maybe decodeProcess) Nothing
        |> Pipe.required "packaging" (Decode.list decodeProcess)
        |> Pipe.optional "conservation" (Decode.maybe decodeConservation) Nothing
        |> Pipe.optional "category" (Decode.maybe Category.decodeId) Nothing
>>>>>>> 23d90599


decodeMass : Decoder Mass
decodeMass =
    Decode.float
        |> Decode.map Mass.kilograms


decodeProcess : Decoder ProcessQuery
decodeProcess =
    Decode.map2 ProcessQuery
        (Decode.field "code" Process.decodeCode)
        (Decode.field "mass" decodeMass)


decodeIngredient : Decoder IngredientQuery
decodeIngredient =
    Decode.map6 IngredientQuery
        (Decode.field "id" Ingredient.decodeId)
        (Decode.field "name" Decode.string)
        (Decode.field "mass" decodeMass)
        (Decode.field "variant" decodeVariant)
        (Decode.field "country" (Decode.maybe Country.decodeCode))
        (Decode.field "byPlane" (Decode.maybe Decode.bool))


decodeVariant : Decoder Variant
decodeVariant =
    Decode.string
        |> Decode.andThen (variantFromString >> DE.fromResult)


deleteIngredient : IngredientQuery -> Query -> Query
deleteIngredient ingredientQuery query =
    { query
        | ingredients =
            query.ingredients
                |> List.filter ((/=) ingredientQuery)
    }
        |> updateTransformMass


encode : Query -> Encode.Value
encode v =
    Encode.object
        [ ( "ingredients", Encode.list encodeIngredient v.ingredients )
        , ( "transform", v.transform |> Maybe.map encodeProcess |> Maybe.withDefault Encode.null )
        , ( "packaging", Encode.list encodeProcess v.packaging )
<<<<<<< HEAD
        , ( "conservation", v.conservation |> Maybe.map Conservation.encodeQuery |> Maybe.withDefault Encode.null )
=======
        , ( "conservation", v.conservation |> Maybe.map encodeConservation |> Maybe.withDefault Encode.null )
        , ( "category", v.category |> Maybe.map Category.encodeId |> Maybe.withDefault Encode.null )
>>>>>>> 23d90599
        ]


encodeIngredient : IngredientQuery -> Encode.Value
encodeIngredient v =
    Encode.object
        [ ( "id", Ingredient.encodeId v.id )
        , ( "name", Encode.string v.name )
        , ( "mass", encodeMass v.mass )
        , ( "variant", encodeVariant v.variant )
        , ( "country", v.country |> Maybe.map Country.encodeCode |> Maybe.withDefault Encode.null )
        , ( "byPlane", v.byPlane |> Maybe.map Encode.bool |> Maybe.withDefault Encode.null )
        ]


encodeMass : Mass -> Encode.Value
encodeMass =
    Mass.inKilograms >> Encode.float


encodeProcess : ProcessQuery -> Encode.Value
encodeProcess v =
    Encode.object
        [ ( "code", Process.encodeCode v.code )
        , ( "mass", encodeMass v.mass )
        ]


encodeVariant : Variant -> Encode.Value
encodeVariant =
    variantToString >> Encode.string


getIngredientMass : Query -> Mass
getIngredientMass query =
    query.ingredients
        |> List.map .mass
        |> Quantity.sum


setTransform : ProcessQuery -> Query -> Query
setTransform transform query =
    { query | transform = Just transform }


updateIngredient : Ingredient.Id -> IngredientQuery -> Query -> Query
updateIngredient oldIngredientId newIngredient query =
    { query
        | ingredients =
            query.ingredients
                |> List.map
                    (\ingredient ->
                        if ingredient.id == oldIngredientId then
                            newIngredient

                        else
                            ingredient
                    )
    }
        |> updateTransformMass


updatePackaging : Process.Code -> ProcessQuery -> Query -> Query
updatePackaging oldPackagingCode newPackaging query =
    { query
        | packaging =
            query.packaging
                |> List.map
                    (\p ->
                        if p.code == oldPackagingCode then
                            newPackaging

                        else
                            p
                    )
    }


updateTransform : ProcessQuery -> Query -> Query
updateTransform newTransform query =
    { query
        | transform = Just newTransform
    }


updateTransformMass : Query -> Query
updateTransformMass query =
    { query
        | transform =
            query.transform
                |> Maybe.map
                    (\transform ->
                        { transform | mass = getIngredientMass query }
                    )
    }


updateConservation : String -> Query -> Query
updateConservation newConservation query =
    { query
        | conservation =
            Conservation.fromString newConservation
                |> Result.toMaybe
                |> Maybe.map Conservation.Query
    }


variantFromString : String -> Result String Variant
variantFromString string =
    case string of
        "default" ->
            Ok Default

        "organic" ->
            Ok Organic

        _ ->
            Err <| "Variante inconnnue: " ++ string


variantToString : Variant -> String
variantToString variant =
    case variant of
        Default ->
            "default"

        Organic ->
            "organic"


b64decode : String -> Result String Query
b64decode =
    Base64.decode
        >> Result.andThen
            (Decode.decodeString decode
                >> Result.mapError Decode.errorToString
            )


b64encode : Query -> String
b64encode =
    encode >> Encode.encode 0 >> Base64.encode



-- Parser


parseBase64Query : Parser (Maybe Query -> a) a
parseBase64Query =
    Parser.custom "QUERY" <|
        b64decode
            >> Result.toMaybe
            >> Just<|MERGE_RESOLUTION|>--- conflicted
+++ resolved
@@ -5,20 +5,12 @@
     , Variant(..)
     , addIngredient
     , addPackaging
-    , ambient
     , b64encode
     , carrotCake
-<<<<<<< HEAD
-=======
-    , chilled
-    , conservationTypes
-    , conservationTypetoString
->>>>>>> 23d90599
     , decode
     , deleteIngredient
     , emptyQuery
     , encode
-    , frozen
     , parseBase64Query
     , setTransform
     , updateConservation
@@ -29,11 +21,8 @@
 
 import Base64
 import Data.Country as Country
-<<<<<<< HEAD
 import Data.Food.Builder.Conservation as Conservation
-=======
 import Data.Food.Category as Category
->>>>>>> 23d90599
 import Data.Food.Ingredient as Ingredient
 import Data.Food.Process as Process
 import Json.Decode as Decode exposing (Decoder)
@@ -70,12 +59,8 @@
     { ingredients : List IngredientQuery
     , transform : Maybe ProcessQuery
     , packaging : List ProcessQuery
-<<<<<<< HEAD
     , conservation : Maybe Conservation.Query
-=======
-    , conservation : Maybe ConservationQuery
     , category : Maybe Category.Id
->>>>>>> 23d90599
     }
 
 
@@ -162,20 +147,12 @@
 
 decode : Decoder Query
 decode =
-<<<<<<< HEAD
-    Decode.map4 Query
-        (Decode.field "ingredients" (Decode.list decodeIngredient))
-        (Decode.field "transform" (Decode.maybe decodeProcess))
-        (Decode.field "packaging" (Decode.list decodeProcess))
-        (Decode.field "conservation" (Decode.maybe Conservation.decodeQuery))
-=======
     Decode.succeed Query
         |> Pipe.required "ingredients" (Decode.list decodeIngredient)
         |> Pipe.optional "transform" (Decode.maybe decodeProcess) Nothing
         |> Pipe.required "packaging" (Decode.list decodeProcess)
-        |> Pipe.optional "conservation" (Decode.maybe decodeConservation) Nothing
+        |> Pipe.optional "conservation" (Decode.maybe Conservation.decodeQuery) Nothing
         |> Pipe.optional "category" (Decode.maybe Category.decodeId) Nothing
->>>>>>> 23d90599
 
 
 decodeMass : Decoder Mass
@@ -224,12 +201,8 @@
         [ ( "ingredients", Encode.list encodeIngredient v.ingredients )
         , ( "transform", v.transform |> Maybe.map encodeProcess |> Maybe.withDefault Encode.null )
         , ( "packaging", Encode.list encodeProcess v.packaging )
-<<<<<<< HEAD
         , ( "conservation", v.conservation |> Maybe.map Conservation.encodeQuery |> Maybe.withDefault Encode.null )
-=======
-        , ( "conservation", v.conservation |> Maybe.map encodeConservation |> Maybe.withDefault Encode.null )
         , ( "category", v.category |> Maybe.map Category.encodeId |> Maybe.withDefault Encode.null )
->>>>>>> 23d90599
         ]
 
 

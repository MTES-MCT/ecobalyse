--- conflicted
+++ resolved
@@ -260,12 +260,7 @@
                 Just { code } ->
                     db.transports
                         |> Transport.getTransportBetween Scope.Food emptyImpacts code france
-<<<<<<< HEAD
-                        -- We want air transport ratio to be 0 for all ingredients (for now)
-                        |> Formula.transportRatio (Unit.Ratio 0) ingredientTransport
-=======
                         |> Formula.transportRatio planeRatio
->>>>>>> 0a05d885
 
                 -- Otherwise retrieve ingredient's default origin transport data
                 Nothing ->

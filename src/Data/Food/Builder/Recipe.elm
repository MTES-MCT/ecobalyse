--- conflicted
+++ resolved
@@ -88,20 +88,14 @@
         , ingredients : List ( RecipeIngredient, Impacts )
         , transform : Impacts
         , transports : Transport
-<<<<<<< HEAD
-        , distribution : Impacts
         , transformedMass : Mass
-        }
-    , packaging : Impacts
-    , consumption : Impacts
-=======
         }
     , packaging : Impacts
     , distribution :
         { total : Impacts
         , transports : Transport
         }
->>>>>>> 272218cd
+    , consumption : Impacts
     , transports : Transport
     }
 
@@ -242,12 +236,8 @@
                         impactsPerKg
                             |> Result.map (computeScoring db.impacts category)
                 in
-                Result.map5
-<<<<<<< HEAD
-                    (\total perKg distrib consumptionImpacts_ score ->
-=======
-                    (\total perKg distrib distribTransport score ->
->>>>>>> 272218cd
+                Ok
+                    (\total perKg distrib distribTransport consumptionImpacts_ score ->
                         ( recipe
                         , { total = total
                           , perKg = perKg
@@ -259,38 +249,28 @@
                                 , ingredients = ingredientsImpacts
                                 , transform = transformImpacts
                                 , transports = ingredientsTransport
-<<<<<<< HEAD
-                                , distribution = distrib
                                 , transformedMass = transformedIngredientsMass
-                                }
-                          , packaging = packagingImpacts
-                          , consumption = consumptionImpacts_
-                          , transports = ingredientsTransport
-=======
                                 }
                           , packaging = packagingImpacts
                           , distribution =
                                 { total = distrib
                                 , transports = distribTransport
                                 }
+                          , consumption = consumptionImpacts_
                           , transports =
                                 [ ingredientsTransport
                                 , distribTransport
                                 ]
                                     |> Transport.sum db.impacts
->>>>>>> 272218cd
                           }
                         )
                     )
-                    totalImpacts
-                    impactsPerKg
-                    distributionImpacts
-<<<<<<< HEAD
-                    consumptionImpacts
-=======
-                    distributionTransport
->>>>>>> 272218cd
-                    scoring
+                    |> RE.andMap totalImpacts
+                    |> RE.andMap impactsPerKg
+                    |> RE.andMap distributionImpacts
+                    |> RE.andMap distributionTransport
+                    |> RE.andMap consumptionImpacts
+                    |> RE.andMap scoring
             )
         >> RE.join
 
@@ -506,7 +486,6 @@
                 , ( "ingredientsTotal", encodeImpacts results.recipe.ingredientsTotal )
                 , ( "transform", encodeImpacts results.recipe.transform )
                 , ( "transports", Transport.encode defs results.recipe.transports )
-                , ( "distribution", encodeImpacts results.recipe.distribution )
                 ]
           )
         , ( "packaging", encodeImpacts results.packaging )

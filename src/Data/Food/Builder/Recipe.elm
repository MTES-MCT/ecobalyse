--- conflicted
+++ resolved
@@ -73,11 +73,8 @@
     { ingredients : List RecipeIngredient
     , transform : Maybe Transform
     , packaging : List Packaging
-<<<<<<< HEAD
     , conservation : Maybe Conservation
-=======
     , category : Maybe Category
->>>>>>> a3a626e8
     }
 
 
@@ -144,11 +141,7 @@
 compute db =
     fromQuery db
         >> Result.map
-<<<<<<< HEAD
-            (\({ ingredients, transform, packaging, conservation } as recipe) ->
-=======
-            (\({ ingredients, transform, packaging, category } as recipe) ->
->>>>>>> a3a626e8
+            (\({ ingredients, transform, packaging, conservation, category } as recipe) ->
                 let
                     updateImpacts impacts =
                         impacts
@@ -494,15 +487,12 @@
 
 fromQuery : Db -> Query -> Result String Recipe
 fromQuery db query =
-    Result.map4 Recipe
+    Result.map5 Recipe
         (ingredientListFromQuery db query)
         (transformFromQuery db query)
         (packagingListFromQuery db query)
-<<<<<<< HEAD
         (conservationFromQuery db query)
-=======
         (categoryFromQuery query.category)
->>>>>>> a3a626e8
 
 
 getMassAtPackaging : Recipe -> Mass

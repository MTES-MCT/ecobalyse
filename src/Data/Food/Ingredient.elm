--- conflicted
+++ resolved
@@ -124,14 +124,7 @@
 
 decodeIngredients : List Process -> Decoder (List Ingredient)
 decodeIngredients processes =
-<<<<<<< HEAD
-    processes
-        |> List.map (\process -> ( Process.sourceIdToString process.sourceId, process ))
-        |> Dict.fromList
-        |> decodeIngredient
-=======
     decodeIngredient processes
->>>>>>> 0a22e419
         |> Decode.list
         -- Don't use ingredients that aren't visible.
         |> Decode.map (List.filter .visible)

module Data.Dataset exposing
    ( Dataset(..)
    , datasets
    , isDetailed
    , label
    , parseSlug
    , reset
    , same
    , setIdFromString
    , toRoutePath
    )

import Data.Country as Country
import Data.Food.Ingredient as Ingredient
import Data.Food.Process as FoodProcess
import Data.Impact.Definition as Definition
import Data.Scope as Scope exposing (Scope)
import Data.Textile.Material as Material
import Data.Textile.Process as Process
import Data.Textile.Product as Product
import Data.Uuid as Uuid exposing (Uuid)
import Url.Parser as Parser exposing (Parser)


{-| A Dataset represents a target dataset and an optional id in this dataset.

It's used by Page.Explore and related routes.

-}
type Dataset
    = Countries (Maybe Country.Code)
    | Impacts (Maybe Definition.Trigram)
    | FoodExamples (Maybe Uuid)
    | FoodIngredients (Maybe Ingredient.Id)
    | FoodProcesses (Maybe FoodProcess.Identifier)
    | TextileExamples (Maybe Uuid)
    | TextileProducts (Maybe Product.Id)
    | TextileMaterials (Maybe Material.Id)
    | TextileProcesses (Maybe Process.Uuid)


datasets : Scope -> List Dataset
datasets scope =
    case scope of
        Scope.Food ->
            [ FoodExamples Nothing
<<<<<<< HEAD
            , Countries Nothing
            , Impacts Nothing
            , FoodIngredients Nothing
=======
            , Impacts Nothing
            , FoodIngredients Nothing
            , Countries Nothing
>>>>>>> a270c6e0
            , FoodProcesses Nothing
            ]

        Scope.Textile ->
            [ TextileExamples Nothing
<<<<<<< HEAD
            , Countries Nothing
            , Impacts Nothing
            , TextileProducts Nothing
            , TextileMaterials Nothing
            , TextileProcesses Nothing
=======
            , Impacts Nothing
            , TextileMaterials Nothing
            , Countries Nothing
            , TextileProcesses Nothing
            , TextileProducts Nothing
>>>>>>> a270c6e0
            ]


fromSlug : String -> Dataset
fromSlug string =
    case string of
        "countries" ->
            Countries Nothing

        "impacts" ->
            Impacts Nothing

        "food-examples" ->
            FoodExamples Nothing

        "ingredients" ->
            FoodIngredients Nothing

        "food-processes" ->
            FoodProcesses Nothing

        "products" ->
            TextileProducts Nothing

        "materials" ->
            TextileMaterials Nothing

        "processes" ->
            TextileProcesses Nothing

        _ ->
            TextileExamples Nothing


isDetailed : Dataset -> Bool
isDetailed dataset =
    case dataset of
        Countries (Just _) ->
            True

        Impacts (Just _) ->
            True

        FoodExamples (Just _) ->
            True

        FoodIngredients (Just _) ->
            True

        FoodProcesses (Just _) ->
            True

        TextileExamples (Just _) ->
            True

        TextileProducts (Just _) ->
            True

        TextileMaterials (Just _) ->
            True

        TextileProcesses (Just _) ->
            True

        _ ->
            False


label : Dataset -> String
label =
    strings >> .label


parseSlug : Parser (Dataset -> a) a
parseSlug =
    Parser.custom "DATASET" (fromSlug >> Just)


reset : Dataset -> Dataset
reset dataset =
    case dataset of
        Countries _ ->
            Countries Nothing

        Impacts _ ->
            Impacts Nothing

        FoodExamples _ ->
            FoodExamples Nothing

        FoodIngredients _ ->
            FoodIngredients Nothing

        FoodProcesses _ ->
            FoodProcesses Nothing

        TextileExamples _ ->
            TextileExamples Nothing

        TextileProducts _ ->
            TextileProducts Nothing

        TextileMaterials _ ->
            TextileMaterials Nothing

        TextileProcesses _ ->
            TextileProcesses Nothing


same : Dataset -> Dataset -> Bool
same a b =
    case ( a, b ) of
        ( Countries _, Countries _ ) ->
            True

        ( Impacts _, Impacts _ ) ->
            True

        ( FoodExamples _, FoodExamples _ ) ->
            True

        ( FoodIngredients _, FoodIngredients _ ) ->
            True

        ( FoodProcesses _, FoodProcesses _ ) ->
            True

        ( TextileExamples _, TextileExamples _ ) ->
            True

        ( TextileProducts _, TextileProducts _ ) ->
            True

        ( TextileMaterials _, TextileMaterials _ ) ->
            True

        ( TextileProcesses _, TextileProcesses _ ) ->
            True

        _ ->
            False


setIdFromString : String -> Dataset -> Dataset
setIdFromString idString dataset =
    case dataset of
        Countries _ ->
            Countries (Just (Country.codeFromString idString))

        Impacts _ ->
            Impacts (Definition.toTrigram idString |> Result.toMaybe)

        FoodExamples _ ->
            FoodExamples (Uuid.fromString idString)

        FoodIngredients _ ->
            FoodIngredients (Just (Ingredient.idFromString idString))

        FoodProcesses _ ->
            FoodProcesses (Just (FoodProcess.codeFromString idString))

        TextileExamples _ ->
            TextileExamples (Uuid.fromString idString)

        TextileProducts _ ->
            TextileProducts (Just (Product.Id idString))

        TextileMaterials _ ->
            TextileMaterials (Just (Material.Id idString))

        TextileProcesses _ ->
            TextileProcesses (Just (Process.Uuid idString))


slug : Dataset -> String
slug =
    strings >> .slug


strings : Dataset -> { slug : String, label : String }
strings dataset =
    case dataset of
        Countries _ ->
            { slug = "countries", label = "Pays" }

        Impacts _ ->
            { slug = "impacts", label = "Impacts" }

        FoodExamples _ ->
            { slug = "food-examples", label = "Exemples" }

        FoodIngredients _ ->
            { slug = "ingredients", label = "Ingrédients" }

        FoodProcesses _ ->
            { slug = "food-processes", label = "Procédés" }

        TextileExamples _ ->
            { slug = "textile-examples", label = "Exemples" }

        TextileProducts _ ->
            { slug = "products", label = "Produits" }

        TextileMaterials _ ->
            { slug = "materials", label = "Matières" }

        TextileProcesses _ ->
            { slug = "processes", label = "Procédés" }


toRoutePath : Dataset -> List String
toRoutePath dataset =
    case dataset of
        Countries Nothing ->
            [ slug dataset ]

        Countries (Just code) ->
            [ slug dataset, Country.codeToString code ]

        FoodExamples Nothing ->
            [ slug dataset ]

        FoodExamples (Just id) ->
            [ slug dataset, Uuid.toString id ]

        FoodIngredients Nothing ->
            [ slug dataset ]

        FoodIngredients (Just id) ->
            [ slug dataset, Ingredient.idToString id ]

        FoodProcesses Nothing ->
            [ slug dataset ]

        FoodProcesses (Just id) ->
            [ slug dataset, FoodProcess.codeToString id ]

        Impacts Nothing ->
            [ slug dataset ]

        Impacts (Just trigram) ->
            [ slug dataset, Definition.toString trigram ]

        TextileExamples Nothing ->
            [ slug dataset ]

        TextileExamples (Just id) ->
            [ slug dataset, Uuid.toString id ]

        TextileProducts Nothing ->
            [ slug dataset ]

        TextileProducts (Just id) ->
            [ slug dataset, Product.idToString id ]

        TextileMaterials Nothing ->
            [ slug dataset ]

        TextileMaterials (Just id) ->
            [ slug dataset, Material.idToString id ]

        TextileProcesses Nothing ->
            [ slug dataset ]

        TextileProcesses (Just id) ->
            [ slug dataset, Process.uuidToString id ]<|MERGE_RESOLUTION|>--- conflicted
+++ resolved
@@ -44,33 +44,19 @@
     case scope of
         Scope.Food ->
             [ FoodExamples Nothing
-<<<<<<< HEAD
-            , Countries Nothing
-            , Impacts Nothing
-            , FoodIngredients Nothing
-=======
             , Impacts Nothing
             , FoodIngredients Nothing
             , Countries Nothing
->>>>>>> a270c6e0
             , FoodProcesses Nothing
             ]
 
         Scope.Textile ->
             [ TextileExamples Nothing
-<<<<<<< HEAD
-            , Countries Nothing
-            , Impacts Nothing
-            , TextileProducts Nothing
-            , TextileMaterials Nothing
-            , TextileProcesses Nothing
-=======
             , Impacts Nothing
             , TextileMaterials Nothing
             , Countries Nothing
             , TextileProcesses Nothing
             , TextileProducts Nothing
->>>>>>> a270c6e0
             ]
 
 

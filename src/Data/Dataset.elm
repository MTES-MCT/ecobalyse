--- conflicted
+++ resolved
@@ -11,12 +11,10 @@
     )
 
 import Data.Country as Country
-import Data.Food.ExampleProduct as FoodExample
 import Data.Food.Ingredient as Ingredient
 import Data.Food.Process as FoodProcess
 import Data.Impact.Definition as Definition
 import Data.Scope as Scope exposing (Scope)
-import Data.Textile.ExampleProduct as TextileExample
 import Data.Textile.Material as Material
 import Data.Textile.Process as Process
 import Data.Textile.Product as Product
@@ -32,17 +30,10 @@
 type Dataset
     = Countries (Maybe Country.Code)
     | Impacts (Maybe Definition.Trigram)
-<<<<<<< HEAD
-    | FoodExamples (Maybe FoodExample.Uuid)
-    | FoodIngredients (Maybe Ingredient.Id)
-    | FoodProcesses (Maybe FoodProcess.Identifier)
-    | TextileExamples (Maybe TextileExample.Uuid)
-=======
     | FoodExamples (Maybe Uuid)
     | FoodIngredients (Maybe Ingredient.Id)
     | FoodProcesses (Maybe FoodProcess.Identifier)
     | TextileExamples (Maybe Uuid)
->>>>>>> b4cc13fd
     | TextileProducts (Maybe Product.Id)
     | TextileMaterials (Maybe Material.Id)
     | TextileProcesses (Maybe Process.Uuid)
@@ -50,24 +41,6 @@
 
 datasets : Scope -> List Dataset
 datasets scope =
-<<<<<<< HEAD
-    Impacts Nothing
-        :: Countries Nothing
-        :: (case scope of
-                Scope.Food ->
-                    [ FoodIngredients Nothing
-                    , FoodProcesses Nothing
-                    , FoodExamples Nothing
-                    ]
-
-                Scope.Textile ->
-                    [ TextileProducts Nothing
-                    , TextileMaterials Nothing
-                    , TextileProcesses Nothing
-                    , TextileExamples Nothing
-                    ]
-           )
-=======
     case scope of
         Scope.Food ->
             [ FoodExamples Nothing
@@ -85,7 +58,6 @@
             , TextileProcesses Nothing
             , TextileProducts Nothing
             ]
->>>>>>> b4cc13fd
 
 
 fromSlug : String -> Dataset
@@ -94,12 +66,9 @@
         "countries" ->
             Countries Nothing
 
-<<<<<<< HEAD
-=======
         "impacts" ->
             Impacts Nothing
 
->>>>>>> b4cc13fd
         "food-examples" ->
             FoodExamples Nothing
 
@@ -117,9 +86,6 @@
 
         "processes" ->
             TextileProcesses Nothing
-
-        "textile-examples" ->
-            TextileExamples Nothing
 
         _ ->
             TextileExamples Nothing
@@ -244,11 +210,7 @@
             Impacts (Definition.toTrigram idString |> Result.toMaybe)
 
         FoodExamples _ ->
-<<<<<<< HEAD
-            FoodExamples (Just (FoodExample.uuidFromString idString))
-=======
             FoodExamples (Uuid.fromString idString)
->>>>>>> b4cc13fd
 
         FoodIngredients _ ->
             FoodIngredients (Just (Ingredient.idFromString idString))
@@ -257,11 +219,7 @@
             FoodProcesses (Just (FoodProcess.codeFromString idString))
 
         TextileExamples _ ->
-<<<<<<< HEAD
-            TextileExamples (Just (TextileExample.uuidFromString idString))
-=======
             TextileExamples (Uuid.fromString idString)
->>>>>>> b4cc13fd
 
         TextileProducts _ ->
             TextileProducts (Just (Product.Id idString))
@@ -322,11 +280,7 @@
             [ slug dataset ]
 
         FoodExamples (Just id) ->
-<<<<<<< HEAD
-            [ slug dataset, FoodExample.uuidToString id ]
-=======
             [ slug dataset, Uuid.toString id ]
->>>>>>> b4cc13fd
 
         FoodIngredients Nothing ->
             [ slug dataset ]
@@ -350,11 +304,7 @@
             [ slug dataset ]
 
         TextileExamples (Just id) ->
-<<<<<<< HEAD
-            [ slug dataset, TextileExample.uuidToString id ]
-=======
             [ slug dataset, Uuid.toString id ]
->>>>>>> b4cc13fd
 
         TextileProducts Nothing ->
             [ slug dataset ]

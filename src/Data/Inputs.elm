module Data.Inputs exposing
<<<<<<< HEAD
    ( CustomCountryMixes
    , Inputs
    , InputsMaterials
=======
    ( Inputs
>>>>>>> 86a14065
    , Query
    , QueryMaterials
    , b64decode
    , b64encode
    , countryList
    , defaultQuery
    , encode
    , encodeQuery
    , fromQuery
    , jupeCircuitAsie
    , manteauCircuitEurope
    , pantalonCircuitEurope
    , parseBase64Query
    , presets
    , robeCircuitBangladesh
    , tShirtCotonAsie
    , tShirtCotonEurope
    , tShirtCotonFrance
    , tShirtCotonIndia
    , tShirtPolyamideFrance
    , toQuery
    , updateMaterial
    , updateProduct
    , updateStepCountry
    )

import Base64
import Data.Country as Country exposing (Country)
import Data.Db exposing (Db)
import Data.Material as Material exposing (Material)
import Data.Product as Product exposing (Product)
import Data.Unit as Unit
import Json.Decode as Decode exposing (Decoder)
import Json.Decode.Pipeline as Pipe
import Json.Encode as Encode
import Mass exposing (Mass)
import Result.Extra as RE
import Url.Parser as Parser exposing (Parser)


type alias InputsMaterials =
    { material : Material
    , share : Unit.Ratio

    -- , recycledRatio : Unit.Ratio
    }


type alias Inputs =
    { mass : Mass
    , material : Material
    , materials : List InputsMaterials
    , product : Product
    , countryMaterial : Country
    , countryFabric : Country
    , countryDyeing : Country
    , countryMaking : Country
    , countryDistribution : Country
    , countryUse : Country
    , countryEndOfLife : Country
    , dyeingWeighting : Maybe Unit.Ratio
    , airTransportRatio : Maybe Unit.Ratio
    , recycledRatio : Maybe Unit.Ratio
    , quality : Maybe Unit.Quality
    }


type alias QueryMaterials =
    { uuid : Process.Uuid
    , share : Unit.Ratio

    -- , recycledRatio : Unit.Ratio
    }


type alias Query =
    -- a shorter version than Inputs (identifiers only)
    { mass : Mass
<<<<<<< HEAD
    , material : Process.Uuid
    , materials : List QueryMaterials
=======
    , material : Material.Id
>>>>>>> 86a14065
    , product : Product.Id
    , countryFabric : Country.Code
    , countryDyeing : Country.Code
    , countryMaking : Country.Code
    , dyeingWeighting : Maybe Unit.Ratio
    , airTransportRatio : Maybe Unit.Ratio
    , recycledRatio : Maybe Unit.Ratio
    , quality : Maybe Unit.Quality
    }


fromQuery : Db -> Query -> Result String Inputs
fromQuery db query =
    let
        material =
            db.materials |> Material.findById query.material

        materials =
            query.materials
                |> List.map (\{ uuid } -> Material.findByUuid uuid db.materials)
                |> RE.combine

        franceResult =
            Country.findByCode (Country.Code "FR") db.countries
    in
    Ok Inputs
        |> RE.andMap (Ok query.mass)
        |> RE.andMap material
        |> RE.andMap materials
        |> RE.andMap (db.products |> Product.findById query.product)
        -- The material country is constrained to be the material's default country
        |> RE.andMap (material |> Result.andThen (\{ defaultCountry } -> Country.findByCode defaultCountry db.countries))
        |> RE.andMap (db.countries |> Country.findByCode query.countryFabric)
        |> RE.andMap (db.countries |> Country.findByCode query.countryDyeing)
        |> RE.andMap (db.countries |> Country.findByCode query.countryMaking)
        -- The distribution country is always France
        |> RE.andMap franceResult
        -- The use country is always France
        |> RE.andMap franceResult
        -- The end of life country is always France
        |> RE.andMap franceResult
        |> RE.andMap (Ok query.dyeingWeighting)
        |> RE.andMap (Ok query.airTransportRatio)
        |> RE.andMap (Ok query.recycledRatio)
        |> RE.andMap (Ok query.quality)


toQuery : Inputs -> Query
toQuery inputs =
    { mass = inputs.mass
<<<<<<< HEAD
    , material = inputs.material.uuid
    , materials = []
=======
    , material = inputs.material.id
>>>>>>> 86a14065
    , product = inputs.product.id
    , countryFabric = inputs.countryFabric.code
    , countryDyeing = inputs.countryDyeing.code
    , countryMaking = inputs.countryMaking.code
    , dyeingWeighting = inputs.dyeingWeighting
    , airTransportRatio = inputs.airTransportRatio
    , recycledRatio = inputs.recycledRatio
    , quality = inputs.quality
    }


countryList : Inputs -> List Country
countryList inputs =
    [ inputs.countryMaterial
    , inputs.countryFabric
    , inputs.countryDyeing
    , inputs.countryMaking
    , inputs.countryDistribution
    , inputs.countryUse
    , inputs.countryEndOfLife
    ]


updateStepCountry : Int -> Country.Code -> Query -> Query
updateStepCountry index code query =
    let
        updatedQuery =
            case index of
                1 ->
                    -- FIXME: index 1 is WeavingKnitting step; how could we use the step label instead?
                    { query | countryFabric = code }

                2 ->
                    -- FIXME: index 2 is Ennoblement step; how could we use the step label instead?
                    { query | countryDyeing = code }

                3 ->
                    -- FIXME: index 3 is Making step; how could we use the step label instead?
                    { query | countryMaking = code }

                _ ->
                    query
    in
    { updatedQuery
        | dyeingWeighting =
            -- FIXME: index 2 is Ennoblement step; how could we use th step label instead?
            if index == 2 && query.countryDyeing /= code then
                -- reset custom value as we just switched country, which dyeing weighting is totally different
                Nothing

            else
                query.dyeingWeighting
        , airTransportRatio =
            -- FIXME: index 3 is Making step; how could we use th step label instead?
            if index == 3 && query.countryMaking /= code then
                -- reset custom value as we just switched country
                Nothing

            else
                query.airTransportRatio
    }


updateMaterial : Material -> Query -> Query
updateMaterial material query =
    { query
        | material = material.id
        , recycledRatio =
            -- ensure resetting recycledRatio when material is changed
            if material.id /= query.material then
                Nothing

            else
                query.recycledRatio
    }


updateProduct : Product -> Query -> Query
updateProduct product query =
    { query
        | product = product.id
        , quality =
            -- ensure resetting quality when product is changed
            if product.id /= query.product then
                Nothing

            else
                query.quality
    }


defaultQuery : Query
defaultQuery =
    tShirtCotonIndia


tShirtCotonFrance : Query
tShirtCotonFrance =
    -- T-shirt circuit France
    { mass = Mass.kilograms 0.17
<<<<<<< HEAD
    , material = Process.Uuid "f211bbdb-415c-46fd-be4d-ddf199575b44"
    , materials = []
    , product = Product.Id "13"
=======
    , material = Material.Id "coton"
    , product = Product.Id "tshirt"
>>>>>>> 86a14065
    , countryFabric = Country.Code "FR"
    , countryDyeing = Country.Code "FR"
    , countryMaking = Country.Code "FR"
    , dyeingWeighting = Nothing
    , airTransportRatio = Nothing
    , recycledRatio = Nothing
    , quality = Nothing
    }


tShirtPolyamideFrance : Query
tShirtPolyamideFrance =
    -- T-shirt polyamide (provenance France) circuit France
    { tShirtCotonFrance
<<<<<<< HEAD
        | material = Process.Uuid "182fa424-1f49-4728-b0f1-cb4e4ab36392"
        , materials =
            [ { uuid = Process.Uuid "182fa424-1f49-4728-b0f1-cb4e4ab36392"
              , share = Unit.ratio 1
              , recycledRatio = Unit.ratio 0
              }
            ]
=======
        | material = Material.Id "pa"
>>>>>>> 86a14065
        , countryFabric = Country.Code "FR"
        , countryDyeing = Country.Code "FR"
        , countryMaking = Country.Code "FR"
    }


tShirtCotonEurope : Query
tShirtCotonEurope =
    -- T-shirt circuit Europe
    { tShirtCotonFrance
        | countryFabric = Country.Code "TR"
        , countryDyeing = Country.Code "TN"
        , countryMaking = Country.Code "ES"
    }


tShirtCotonIndia : Query
tShirtCotonIndia =
    -- T-shirt circuit Inde
    { tShirtCotonFrance
        | countryFabric = Country.Code "IN"
        , countryDyeing = Country.Code "IN"
        , countryMaking = Country.Code "IN"
    }


tShirtCotonAsie : Query
tShirtCotonAsie =
    -- T-shirt circuit Asie
    { tShirtCotonFrance
        | countryFabric = Country.Code "CN"
        , countryDyeing = Country.Code "CN"
        , countryMaking = Country.Code "CN"
    }


jupeCircuitAsie : Query
jupeCircuitAsie =
    -- Jupe circuit Asie
    { mass = Mass.kilograms 0.3
<<<<<<< HEAD
    , material = Process.Uuid "aee6709f-0864-4fc5-8760-68cb644a0021"
    , materials = []
    , product = Product.Id "8"
=======
    , material = Material.Id "acrylique"
    , product = Product.Id "jupe"
>>>>>>> 86a14065
    , countryFabric = Country.Code "CN"
    , countryDyeing = Country.Code "CN"
    , countryMaking = Country.Code "CN"
    , dyeingWeighting = Nothing
    , airTransportRatio = Nothing
    , recycledRatio = Nothing
    , quality = Nothing
    }


manteauCircuitEurope : Query
manteauCircuitEurope =
    -- Manteau circuit Europe
    { mass = Mass.kilograms 0.95
<<<<<<< HEAD
    , material = Process.Uuid "380c0d9c-2840-4390-bd3f-5c960f26f5ed"
    , materials = []
    , product = Product.Id "9"
=======
    , material = Material.Id "cachemire"
    , product = Product.Id "manteau"
>>>>>>> 86a14065
    , countryFabric = Country.Code "TR"
    , countryDyeing = Country.Code "TN"
    , countryMaking = Country.Code "ES"
    , dyeingWeighting = Nothing
    , airTransportRatio = Nothing
    , recycledRatio = Nothing
    , quality = Nothing
    }


pantalonCircuitEurope : Query
pantalonCircuitEurope =
    -- Pantalon circuit Europe
    { mass = Mass.kilograms 0.45
<<<<<<< HEAD
    , material = Process.Uuid "e5a6d538-f932-4242-98b4-3a0c6439629c"
    , materials = []
    , product = Product.Id "10"
=======
    , material = Material.Id "lin-filasse"
    , product = Product.Id "pantalon"
>>>>>>> 86a14065
    , countryFabric = Country.Code "TR"
    , countryDyeing = Country.Code "TR"
    , countryMaking = Country.Code "TR"
    , dyeingWeighting = Nothing
    , airTransportRatio = Nothing
    , recycledRatio = Nothing
    , quality = Nothing
    }


robeCircuitBangladesh : Query
robeCircuitBangladesh =
    -- Robe circuit Bangladesh
    { mass = Mass.kilograms 0.5
<<<<<<< HEAD
    , material = Process.Uuid "7a1ccc4a-2ea7-48dc-9ef0-d57066ea8fa5"
    , materials = []
    , product = Product.Id "12"
=======
    , material = Material.Id "aramide"
    , product = Product.Id "robe"
>>>>>>> 86a14065
    , countryFabric = Country.Code "BD"
    , countryDyeing = Country.Code "PT"
    , countryMaking = Country.Code "TN"
    , dyeingWeighting = Nothing
    , airTransportRatio = Nothing
    , recycledRatio = Nothing
    , quality = Nothing
    }


presets : List Query
presets =
    [ tShirtCotonFrance
    , tShirtCotonEurope
    , tShirtCotonAsie
    , jupeCircuitAsie
    , manteauCircuitEurope
    , pantalonCircuitEurope
    ]


encode : Inputs -> Encode.Value
encode inputs =
    Encode.object
        [ ( "mass", Encode.float (Mass.inKilograms inputs.mass) )
        , ( "material", Material.encode inputs.material )
        , ( "product", Product.encode inputs.product )
        , ( "countryFabric", Country.encode inputs.countryFabric )
        , ( "countryDyeing", Country.encode inputs.countryDyeing )
        , ( "countryMaking", Country.encode inputs.countryMaking )
        , ( "dyeingWeighting", inputs.dyeingWeighting |> Maybe.map Unit.encodeRatio |> Maybe.withDefault Encode.null )
        , ( "airTransportRatio", inputs.airTransportRatio |> Maybe.map Unit.encodeRatio |> Maybe.withDefault Encode.null )
        , ( "recycledRatio", inputs.recycledRatio |> Maybe.map Unit.encodeRatio |> Maybe.withDefault Encode.null )
        , ( "quality", inputs.quality |> Maybe.map Unit.encodeQuality |> Maybe.withDefault Encode.null )
        ]


decodeQuery : Decoder Query
decodeQuery =
    Decode.succeed Query
        |> Pipe.required "mass" (Decode.map Mass.kilograms Decode.float)
<<<<<<< HEAD
        |> Pipe.required "material" (Decode.map Process.Uuid Decode.string)
        |> Pipe.required "material" (Decode.succeed [])
=======
        |> Pipe.required "material" (Decode.map Material.Id Decode.string)
>>>>>>> 86a14065
        |> Pipe.required "product" (Decode.map Product.Id Decode.string)
        |> Pipe.required "countryFabric" (Decode.map Country.Code Decode.string)
        |> Pipe.required "countryDyeing" (Decode.map Country.Code Decode.string)
        |> Pipe.required "countryMaking" (Decode.map Country.Code Decode.string)
        |> Pipe.required "dyeingWeighting" (Decode.maybe Unit.decodeRatio)
        |> Pipe.required "airTransportRatio" (Decode.maybe Unit.decodeRatio)
        |> Pipe.required "recycledRatio" (Decode.maybe Unit.decodeRatio)
        |> Pipe.required "quality" (Decode.maybe Unit.decodeQuality)


encodeQuery : Query -> Encode.Value
encodeQuery query =
    Encode.object
        [ ( "mass", Encode.float (Mass.inKilograms query.mass) )
<<<<<<< HEAD
        , ( "material", query.material |> Process.uuidToString |> Encode.string )

        -- , ( "materials", query.materials |> Encode.list )
=======
        , ( "material", Material.encodeId query.material )
>>>>>>> 86a14065
        , ( "product", query.product |> Product.idToString |> Encode.string )
        , ( "countryFabric", query.countryFabric |> Country.codeToString |> Encode.string )
        , ( "countryDyeing", query.countryDyeing |> Country.codeToString |> Encode.string )
        , ( "countryMaking", query.countryMaking |> Country.codeToString |> Encode.string )
        , ( "dyeingWeighting", query.dyeingWeighting |> Maybe.map Unit.encodeRatio |> Maybe.withDefault Encode.null )
        , ( "airTransportRatio", query.airTransportRatio |> Maybe.map Unit.encodeRatio |> Maybe.withDefault Encode.null )
        , ( "recycledRatio", query.recycledRatio |> Maybe.map Unit.encodeRatio |> Maybe.withDefault Encode.null )
        , ( "quality", query.quality |> Maybe.map Unit.encodeQuality |> Maybe.withDefault Encode.null )
        ]


b64decode : String -> Result String Query
b64decode =
    Base64.decode
        >> Result.andThen
            (Decode.decodeString decodeQuery
                >> Result.mapError Decode.errorToString
            )


b64encode : Query -> String
b64encode =
    encodeQuery >> Encode.encode 0 >> Base64.encode



-- Parser


parseBase64Query : Parser (Maybe Query -> a) a
parseBase64Query =
    Parser.custom "QUERY" <|
        b64decode
            >> Result.toMaybe
            >> Just<|MERGE_RESOLUTION|>--- conflicted
+++ resolved
@@ -1,13 +1,8 @@
 module Data.Inputs exposing
-<<<<<<< HEAD
-    ( CustomCountryMixes
-    , Inputs
-    , InputsMaterials
-=======
     ( Inputs
->>>>>>> 86a14065
+    , MaterialInput
+    , MaterialQuery
     , Query
-    , QueryMaterials
     , b64decode
     , b64encode
     , countryList
@@ -21,6 +16,7 @@
     , parseBase64Query
     , presets
     , robeCircuitBangladesh
+    , tShirtCotonAcryliqueFrance
     , tShirtCotonAsie
     , tShirtCotonEurope
     , tShirtCotonFrance
@@ -46,18 +42,17 @@
 import Url.Parser as Parser exposing (Parser)
 
 
-type alias InputsMaterials =
+type alias MaterialInput =
     { material : Material
     , share : Unit.Ratio
-
-    -- , recycledRatio : Unit.Ratio
+    , recycledRatio : Unit.Ratio
     }
 
 
 type alias Inputs =
     { mass : Mass
     , material : Material
-    , materials : List InputsMaterials
+    , materials : List MaterialInput
     , product : Product
     , countryMaterial : Country
     , countryFabric : Country
@@ -73,23 +68,18 @@
     }
 
 
-type alias QueryMaterials =
-    { uuid : Process.Uuid
+type alias MaterialQuery =
+    { id : Material.Id
     , share : Unit.Ratio
-
-    -- , recycledRatio : Unit.Ratio
+    , recycledRatio : Unit.Ratio
     }
 
 
 type alias Query =
-    -- a shorter version than Inputs (identifiers only)
+    -- a shorter version than of (identifiers only)
     { mass : Mass
-<<<<<<< HEAD
-    , material : Process.Uuid
-    , materials : List QueryMaterials
-=======
     , material : Material.Id
->>>>>>> 86a14065
+    , materials : List MaterialQuery
     , product : Product.Id
     , countryFabric : Country.Code
     , countryDyeing : Country.Code
@@ -109,7 +99,18 @@
 
         materials =
             query.materials
-                |> List.map (\{ uuid } -> Material.findByUuid uuid db.materials)
+                |> List.map
+                    -- FIXME: move to fn
+                    (\{ id, share, recycledRatio } ->
+                        Material.findById id db.materials
+                            |> Result.map
+                                (\material_ ->
+                                    { material = material_
+                                    , share = share
+                                    , recycledRatio = recycledRatio
+                                    }
+                                )
+                    )
                 |> RE.combine
 
         franceResult =
@@ -121,7 +122,13 @@
         |> RE.andMap materials
         |> RE.andMap (db.products |> Product.findById query.product)
         -- The material country is constrained to be the material's default country
-        |> RE.andMap (material |> Result.andThen (\{ defaultCountry } -> Country.findByCode defaultCountry db.countries))
+        |> RE.andMap
+            (material
+                |> Result.andThen
+                    (\{ defaultCountry } ->
+                        Country.findByCode defaultCountry db.countries
+                    )
+            )
         |> RE.andMap (db.countries |> Country.findByCode query.countryFabric)
         |> RE.andMap (db.countries |> Country.findByCode query.countryDyeing)
         |> RE.andMap (db.countries |> Country.findByCode query.countryMaking)
@@ -140,12 +147,16 @@
 toQuery : Inputs -> Query
 toQuery inputs =
     { mass = inputs.mass
-<<<<<<< HEAD
-    , material = inputs.material.uuid
-    , materials = []
-=======
     , material = inputs.material.id
->>>>>>> 86a14065
+    , materials =
+        inputs.materials
+            |> List.map
+                (\{ material, share, recycledRatio } ->
+                    { id = material.id
+                    , share = share
+                    , recycledRatio = recycledRatio
+                    }
+                )
     , product = inputs.product.id
     , countryFabric = inputs.countryFabric.code
     , countryDyeing = inputs.countryDyeing.code
@@ -246,14 +257,14 @@
 tShirtCotonFrance =
     -- T-shirt circuit France
     { mass = Mass.kilograms 0.17
-<<<<<<< HEAD
-    , material = Process.Uuid "f211bbdb-415c-46fd-be4d-ddf199575b44"
-    , materials = []
-    , product = Product.Id "13"
-=======
     , material = Material.Id "coton"
+    , materials =
+        [ { id = Material.Id "coton"
+          , share = Unit.ratio 1
+          , recycledRatio = Unit.ratio 0
+          }
+        ]
     , product = Product.Id "tshirt"
->>>>>>> 86a14065
     , countryFabric = Country.Code "FR"
     , countryDyeing = Country.Code "FR"
     , countryMaking = Country.Code "FR"
@@ -264,21 +275,43 @@
     }
 
 
+tShirtCotonAcryliqueFrance : Query
+tShirtCotonAcryliqueFrance =
+    -- T-shirt circuit France
+    { mass = Mass.kilograms 0.17
+    , material = Material.Id "coton"
+    , materials =
+        [ { id = Material.Id "coton"
+          , share = Unit.ratio 0.5
+          , recycledRatio = Unit.ratio 0
+          }
+        , { id = Material.Id "acrylique"
+          , share = Unit.ratio 0.5
+          , recycledRatio = Unit.ratio 0
+          }
+        ]
+    , product = Product.Id "tshirt"
+    , countryFabric = Country.Code "FR"
+    , countryDyeing = Country.Code "FR"
+    , countryMaking = Country.Code "FR"
+    , dyeingWeighting = Nothing
+    , airTransportRatio = Nothing
+    , recycledRatio = Nothing
+    , quality = Nothing
+    }
+
+
 tShirtPolyamideFrance : Query
 tShirtPolyamideFrance =
     -- T-shirt polyamide (provenance France) circuit France
     { tShirtCotonFrance
-<<<<<<< HEAD
-        | material = Process.Uuid "182fa424-1f49-4728-b0f1-cb4e4ab36392"
+        | material = Material.Id "pa"
         , materials =
-            [ { uuid = Process.Uuid "182fa424-1f49-4728-b0f1-cb4e4ab36392"
+            [ { id = Material.Id "pa"
               , share = Unit.ratio 1
               , recycledRatio = Unit.ratio 0
               }
             ]
-=======
-        | material = Material.Id "pa"
->>>>>>> 86a14065
         , countryFabric = Country.Code "FR"
         , countryDyeing = Country.Code "FR"
         , countryMaking = Country.Code "FR"
@@ -319,14 +352,14 @@
 jupeCircuitAsie =
     -- Jupe circuit Asie
     { mass = Mass.kilograms 0.3
-<<<<<<< HEAD
-    , material = Process.Uuid "aee6709f-0864-4fc5-8760-68cb644a0021"
-    , materials = []
-    , product = Product.Id "8"
-=======
     , material = Material.Id "acrylique"
+    , materials =
+        [ { id = Material.Id "acrylique"
+          , share = Unit.ratio 1
+          , recycledRatio = Unit.ratio 0
+          }
+        ]
     , product = Product.Id "jupe"
->>>>>>> 86a14065
     , countryFabric = Country.Code "CN"
     , countryDyeing = Country.Code "CN"
     , countryMaking = Country.Code "CN"
@@ -341,14 +374,14 @@
 manteauCircuitEurope =
     -- Manteau circuit Europe
     { mass = Mass.kilograms 0.95
-<<<<<<< HEAD
-    , material = Process.Uuid "380c0d9c-2840-4390-bd3f-5c960f26f5ed"
-    , materials = []
-    , product = Product.Id "9"
-=======
     , material = Material.Id "cachemire"
+    , materials =
+        [ { id = Material.Id "cachemire"
+          , share = Unit.ratio 1
+          , recycledRatio = Unit.ratio 0
+          }
+        ]
     , product = Product.Id "manteau"
->>>>>>> 86a14065
     , countryFabric = Country.Code "TR"
     , countryDyeing = Country.Code "TN"
     , countryMaking = Country.Code "ES"
@@ -363,14 +396,14 @@
 pantalonCircuitEurope =
     -- Pantalon circuit Europe
     { mass = Mass.kilograms 0.45
-<<<<<<< HEAD
-    , material = Process.Uuid "e5a6d538-f932-4242-98b4-3a0c6439629c"
-    , materials = []
-    , product = Product.Id "10"
-=======
     , material = Material.Id "lin-filasse"
+    , materials =
+        [ { id = Material.Id "lin-filasse"
+          , share = Unit.ratio 1
+          , recycledRatio = Unit.ratio 0
+          }
+        ]
     , product = Product.Id "pantalon"
->>>>>>> 86a14065
     , countryFabric = Country.Code "TR"
     , countryDyeing = Country.Code "TR"
     , countryMaking = Country.Code "TR"
@@ -385,14 +418,14 @@
 robeCircuitBangladesh =
     -- Robe circuit Bangladesh
     { mass = Mass.kilograms 0.5
-<<<<<<< HEAD
-    , material = Process.Uuid "7a1ccc4a-2ea7-48dc-9ef0-d57066ea8fa5"
-    , materials = []
-    , product = Product.Id "12"
-=======
     , material = Material.Id "aramide"
+    , materials =
+        [ { id = Material.Id "aramide"
+          , share = Unit.ratio 1
+          , recycledRatio = Unit.ratio 0
+          }
+        ]
     , product = Product.Id "robe"
->>>>>>> 86a14065
     , countryFabric = Country.Code "BD"
     , countryDyeing = Country.Code "PT"
     , countryMaking = Country.Code "TN"
@@ -419,6 +452,7 @@
     Encode.object
         [ ( "mass", Encode.float (Mass.inKilograms inputs.mass) )
         , ( "material", Material.encode inputs.material )
+        , ( "materials", Encode.list encodeMaterialInput inputs.materials )
         , ( "product", Product.encode inputs.product )
         , ( "countryFabric", Country.encode inputs.countryFabric )
         , ( "countryDyeing", Country.encode inputs.countryDyeing )
@@ -430,16 +464,21 @@
         ]
 
 
+encodeMaterialInput : MaterialInput -> Encode.Value
+encodeMaterialInput v =
+    Encode.object
+        [ ( "material", Material.encode v.material )
+        , ( "share", Unit.encodeRatio v.share )
+        , ( "recycledRatio", Unit.encodeRatio v.recycledRatio )
+        ]
+
+
 decodeQuery : Decoder Query
 decodeQuery =
     Decode.succeed Query
         |> Pipe.required "mass" (Decode.map Mass.kilograms Decode.float)
-<<<<<<< HEAD
-        |> Pipe.required "material" (Decode.map Process.Uuid Decode.string)
-        |> Pipe.required "material" (Decode.succeed [])
-=======
         |> Pipe.required "material" (Decode.map Material.Id Decode.string)
->>>>>>> 86a14065
+        |> Pipe.required "materials" (Decode.list decodeMaterialQuery)
         |> Pipe.required "product" (Decode.map Product.Id Decode.string)
         |> Pipe.required "countryFabric" (Decode.map Country.Code Decode.string)
         |> Pipe.required "countryDyeing" (Decode.map Country.Code Decode.string)
@@ -450,17 +489,20 @@
         |> Pipe.required "quality" (Decode.maybe Unit.decodeQuality)
 
 
+decodeMaterialQuery : Decoder MaterialQuery
+decodeMaterialQuery =
+    Decode.succeed MaterialQuery
+        |> Pipe.required "id" (Decode.map Material.Id Decode.string)
+        |> Pipe.required "share" Unit.decodeRatio
+        |> Pipe.required "ratio" Unit.decodeRatio
+
+
 encodeQuery : Query -> Encode.Value
 encodeQuery query =
     Encode.object
         [ ( "mass", Encode.float (Mass.inKilograms query.mass) )
-<<<<<<< HEAD
-        , ( "material", query.material |> Process.uuidToString |> Encode.string )
-
-        -- , ( "materials", query.materials |> Encode.list )
-=======
         , ( "material", Material.encodeId query.material )
->>>>>>> 86a14065
+        , ( "materials", Encode.list encodeMaterialQuery query.materials )
         , ( "product", query.product |> Product.idToString |> Encode.string )
         , ( "countryFabric", query.countryFabric |> Country.codeToString |> Encode.string )
         , ( "countryDyeing", query.countryDyeing |> Country.codeToString |> Encode.string )
@@ -472,6 +514,15 @@
         ]
 
 
+encodeMaterialQuery : MaterialQuery -> Encode.Value
+encodeMaterialQuery v =
+    Encode.object
+        [ ( "id", Material.encodeId v.id )
+        , ( "share", Unit.encodeRatio v.share )
+        , ( "recycledRatio", Unit.encodeRatio v.recycledRatio )
+        ]
+
+
 b64decode : String -> Result String Query
 b64decode =
     Base64.decode

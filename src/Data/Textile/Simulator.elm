--- conflicted
+++ resolved
@@ -126,7 +126,7 @@
         -- Compute Material step impacts
         |> nextIf Label.Material (computeMaterialImpacts db)
         -- Compute Spinning step impacts
-        |> nextIf Label.Spinning (computeSpinningImpacts db)
+        |> nextIf Label.Spinning computeSpinningImpacts
         -- Compute Weaving & Knitting step impacts
         |> nextWithDbIf Label.Fabric computeFabricImpacts
         -- Compute Ennobling step Dyeing impacts
@@ -351,23 +351,8 @@
             )
 
 
-<<<<<<< HEAD
-stepSpinningImpacts : TextileDb.Db -> Material -> Step -> { impacts : Impacts, kwh : Energy }
-stepSpinningImpacts _ material step =
-    case material.spinningProcess of
-        Nothing ->
-            -- Some materials, eg. Neoprene, don't use Spinning *at all*, so this step has basically no impacts.
-            { impacts = step.impacts, kwh = Quantity.zero }
-
-        Just spinningProcess ->
-            step.outputMass
-                |> Formula.spinningImpacts step.impacts
-                    { spinningProcess = spinningProcess
-                    , countryElecProcess = step.country.electricityProcess
-                    }
-=======
-stepSpinningImpacts : Db -> Material -> Maybe Spinning -> Step -> { impacts : Impacts, kwh : Energy }
-stepSpinningImpacts _ material maybeSpinning step =
+stepSpinningImpacts : Material -> Maybe Spinning -> Step -> { impacts : Impacts, kwh : Energy }
+stepSpinningImpacts material maybeSpinning step =
     let
         yarnSize =
             step.yarnSize
@@ -388,11 +373,10 @@
         { spinningKwh = kwh
         , countryElecProcess = step.country.electricityProcess
         }
->>>>>>> 31991aec
-
-
-computeSpinningImpacts : TextileDb.Db -> Simulator -> Simulator
-computeSpinningImpacts db ({ inputs } as simulator) =
+
+
+computeSpinningImpacts : Simulator -> Simulator
+computeSpinningImpacts ({ inputs } as simulator) =
     simulator
         |> updateLifeCycleStep Label.Spinning
             (\step ->
@@ -402,7 +386,7 @@
                             |> List.map
                                 (\{ material, share, spinning } ->
                                     step
-                                        |> stepSpinningImpacts db material spinning
+                                        |> stepSpinningImpacts material spinning
                                         |> .kwh
                                         |> Quantity.multiplyBy (Split.toFloat share)
                                 )
@@ -412,7 +396,7 @@
                             |> List.map
                                 (\{ material, share, spinning } ->
                                     step
-                                        |> stepSpinningImpacts db material spinning
+                                        |> stepSpinningImpacts material spinning
                                         |> .impacts
                                         |> Impact.mapImpacts (\_ -> Quantity.multiplyBy (Split.toFloat share))
                                 )

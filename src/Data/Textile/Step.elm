module Data.Textile.Step exposing
    ( Step
    , airTransportDisabled
    , airTransportRatioToString
    , computeMaterialTransportAndImpact
    , computeTransports
    , create
    , encode
    , getInputSurface
    , getOutputSurface
    , getTransportedMass
    , initMass
    , makingDeadStockToString
    , makingWasteToString
    , surfaceMassToString
    , updateDeadStock
    , updateFromInputs
    , updateWaste
    , yarnSizeToString
    )

import Area exposing (Area)
import Data.Country as Country exposing (Country)
import Data.Impact as Impact exposing (Impacts)
import Data.Split as Split exposing (Split)
import Data.Textile.Db as Textile
import Data.Textile.DyeingMedium exposing (DyeingMedium)
import Data.Textile.Fabric as Fabric
import Data.Textile.Formula as Formula
import Data.Textile.Inputs as Inputs exposing (Inputs)
import Data.Textile.MakingComplexity exposing (MakingComplexity)
import Data.Textile.Printing exposing (Printing)
import Data.Textile.Process as Process exposing (Process)
import Data.Textile.Step.Label as Label exposing (Label)
import Data.Textile.WellKnown as WellKnown exposing (WellKnown)
import Data.Transport as Transport exposing (Transport)
import Data.Unit as Unit
import Energy exposing (Energy)
import Json.Encode as Encode
import Mass exposing (Mass)
import Quantity
import Static.Db exposing (Db)


type alias Step =
    { label : Label
    , enabled : Bool
    , country : Country
    , editable : Bool
    , inputMass : Mass
    , outputMass : Mass
    , waste : Mass
    , deadstock : Mass
    , transport : Transport
    , impacts : Impacts
    , complementsImpacts : Impact.ComplementsImpacts
    , heat : Energy
    , kwh : Energy
    , processInfo : ProcessInfo
    , airTransportRatio : Split -- FIXME: why not Maybe?
    , durability : Unit.Durability
    , makingComplexity : Maybe MakingComplexity
    , makingWaste : Maybe Split
    , makingDeadStock : Maybe Split
    , picking : Maybe Unit.PickPerMeter
    , threadDensity : Maybe Unit.ThreadDensity
    , yarnSize : Maybe Unit.YarnSize
    , surfaceMass : Maybe Unit.SurfaceMass
    , dyeingMedium : Maybe DyeingMedium
    , printing : Maybe Printing
    }


type alias ProcessInfo =
    { countryElec : Maybe String
    , countryHeat : Maybe String
    , airTransportRatio : Maybe String
    , airTransport : Maybe String
    , seaTransport : Maybe String
    , roadTransport : Maybe String
    , useIroning : Maybe String
    , useNonIroning : Maybe String
    , passengerCar : Maybe String
    , endOfLife : Maybe String
    , fabric : Maybe String
    , dyeing : Maybe String
    , making : Maybe String
    , distribution : Maybe String
    , fading : Maybe String
    , printing : Maybe String
    }


create : { label : Label, editable : Bool, country : Country, enabled : Bool } -> Step
create { label, editable, country, enabled } =
    let
        defaultImpacts =
            Impact.empty
    in
    { label = label
    , enabled = enabled
    , country = country
    , editable = editable
    , inputMass = Quantity.zero
    , outputMass = Quantity.zero
    , waste = Quantity.zero
    , deadstock = Quantity.zero
    , transport = Transport.default defaultImpacts
    , impacts = defaultImpacts
    , complementsImpacts = Impact.noComplementsImpacts
    , heat = Quantity.zero
    , kwh = Quantity.zero
    , processInfo = defaultProcessInfo
    , airTransportRatio = Split.zero -- Note: this depends on next step country, so we can't set an accurate default value initially
    , durability = Unit.standardDurability
    , makingComplexity = Nothing
    , makingWaste = Nothing
    , makingDeadStock = Nothing
    , picking = Nothing
    , threadDensity = Nothing
    , yarnSize = Nothing
    , surfaceMass = Nothing
    , dyeingMedium = Nothing
    , printing = Nothing
    }


defaultProcessInfo : ProcessInfo
defaultProcessInfo =
    { countryElec = Nothing
    , countryHeat = Nothing
    , airTransportRatio = Nothing
    , airTransport = Nothing
    , seaTransport = Nothing
    , roadTransport = Nothing
    , useIroning = Nothing
    , useNonIroning = Nothing
    , passengerCar = Nothing
    , endOfLife = Nothing
    , fabric = Nothing
    , dyeing = Nothing
    , making = Nothing
    , distribution = Nothing
    , fading = Nothing
    , printing = Nothing
    }


computeMaterialTransportAndImpact : Db -> Country -> Mass -> Inputs.MaterialInput -> Transport
computeMaterialTransportAndImpact { distances, textile } country outputMass materialInput =
    let
        materialMass =
            materialInput.share
                |> Split.applyToQuantity outputMass
    in
    materialInput
        |> Inputs.computeMaterialTransport distances country.code
        |> Formula.transportRatio Split.zero
<<<<<<< HEAD
        |> computeTransportImpacts Impact.empty textile.wellKnown textile.wellKnown.roadTransportPreMaking materialMass
=======
        |> computeTransportImpacts Impact.empty textile.wellKnown textile.wellKnown.roadTransport materialMass
>>>>>>> b4cc13fd


{-| Computes step transport distances and impact regarding next step.

Docs: <https://fabrique-numerique.gitbook.io/ecobalyse/methodologie/transport>

-}
computeTransports : Db -> Inputs -> Step -> Step -> Step
computeTransports db inputs next ({ processInfo } as current) =
    let
<<<<<<< HEAD
        roadTransportProcess =
            getRoadTransportProcess db.textile.wellKnown current

=======
>>>>>>> b4cc13fd
        transport =
            if current.label == Label.Material then
                inputs.materials
                    |> List.map (computeMaterialTransportAndImpact db next.country current.outputMass)
                    |> Transport.sum

            else
                db.distances
<<<<<<< HEAD
                    |> Transport.getTransportBetween Scope.Textile
                        current.transport.impacts
                        current.country.code
                        next.country.code
                    |> computeTransportSummary current
                    |> computeTransportImpacts current.transport.impacts
                        db.textile.wellKnown
                        roadTransportProcess
=======
                    |> Transport.getTransportBetween current.transport.impacts current.country.code next.country.code
                    |> computeTransportSummary current
                    |> computeTransportImpacts current.transport.impacts
                        db.textile.wellKnown
                        db.textile.wellKnown.roadTransport
>>>>>>> b4cc13fd
                        (getTransportedMass inputs current)
    in
    { current
        | processInfo =
            { processInfo
<<<<<<< HEAD
                | roadTransport = Just roadTransportProcess.name
=======
                | roadTransport = Just db.textile.wellKnown.roadTransport.name
>>>>>>> b4cc13fd
                , seaTransport = Just db.textile.wellKnown.seaTransport.name
                , airTransport = Just db.textile.wellKnown.airTransport.name
            }
        , transport = transport
    }


computeTransportImpacts : Impacts -> WellKnown -> Process -> Mass -> Transport -> Transport
computeTransportImpacts impacts { seaTransport, airTransport } roadProcess mass { road, sea, air } =
    { road = road
    , roadCooled = Quantity.zero
    , sea = sea
    , seaCooled = Quantity.zero
    , air = air
    , impacts =
        impacts
            |> Impact.mapImpacts
                (\trigram _ ->
                    let
                        ( roadImpact, seaImpact, airImpact ) =
                            ( mass |> Unit.forKgAndDistance (Process.getImpact trigram roadProcess) road
                            , mass |> Unit.forKgAndDistance (Process.getImpact trigram seaTransport) sea
                            , mass |> Unit.forKgAndDistance (Process.getImpact trigram airTransport) air
                            )
                    in
                    Quantity.sum [ roadImpact, seaImpact, airImpact ]
                )
    }


computeTransportSummary : Step -> Transport -> Transport
computeTransportSummary step transport =
    let
        ( noTransports, defaultInland ) =
            ( Transport.default step.transport.impacts
            , Transport.default step.transport.impacts
            )
    in
    case step.label of
        Label.Making ->
            -- Air transport only applies between the Making and the Distribution steps
            transport
                |> Formula.transportRatio step.airTransportRatio
                -- Added intermediary inland transport distances to materialize
                -- transport to the "distribution" step
                -- Also ensure we don't add unnecessary air transport
                |> Transport.add { defaultInland | air = Quantity.zero }

        Label.Distribution ->
            -- Product Distribution leverages no transports
            noTransports

        Label.Use ->
            -- Product Use leverages no transports
            noTransports

        Label.EndOfLife ->
            -- End of life leverages no transports
            noTransports

        _ ->
            -- All other steps don't use air transport, force a 0 split
            transport
                |> Formula.transportRatio Split.zero


<<<<<<< HEAD
getRoadTransportProcess : WellKnown -> Step -> Process
getRoadTransportProcess wellKnown { label } =
    case label of
        Label.Making ->
            wellKnown.roadTransportPostMaking

        _ ->
            wellKnown.roadTransportPreMaking


=======
>>>>>>> b4cc13fd
getInputSurface : Inputs -> Step -> Area
getInputSurface { product, surfaceMass } { inputMass } =
    let
        surfaceMassWithDefault =
            Maybe.withDefault product.surfaceMass surfaceMass
    in
    Unit.surfaceMassToSurface surfaceMassWithDefault inputMass


getOutputSurface : Inputs -> Step -> Area
getOutputSurface { product, surfaceMass } { outputMass } =
    Unit.surfaceMassToSurface (Maybe.withDefault product.surfaceMass surfaceMass) outputMass


getTransportedMass : Inputs -> Step -> Mass
getTransportedMass inputs { label, outputMass } =
    -- Transports from the Making step shouldn't include waste, only the final product.
    if label == Label.Making then
        inputs.mass

    else
        outputMass


updateFromInputs : Textile.Db -> Inputs -> Step -> Step
updateFromInputs { wellKnown } inputs ({ label, country, complementsImpacts } as step) =
    let
        { airTransportRatio, makingComplexity, makingWaste, makingDeadStock, yarnSize, surfaceMass, dyeingMedium, printing } =
            inputs
    in
    case label of
        Label.Material ->
            { step
                | complementsImpacts =
                    { complementsImpacts
                      -- Note: no other steps than the Material one generate microfibers pollution
                        | microfibers = Inputs.getTotalMicrofibersComplement inputs
                    }
            }

        Label.Spinning ->
            { step
                | yarnSize = yarnSize
                , processInfo =
                    { defaultProcessInfo
                        | countryElec = Just country.electricityProcess.name
                    }
            }

        Label.Fabric ->
            { step
                | yarnSize = yarnSize
                , surfaceMass = surfaceMass
                , processInfo =
                    { defaultProcessInfo
                        | countryElec = Just country.electricityProcess.name
                        , fabric =
                            inputs.product.fabric
                                |> Fabric.getProcess wellKnown
                                |> .name
                                |> Just
                    }
            }

        Label.Ennobling ->
            { step
                | dyeingMedium = dyeingMedium
                , printing = printing
                , processInfo =
                    { defaultProcessInfo
                        | countryHeat = Just country.heatProcess.name
                        , countryElec = Just country.electricityProcess.name
                        , dyeing =
                            wellKnown
                                |> WellKnown.getDyeingProcess
                                    (dyeingMedium
                                        |> Maybe.withDefault inputs.product.dyeing.defaultMedium
                                    )
                                |> .name
                                |> Just
                        , printing =
                            printing
                                |> Maybe.map
                                    (\{ kind } ->
                                        WellKnown.getPrintingProcess kind wellKnown |> .printingProcess |> .name
                                    )
                    }
            }

        Label.Making ->
            { step
                | airTransportRatio =
                    airTransportRatio |> Maybe.withDefault country.airTransportRatio
                , makingWaste = makingWaste
                , makingDeadStock = makingDeadStock
                , makingComplexity = makingComplexity
                , processInfo =
                    { defaultProcessInfo
                        | countryElec = Just country.electricityProcess.name
                        , fading = Just wellKnown.fading.name
                        , airTransportRatio =
                            country.airTransportRatio
                                |> airTransportRatioToString
                                |> Just
                    }
            }

        Label.Distribution ->
            { step
                | processInfo =
                    { defaultProcessInfo | distribution = Just wellKnown.distribution.name }
            }

        Label.Use ->
            { step
                | processInfo =
                    { defaultProcessInfo
                        | countryElec = Just country.electricityProcess.name
                        , useIroning = Just inputs.product.use.ironingProcess.name
                        , useNonIroning = Just inputs.product.use.nonIroningProcess.name
                    }
            }

        Label.EndOfLife ->
            { step
                | complementsImpacts =
                    { complementsImpacts
                        | outOfEuropeEOL = Inputs.getOutOfEuropeEOLComplement inputs
                    }
                , processInfo =
                    { defaultProcessInfo
                        | passengerCar = Just "Transport en voiture vers point de collecte (1km)"
                        , countryElec = Just country.electricityProcess.name
                        , countryHeat = Just country.heatProcess.name
                        , endOfLife = Just wellKnown.endOfLife.name
                    }
            }


initMass : Mass -> Step -> Step
initMass mass step =
    { step
        | inputMass = mass
        , outputMass = mass
    }


updateWaste : Mass -> Mass -> Step -> Step
updateWaste waste mass step =
    { step
        | waste = waste
        , inputMass = mass
        , outputMass = Quantity.difference mass waste
    }


updateDeadStock : Mass -> Mass -> Step -> Step
updateDeadStock deadstock mass step =
    { step
        | deadstock = deadstock
        , inputMass = mass
        , outputMass = Quantity.difference mass deadstock
    }


airTransportDisabled : Step -> Bool
airTransportDisabled { enabled, label, country } =
    not enabled
        || -- Note: disallow air transport from France to France at the Making step
           (label == Label.Making && country.code == Country.codeFromString "FR")


airTransportRatioToString : Split -> String
airTransportRatioToString percentage =
    case Split.toPercent percentage |> round of
        0 ->
            "Aucun transport aérien"

        _ ->
            Split.toPercentString 0 percentage ++ "% de transport aérien"


surfaceMassToString : Unit.SurfaceMass -> String
surfaceMassToString surfaceMass =
    "Grammage\u{00A0}: " ++ String.fromInt (Unit.surfaceMassInGramsPerSquareMeters surfaceMass) ++ "\u{202F}g/m²"


makingWasteToString : Split -> String
makingWasteToString makingWaste =
    if makingWaste == Split.zero then
        "Aucune perte en confection"

    else
        Split.toPercentString 0 makingWaste ++ "% de pertes"


makingDeadStockToString : Split -> String
makingDeadStockToString makingDeadStock =
    if makingDeadStock == Split.zero then
        "Aucun stock dormant"

    else
        Split.toPercentString 0 makingDeadStock ++ "% de stocks dormants"


yarnSizeToString : Unit.YarnSize -> String
yarnSizeToString yarnSize =
    "Titrage\u{00A0}: " ++ String.fromInt (Unit.yarnSizeInKilometers yarnSize) ++ "\u{202F}Nm (" ++ yarnSizeToDtexString yarnSize ++ ")"


yarnSizeToDtexString : Unit.YarnSize -> String
yarnSizeToDtexString yarnSize =
    String.fromInt (Unit.yarnSizeInGrams yarnSize) ++ "\u{202F}Dtex"


encode : Step -> Encode.Value
encode v =
    Encode.object
        [ ( "label", Encode.string (Label.toString v.label) )
        , ( "enabled", Encode.bool v.enabled )
        , ( "country", Country.encode v.country )
        , ( "editable", Encode.bool v.editable )
        , ( "inputMass", Encode.float (Mass.inKilograms v.inputMass) )
        , ( "outputMass", Encode.float (Mass.inKilograms v.outputMass) )
        , ( "waste", Encode.float (Mass.inKilograms v.waste) )
        , ( "deadstock", Encode.float (Mass.inKilograms v.deadstock) )
        , ( "transport", Transport.encode v.transport )
        , ( "impacts", Impact.encode v.impacts )
        , ( "heat_MJ", Encode.float (Energy.inMegajoules v.heat) )
        , ( "elec_kWh", Encode.float (Energy.inKilowattHours v.kwh) )
        , ( "processInfo", encodeProcessInfo v.processInfo )
        , ( "airTransportRatio", Split.encodeFloat v.airTransportRatio )
        , ( "durability", Unit.encodeDurability v.durability )
        , ( "makingWaste", v.makingWaste |> Maybe.map Split.encodeFloat |> Maybe.withDefault Encode.null )
        , ( "makingDeadStock", v.makingDeadStock |> Maybe.map Split.encodeFloat |> Maybe.withDefault Encode.null )
        , ( "picking", v.picking |> Maybe.map Unit.encodePickPerMeter |> Maybe.withDefault Encode.null )
        , ( "threadDensity", v.threadDensity |> Maybe.map Unit.encodeThreadDensity |> Maybe.withDefault Encode.null )
        , ( "yarnSize", v.yarnSize |> Maybe.map Unit.encodeYarnSize |> Maybe.withDefault Encode.null )
        , ( "surfaceMass", v.surfaceMass |> Maybe.map Unit.encodeSurfaceMass |> Maybe.withDefault Encode.null )
        ]


encodeProcessInfo : ProcessInfo -> Encode.Value
encodeProcessInfo v =
    let
        encodeMaybeString =
            Maybe.map Encode.string >> Maybe.withDefault Encode.null
    in
    Encode.object
        [ ( "countryElec", encodeMaybeString v.countryElec )
        , ( "countryHeat", encodeMaybeString v.countryHeat )
        , ( "airTransportRatio", encodeMaybeString v.airTransportRatio )
        , ( "airTransport", encodeMaybeString v.airTransport )
        , ( "seaTransport", encodeMaybeString v.seaTransport )
        , ( "roadTransport", encodeMaybeString v.roadTransport )
        , ( "useIroning", encodeMaybeString v.useIroning )
        , ( "useNonIroning", encodeMaybeString v.useNonIroning )
        , ( "passengerCar", encodeMaybeString v.passengerCar )
        , ( "endOfLife", encodeMaybeString v.endOfLife )
        , ( "fabric", encodeMaybeString v.fabric )
        , ( "making", encodeMaybeString v.making )
        , ( "distribution", encodeMaybeString v.distribution )
        , ( "fading", encodeMaybeString v.fading )
        ]<|MERGE_RESOLUTION|>--- conflicted
+++ resolved
@@ -156,11 +156,7 @@
     materialInput
         |> Inputs.computeMaterialTransport distances country.code
         |> Formula.transportRatio Split.zero
-<<<<<<< HEAD
-        |> computeTransportImpacts Impact.empty textile.wellKnown textile.wellKnown.roadTransportPreMaking materialMass
-=======
         |> computeTransportImpacts Impact.empty textile.wellKnown textile.wellKnown.roadTransport materialMass
->>>>>>> b4cc13fd
 
 
 {-| Computes step transport distances and impact regarding next step.
@@ -171,12 +167,6 @@
 computeTransports : Db -> Inputs -> Step -> Step -> Step
 computeTransports db inputs next ({ processInfo } as current) =
     let
-<<<<<<< HEAD
-        roadTransportProcess =
-            getRoadTransportProcess db.textile.wellKnown current
-
-=======
->>>>>>> b4cc13fd
         transport =
             if current.label == Label.Material then
                 inputs.materials
@@ -185,32 +175,17 @@
 
             else
                 db.distances
-<<<<<<< HEAD
-                    |> Transport.getTransportBetween Scope.Textile
-                        current.transport.impacts
-                        current.country.code
-                        next.country.code
-                    |> computeTransportSummary current
-                    |> computeTransportImpacts current.transport.impacts
-                        db.textile.wellKnown
-                        roadTransportProcess
-=======
                     |> Transport.getTransportBetween current.transport.impacts current.country.code next.country.code
                     |> computeTransportSummary current
                     |> computeTransportImpacts current.transport.impacts
                         db.textile.wellKnown
                         db.textile.wellKnown.roadTransport
->>>>>>> b4cc13fd
                         (getTransportedMass inputs current)
     in
     { current
         | processInfo =
             { processInfo
-<<<<<<< HEAD
-                | roadTransport = Just roadTransportProcess.name
-=======
                 | roadTransport = Just db.textile.wellKnown.roadTransport.name
->>>>>>> b4cc13fd
                 , seaTransport = Just db.textile.wellKnown.seaTransport.name
                 , airTransport = Just db.textile.wellKnown.airTransport.name
             }
@@ -277,19 +252,6 @@
                 |> Formula.transportRatio Split.zero
 
 
-<<<<<<< HEAD
-getRoadTransportProcess : WellKnown -> Step -> Process
-getRoadTransportProcess wellKnown { label } =
-    case label of
-        Label.Making ->
-            wellKnown.roadTransportPostMaking
-
-        _ ->
-            wellKnown.roadTransportPreMaking
-
-
-=======
->>>>>>> b4cc13fd
 getInputSurface : Inputs -> Step -> Area
 getInputSurface { product, surfaceMass } { inputMass } =
     let

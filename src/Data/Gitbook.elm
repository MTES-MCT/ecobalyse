module Data.Gitbook exposing
    ( Page
    , Path(..)
    , handleMarkdownGitbookLink
    , publicUrlFromPath
    )

import Data.Env as Env


type alias Page =
    { title : String
    , description : Maybe String
    , markdown : String
    , path : Path
    }


type Path
    = FoodComplements -- Bonus et compléments hors-ACV
    | FoodDistribution -- Distribution
    | FoodInediblePart -- Part non-comestible
    | FoodIngredients -- Ingrédients alimentaires
    | FoodPackaging -- Emballages
    | FoodRawToCookedRatio -- Rapport cru/cuit alimentaire
    | FoodTransformation -- Transformation des ingrédients
    | FoodTransport -- Transport entre étapes
    | FoodUse -- Consommation
    | TextileAerialTransport -- Part du transport aérien textile
    | TextileComplementMicrofibers -- Complément textile microfibres
    | TextileDistribution -- Distribution textile
    | TextileDurability -- Durabilité textile
    | TextileElectricity -- Électricité textile
    | TextileEndOfLife -- Fin de vie textile
    | TextileEndOfLifeOutOfEuropeComplement -- Complément Fin de vie textile hors-Europe
    | TextileEnnobling -- Ennoblissement textile
    | TextileEnnoblingCountriesAquaticPollution -- Pollution aquatique lors de l'ennoblissement par pays
    | TextileEnnoblingToxicity -- Inventaires enrichis pour le blanchiment, la teinture et l'impression
    | TextileExamples -- Exemples de produits textile
    | TextileFabric -- Tissage/Tricotage textile
    | TextileHeat -- Chaleur textile
    | TextileMaterial -- Matière textile
    | TextileMaking -- Confection textile
    | TextileMakingComplexity -- Complexité de la confection textile
    | TextileMakingDeadStock -- Deadstock lors de la confection textile
    | TextileMakingMakingWaste -- Taux de perte en confection textile
    | TextileSpinning -- Filature textile
    | TextileTransport -- Transport textile
    | TextileUse -- Utilisation textile


pathToString : Path -> String
pathToString path =
    case path of
        FoodComplements ->
            "alimentaire/impacts-consideres/complements-hors-acv-en-construction"

        FoodDistribution ->
            "alimentaire/etapes-du-cycles-de-vie/vente-au-detail"

        FoodInediblePart ->
            "alimentaire/part-non-comestible"

        FoodIngredients ->
            "alimentaire/donnees"

        FoodPackaging ->
            "alimentaire/etapes-du-cycles-de-vie/emballage"

        FoodRawToCookedRatio ->
            "alimentaire/rapport-cru-cuit"

        FoodTransformation ->
            "alimentaire/etapes-du-cycles-de-vie/transformation"

        FoodTransport ->
            "alimentaire/transport"

        FoodUse ->
            "alimentaire/etapes-du-cycles-de-vie/consommation"

        TextileAerialTransport ->
            "textile/parametres-transverses/transport#part-du-transport-aerien"

        TextileComplementMicrofibers ->
            "textile/complements-hors-acv/microfibres"

        TextileDistribution ->
            "textile/etapes-du-cycle-de-vie/distribution"

        TextileDurability ->
<<<<<<< HEAD
            -- FIXME: this page doesn't exist, there is no docs for durability just yet
            "textile/durabilite"
=======
            "textile/complements-hors-acv/durabilite"
>>>>>>> b4cc13fd

        TextileElectricity ->
            "textile/parametres-transverses/electricite"

        TextileEndOfLife ->
            "textile/etapes-du-cycle-de-vie/etape-7-fin-de-vie"

        TextileEndOfLifeOutOfEuropeComplement ->
            "textile/limites-methodologiques/fin-de-vie-hors-europe"

        TextileEnnobling ->
            "textile/etapes-du-cycle-de-vie/ennoblissement"

        TextileEnnoblingToxicity ->
            "textile/etapes-du-cycle-de-vie/ennoblissement/inventaires-enrichis"

        TextileEnnoblingCountriesAquaticPollution ->
            "textile/etapes-du-cycle-de-vie/ennoblissement/inventaires-enrichis#pays-less-than-greater-than-taux-de-pollution-aquatique"

        TextileExamples ->
            "textile/exemples"

        TextileFabric ->
            "textile/etapes-du-cycle-de-vie/tricotage-tissage"

        TextileHeat ->
            "textile/parametres-transverses/chaleur"

        TextileMaterial ->
            "textile/etapes-du-cycle-de-vie/etape-1-matieres"

        TextileMaking ->
            "textile/etapes-du-cycle-de-vie/confection"

        TextileMakingComplexity ->
            "textile/etapes-du-cycle-de-vie/confection#electricite-consommee-mj-kwh"

        TextileMakingDeadStock ->
            "textile/cas-particuliers/stocks-dormants-deadstock"

        TextileMakingMakingWaste ->
            "textile/parametres-transverses/pertes-et-rebus"

        TextileSpinning ->
            "textile/etapes-du-cycle-de-vie/etape-2-fabrication-du-fil-new"

        TextileTransport ->
            "textile/parametres-transverses/transport"

        TextileUse ->
            "textile/etapes-du-cycle-de-vie/etape-6-utilisation"


pathPrefixes : List String
pathPrefixes =
    [ "faq", "glossaire", "methodologie" ]


publicUrlFromPath : Path -> String
publicUrlFromPath =
    pathToString >> publicUrlFromString


publicUrlFromString : String -> String
publicUrlFromString path =
    Env.gitbookUrl ++ "/" ++ path


handleMarkdownGitbookLink : Maybe Path -> String -> String
handleMarkdownGitbookLink maybePath link =
    if List.any (\x -> String.startsWith x link) pathPrefixes then
        publicUrlFromString link

    else if String.endsWith ".md" link then
        case maybePath of
            Just path ->
                -- check for current folder, eg. "filature.md", "../faq.md", "methodologie/transport.md"
                (extractLinkFolder path ++ [ String.replace ".md" "" link ])
                    |> String.join "/"
                    |> publicUrlFromString

            Nothing ->
                publicUrlFromString link

    else
        link


extractLinkFolder : Path -> List String
extractLinkFolder path =
    case String.split "/" (pathToString path) of
        folder :: _ ->
            if folder == ".." then
                []

            else
                [ folder ]

        _ ->
            []<|MERGE_RESOLUTION|>--- conflicted
+++ resolved
@@ -89,12 +89,7 @@
             "textile/etapes-du-cycle-de-vie/distribution"
 
         TextileDurability ->
-<<<<<<< HEAD
-            -- FIXME: this page doesn't exist, there is no docs for durability just yet
-            "textile/durabilite"
-=======
             "textile/complements-hors-acv/durabilite"
->>>>>>> b4cc13fd
 
         TextileElectricity ->
             "textile/parametres-transverses/electricite"

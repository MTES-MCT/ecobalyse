--- conflicted
+++ resolved
@@ -6,11 +6,7 @@
     , decodeFloat
     , divideBy
     , encodeFloat
-<<<<<<< HEAD
-=======
-    , encodePercent
     , fifteen
->>>>>>> 379db9b5
     , fourty
     , fromFloat
     , fromPercent

module Main exposing (main)

import Browser exposing (Document)
import Browser.Navigation as Nav
import Data.Example as Example
import Data.Food.Query as FoodQuery
import Data.Impact as Impact
import Data.Session as Session exposing (Session)
import Data.Textile.Query as TextileQuery
import Html
import Page.Api as Api
import Page.Changelog as Changelog
import Page.Editorial as Editorial
import Page.Explore as Explore
import Page.Food as FoodBuilder
import Page.Home as Home
import Page.Stats as Stats
<<<<<<< HEAD
import Page.Textile as Textile
=======
import Page.Textile as TextileSimulator
>>>>>>> a270c6e0
import Ports
import RemoteData exposing (WebData)
import Request.Version
import Route
import Static.Db as Static
import Url exposing (Url)
import Views.Page as Page


type alias Flags =
    { clientUrl : String
    , github : { repository : String, branch : String }
    , matomo : { host : String, siteId : String }
    , rawStore : String
    }


type Page
    = ApiPage Api.Model
    | LoadingPage
    | ChangelogPage Changelog.Model
    | EditorialPage Editorial.Model
    | ExplorePage Explore.Model
    | FoodBuilderPage FoodBuilder.Model
    | HomePage Home.Model
    | NotFoundPage
    | StatsPage Stats.Model
    | TextileSimulatorPage Textile.Model


type State
    = Loaded Session Page
    | Errored String


type alias Model =
    { state : State
    , mobileNavigationOpened : Bool

    -- Duplicate the nav key in the model so Parcel's hot module reloading finds it always in the same place.
    , navKey : Nav.Key
    }


type Msg
    = ApiMsg Api.Msg
    | ChangelogMsg Changelog.Msg
    | CloseMobileNavigation
    | CloseNotification Session.Notification
    | EditorialMsg Editorial.Msg
    | ExploreMsg Explore.Msg
    | FoodBuilderMsg FoodBuilder.Msg
    | HomeMsg Home.Msg
    | LoadUrl String
    | LoggedIn (Result String Session.FullImpacts)
    | Login
    | Logout
    | OpenMobileNavigation
    | ReloadPage
    | StatsMsg Stats.Msg
    | StoreChanged String
    | TextileSimulatorMsg Textile.Msg
    | UrlChanged Url
    | UrlRequested Browser.UrlRequest
    | VersionPoll
    | VersionReceived (WebData String)


init : Flags -> Url -> Nav.Key -> ( Model, Cmd Msg )
init flags url navKey =
    setRoute url
        ( { state =
                case Static.db Static.processes of
                    Ok db ->
                        Loaded
                            { db = db
                            , initialDb = db
                            , clientUrl = flags.clientUrl
                            , github = { repository = flags.github.repository, branch = flags.github.branch }
                            , navKey = navKey
                            , store = Session.deserializeStore flags.rawStore
                            , currentVersion = Request.Version.Unknown
                            , matomo = flags.matomo
                            , notifications = []
                            , queries =
                                { food = FoodQuery.empty
                                , textile =
                                    db.textile.examples
                                        |> Example.findByName "Tshirt coton (150g) - Majorant par défaut"
                                        |> Result.map .query
                                        |> Result.withDefault TextileQuery.default
                                }
                            }
                            LoadingPage

                    Err err ->
                        Errored err
          , mobileNavigationOpened = False
          , navKey = navKey
          }
        , Cmd.batch
            [ Ports.appStarted ()
            , Request.Version.loadVersion VersionReceived
            ]
        )


setRoute : Url -> ( Model, Cmd Msg ) -> ( Model, Cmd Msg )
setRoute url ( { state } as model, cmds ) =
    case state of
        Loaded session _ ->
            let
                -- TODO: factor this with `update` internal `toPage`
                toPage page subMsg ( subModel, newSession, subCmds ) =
                    let
                        storeCmd =
                            if session.store /= newSession.store then
                                newSession.store |> Session.serializeStore |> Ports.saveStore

                            else
                                Cmd.none
                    in
                    ( { model | state = Loaded newSession (page subModel) }
                    , Cmd.batch
                        [ cmds
                        , Cmd.map subMsg subCmds
                        , storeCmd
                        ]
                    )
            in
            case Route.fromUrl url of
                Nothing ->
                    ( { model | state = Loaded session NotFoundPage }, Cmd.none )

                Just Route.Home ->
                    Home.init session
                        |> toPage HomePage HomeMsg

                Just Route.Api ->
                    Api.init session
                        |> toPage ApiPage ApiMsg

                Just Route.Changelog ->
                    Changelog.init session
                        |> toPage ChangelogPage ChangelogMsg

                Just (Route.Editorial slug) ->
                    Editorial.init slug session
                        |> toPage EditorialPage EditorialMsg

                Just (Route.Explore scope dataset) ->
                    Explore.init scope dataset session
                        |> toPage ExplorePage ExploreMsg

                Just Route.FoodBuilderHome ->
                    FoodBuilder.init session Impact.default Nothing
                        |> toPage FoodBuilderPage FoodBuilderMsg

                Just (Route.FoodBuilder trigram maybeQuery) ->
                    FoodBuilder.init session trigram maybeQuery
                        |> toPage FoodBuilderPage FoodBuilderMsg

<<<<<<< HEAD
=======
                Just Route.Login ->
                    ( model, Session.login LoggedIn )

>>>>>>> a270c6e0
                Just (Route.FoodBuilderExample uuid) ->
                    FoodBuilder.initFromExample session uuid
                        |> toPage FoodBuilderPage FoodBuilderMsg

                Just Route.Stats ->
                    Stats.init session
                        |> toPage StatsPage StatsMsg

                Just Route.TextileSimulatorHome ->
                    Textile.init Impact.default Nothing session
                        |> toPage TextileSimulatorPage TextileSimulatorMsg

                Just (Route.TextileSimulator trigram maybeQuery) ->
                    Textile.init trigram maybeQuery session
                        |> toPage TextileSimulatorPage TextileSimulatorMsg

                Just (Route.TextileSimulatorExample uuid) ->
                    Textile.initFromExample session uuid
                        |> toPage TextileSimulatorPage TextileSimulatorMsg

                Just (Route.TextileSimulatorExample uuid) ->
                    TextileSimulator.initFromExample session uuid
                        |> toPage TextileSimulatorPage TextileSimulatorMsg

        Errored _ ->
            -- FIXME: Static database decoding error, highly unlikely to ever happen
            ( model, cmds )


update : Msg -> Model -> ( Model, Cmd Msg )
update rawMsg ({ state } as model) =
    case ( state, rawMsg ) of
        ( Loaded session page, msg ) ->
            let
                -- TODO: factor this with `setRoute` internal `toPage`
                toPage toModel toMsg ( newModel, newSession, newCmd ) =
                    let
                        storeCmd =
                            if session.store /= newSession.store then
                                newSession.store |> Session.serializeStore |> Ports.saveStore

                            else
                                Cmd.none
                    in
                    ( { model | state = Loaded newSession (toModel newModel) }
                    , Cmd.map toMsg (Cmd.batch [ newCmd, storeCmd ])
                    )
            in
            case ( msg, page ) of
                -- Pages
                ( HomeMsg homeMsg, HomePage homeModel ) ->
                    Home.update session homeMsg homeModel
                        |> toPage HomePage HomeMsg

                ( ApiMsg apiMsg, ApiPage apiModel ) ->
                    Api.update session apiMsg apiModel
                        |> toPage ApiPage ApiMsg

                ( ChangelogMsg changelogMsg, ChangelogPage changelogModel ) ->
                    Changelog.update session changelogMsg changelogModel
                        |> toPage ChangelogPage ChangelogMsg

                ( EditorialMsg editorialMsg, EditorialPage editorialModel ) ->
                    Editorial.update session editorialMsg editorialModel
                        |> toPage EditorialPage EditorialMsg

                ( ExploreMsg examplesMsg, ExplorePage examplesModel ) ->
                    Explore.update session examplesMsg examplesModel
                        |> toPage ExplorePage ExploreMsg

                -- Food
                ( FoodBuilderMsg foodMsg, FoodBuilderPage foodModel ) ->
                    FoodBuilder.update session foodMsg foodModel
                        |> toPage FoodBuilderPage FoodBuilderMsg

                ( TextileSimulatorMsg simulatorMsg, TextileSimulatorPage simulatorModel ) ->
                    Textile.update session simulatorMsg simulatorModel
                        |> toPage TextileSimulatorPage TextileSimulatorMsg

                -- Stats
                ( StatsMsg statsMsg, StatsPage statsModel ) ->
                    Stats.update session statsMsg statsModel
                        |> toPage StatsPage StatsMsg

                -- Notifications
                ( CloseNotification notification, currentPage ) ->
                    ( { model
                        | state =
                            currentPage
                                |> Loaded (session |> Session.closeNotification notification)
                      }
                    , Cmd.none
                    )

                -- Store
                ( StoreChanged json, currentPage ) ->
                    ( { model
                        | state =
                            currentPage |> Loaded { session | store = Session.deserializeStore json }
                      }
                    , Cmd.none
                    )

                -- Mobile navigation menu
                ( CloseMobileNavigation, _ ) ->
                    ( { model | mobileNavigationOpened = False }, Cmd.none )

                ( OpenMobileNavigation, _ ) ->
                    ( { model | mobileNavigationOpened = True }, Cmd.none )

                -- Url
                ( LoadUrl url, _ ) ->
                    ( model, Nav.load url )

                ( ReloadPage, _ ) ->
                    ( model, Nav.reloadAndSkipCache )

                ( UrlChanged url, _ ) ->
                    ( { model | mobileNavigationOpened = False }, Cmd.none )
                        |> setRoute url

                ( UrlRequested (Browser.Internal url), _ ) ->
                    ( model, Nav.pushUrl session.navKey (Url.toString url) )

                ( UrlRequested (Browser.External href), _ ) ->
                    ( model, Nav.load href )

                -- Version check
                ( VersionReceived webData, currentPage ) ->
                    ( { model
                        | state =
                            currentPage
                                |> Loaded { session | currentVersion = Request.Version.updateVersion session.currentVersion webData }
                      }
                    , Cmd.none
                    )

                ( VersionPoll, _ ) ->
                    ( model, Request.Version.loadVersion VersionReceived )

                -- Login
                ( LoggedIn (Ok newProcessesJson), _ ) ->
                    let
                        newSession =
                            Session.loggedIn session newProcessesJson
                                |> Session.notifyInfo "Vous avez maintenant accès au détail des impacts, à utiliser conformément aux conditions" ""

                        ( newModel, _, _ ) =
                            Home.init newSession
                    in
                    ( { model
                        | state =
                            HomePage newModel |> Loaded newSession
                      }
                    , newSession.store |> Session.serializeStore |> Ports.saveStore
                    )

                ( LoggedIn (Err error), currentPage ) ->
                    let
                        newSession =
                            session
                                |> Session.notifyError "Impossible de charger les impacts lors de la connexion" error
                    in
                    ( { model
                        | state =
                            currentPage |> Loaded newSession
                      }
                    , Cmd.none
                    )

                ( Login, _ ) ->
                    ( model
                    , Session.login LoggedIn
                    )

                ( Logout, _ ) ->
                    let
                        newSession =
                            Session.logout session
                                |> Session.notifyInfo "Vous n'avez plus accès au détail des impacts" ""

                        ( newModel, _, _ ) =
                            Home.init newSession
                    in
                    ( { model
                        | state =
                            HomePage newModel |> Loaded newSession
                      }
                    , newSession.store |> Session.serializeStore |> Ports.saveStore
                    )

                -- Catch-all
                ( _, NotFoundPage ) ->
                    ( { model | state = Loaded session NotFoundPage }, Cmd.none )

                _ ->
                    ( model, Cmd.none )

        ( Errored _, _ ) ->
            ( model, Cmd.none )


subscriptions : Model -> Sub Msg
subscriptions { state } =
    Sub.batch
        [ Ports.storeChanged StoreChanged
        , Request.Version.pollVersion VersionPoll
        , case state of
            Loaded _ (HomePage subModel) ->
                Home.subscriptions subModel
                    |> Sub.map HomeMsg

            Loaded _ (ExplorePage subModel) ->
                Explore.subscriptions subModel
                    |> Sub.map ExploreMsg

            Loaded _ (FoodBuilderPage subModel) ->
                FoodBuilder.subscriptions subModel
                    |> Sub.map FoodBuilderMsg

            Loaded _ (TextileSimulatorPage subModel) ->
                Textile.subscriptions subModel
                    |> Sub.map TextileSimulatorMsg

            _ ->
                Sub.none
        ]


view : Model -> Document Msg
view { state, mobileNavigationOpened } =
    case state of
        Errored error ->
            { title = "Erreur lors du chargement…"
            , body =
                [ Html.p [] [ Html.text <| "Database couldn't be parsed: " ]
                , Html.pre [] [ Html.text error ]
                ]
            }

        Loaded session page ->
            let
                pageConfig =
                    Page.Config session
                        mobileNavigationOpened
                        CloseMobileNavigation
                        OpenMobileNavigation
                        LoadUrl
                        Login
                        Logout
                        ReloadPage
                        CloseNotification

                mapMsg msg ( title, content ) =
                    ( title, content |> List.map (Html.map msg) )
            in
            case page of
                HomePage homeModel ->
                    Home.view session homeModel
                        |> mapMsg HomeMsg
                        |> Page.frame (pageConfig Page.Home)

                ApiPage examplesModel ->
                    Api.view session examplesModel
                        |> mapMsg ApiMsg
                        |> Page.frame (pageConfig Page.Api)

                ChangelogPage changelogModel ->
                    Changelog.view session changelogModel
                        |> mapMsg ChangelogMsg
                        |> Page.frame (pageConfig Page.Changelog)

                EditorialPage editorialModel ->
                    Editorial.view session editorialModel
                        |> mapMsg EditorialMsg
                        |> Page.frame (pageConfig (Page.Editorial editorialModel.slug))

                ExplorePage examplesModel ->
                    Explore.view session examplesModel
                        |> mapMsg ExploreMsg
                        |> Page.frame (pageConfig Page.Explore)

                FoodBuilderPage foodModel ->
                    FoodBuilder.view session foodModel
                        |> mapMsg FoodBuilderMsg
                        |> Page.frame (pageConfig Page.FoodBuilder)

                TextileSimulatorPage simulatorModel ->
                    Textile.view session simulatorModel
                        |> mapMsg TextileSimulatorMsg
                        |> Page.frame (pageConfig Page.TextileSimulator)

                StatsPage statsModel ->
                    Stats.view session statsModel
                        |> mapMsg StatsMsg
                        |> Page.frame (pageConfig Page.Stats)

                NotFoundPage ->
                    ( "Page manquante", [ Page.notFound ] )
                        |> Page.frame (pageConfig Page.Other)

                LoadingPage ->
                    ( "Chargement…", [ Page.loading ] )
                        |> Page.frame (pageConfig Page.Other)


main : Program Flags Model Msg
main =
    Browser.application
        { init = init
        , view = view
        , update = update
        , subscriptions = subscriptions
        , onUrlChange = UrlChanged
        , onUrlRequest = UrlRequested
        }<|MERGE_RESOLUTION|>--- conflicted
+++ resolved
@@ -15,11 +15,7 @@
 import Page.Food as FoodBuilder
 import Page.Home as Home
 import Page.Stats as Stats
-<<<<<<< HEAD
 import Page.Textile as Textile
-=======
-import Page.Textile as TextileSimulator
->>>>>>> a270c6e0
 import Ports
 import RemoteData exposing (WebData)
 import Request.Version
@@ -182,12 +178,9 @@
                     FoodBuilder.init session trigram maybeQuery
                         |> toPage FoodBuilderPage FoodBuilderMsg
 
-<<<<<<< HEAD
-=======
                 Just Route.Login ->
                     ( model, Session.login LoggedIn )
 
->>>>>>> a270c6e0
                 Just (Route.FoodBuilderExample uuid) ->
                     FoodBuilder.initFromExample session uuid
                         |> toPage FoodBuilderPage FoodBuilderMsg
@@ -206,10 +199,6 @@
 
                 Just (Route.TextileSimulatorExample uuid) ->
                     Textile.initFromExample session uuid
-                        |> toPage TextileSimulatorPage TextileSimulatorMsg
-
-                Just (Route.TextileSimulatorExample uuid) ->
-                    TextileSimulator.initFromExample session uuid
                         |> toPage TextileSimulatorPage TextileSimulatorMsg
 
         Errored _ ->

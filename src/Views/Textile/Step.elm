module Views.Textile.Step exposing (view)

import Autocomplete exposing (Autocomplete)
import Data.AutocompleteSelector as AutocompleteSelector
import Data.Country as Country
import Data.Dataset as Dataset
import Data.Env as Env
import Data.Gitbook as Gitbook
import Data.Impact as Impact exposing (noComplementsImpacts)
import Data.Impact.Definition as Definition exposing (Definition)
import Data.Scope as Scope
import Data.Split as Split exposing (Split)
import Data.Textile.DyeingMedium as DyeingMedium exposing (DyeingMedium)
import Data.Textile.Fabric as Fabric exposing (Fabric)
import Data.Textile.Formula as Formula
import Data.Textile.Inputs as Inputs exposing (Inputs)
import Data.Textile.MakingComplexity as MakingComplexity exposing (MakingComplexity)
import Data.Textile.Material as Material exposing (Material)
import Data.Textile.Material.Origin as Origin
import Data.Textile.Material.Spinning as Spinning exposing (Spinning)
import Data.Textile.Printing as Printing exposing (Printing)
import Data.Textile.Product as Product exposing (Product)
import Data.Textile.Query exposing (MaterialQuery)
import Data.Textile.Simulator exposing (stepMaterialImpacts)
import Data.Textile.Step as Step exposing (Step)
import Data.Textile.Step.Label as Label exposing (Label)
import Data.Textile.WellKnown as WellKnown
import Data.Transport as Transport
import Data.Unit as Unit
import Duration exposing (Duration)
import Energy
import Html exposing (..)
import Html.Attributes exposing (..)
import Html.Events exposing (..)
import Mass exposing (Mass)
import Quantity
import Route
import Static.Db exposing (Db)
import Views.BaseElement as BaseElement
import Views.Button as Button
import Views.ComplementsDetails as ComplementsDetails
import Views.Component.SplitInput as SplitInput
import Views.Component.StepsBorder as StepsBorder
import Views.CountrySelect as CountrySelect
import Views.Format as Format
import Views.Icon as Icon
import Views.Link as Link
import Views.RangeSlider as RangeSlider
import Views.Transport as TransportView


type alias Config msg modal =
    { db : Db
    , addMaterialModal : Maybe Inputs.MaterialInput -> Autocomplete Material -> modal
    , current : Step
    , daysOfWear : Duration
    , useNbCycles : Int
    , deleteMaterial : Material -> msg
    , detailedStep : Maybe Int
    , index : Int
    , inputs : Inputs
    , next : Maybe Step
    , selectedImpact : Definition
    , setModal : modal -> msg
    , toggleFading : Bool -> msg
    , toggleStep : Label -> msg
    , toggleStepDetails : Int -> msg
    , updateAirTransportRatio : Maybe Split -> msg
    , updateCountry : Label -> Country.Code -> msg
    , updateDyeingMedium : DyeingMedium -> msg
    , updateFabricProcess : Fabric -> msg
    , updateMakingComplexity : MakingComplexity -> msg
    , updateMakingDeadStock : Maybe Split -> msg
    , updateMakingWaste : Maybe Split -> msg
    , updateMaterial : MaterialQuery -> MaterialQuery -> msg
    , updateMaterialSpinning : Material -> Spinning -> msg
    , updatePrinting : Maybe Printing -> msg
    , updateSurfaceMass : Maybe Unit.SurfaceMass -> msg
    , updateYarnSize : Maybe Unit.YarnSize -> msg
    }


type alias ViewWithTransport msg =
    { step : Html msg, transport : Html msg }


countryField : Config msg modal -> Html msg
countryField cfg =
    div []
        [ if cfg.current.editable then
            CountrySelect.view
                { attributes =
                    [ class "form-select"
                    , disabled (not cfg.current.enabled)
                    , onInput (Country.codeFromString >> cfg.updateCountry cfg.current.label)
                    ]
                , countries = cfg.db.countries
                , onSelect = cfg.updateCountry cfg.current.label
                , scope = Scope.Textile
                , selectedCountry = cfg.current.country.code
                }

          else
            div [ class "fs-6 text-muted d-flex align-items-center gap-2 " ]
                [ span
                    [ class "cursor-help"
                    , title "Le pays n'est pas modifiable à cette étape"
                    ]
                    [ Icon.lock ]
                , text cfg.current.country.name
                ]
        ]


airTransportRatioField : Config msg modal -> Html msg
airTransportRatioField { current, updateAirTransportRatio } =
    span
        [ title "Part de transport aérien pour le transport entre la confection et l'entrepôt en France."
        ]
        [ RangeSlider.percent
            { id = "airTransportRatio"
            , update = updateAirTransportRatio
            , value = current.airTransportRatio
            , toString = Step.airTransportRatioToString
            , disabled = Step.airTransportDisabled current
            , min = 0
            , max = 100
            }
        ]


dyeingMediumField : Config msg modal -> Html msg
dyeingMediumField { inputs, updateDyeingMedium } =
    div [ class "d-flex justify-content-between align-items-center fs-7" ]
        [ label [ class "text-truncate w-25", for "dyeing-medium", title "Teinture sur" ]
            [ text "Teinture sur" ]
        , [ DyeingMedium.Yarn, DyeingMedium.Fabric, DyeingMedium.Article ]
            |> List.map
                (\medium ->
                    option
                        [ value <| DyeingMedium.toString medium
                        , selected <| inputs.dyeingMedium == Just medium || inputs.product.dyeing.defaultMedium == medium
                        ]
                        [ text <| DyeingMedium.toLabel medium ]
                )
            |> select
                [ id "dyeing-medium"
                , class "form-select form-select-sm w-75"
                , onInput
                    (DyeingMedium.fromString
                        >> Result.withDefault inputs.product.dyeing.defaultMedium
                        >> updateDyeingMedium
                    )
                ]
        ]


spinningProcessField : Config msg modal -> Html msg
spinningProcessField { inputs, updateMaterialSpinning } =
    li [ class "list-group-item d-flex align-items-center gap-2" ]
        [ div [ class "d-flex flex-column gap-1 w-100" ]
            (inputs.materials
                |> List.map
                    (\{ material, spinning } ->
                        div [ class "d-flex justify-content-between align-items-center fs-7" ]
                            [ label
                                [ for <| "spinning-for-" ++ Material.idToString material.id
                                , class "text-truncate w-25"
                                ]
                                [ text material.shortName ]
                            , case Spinning.getAvailableProcesses material.origin of
                                [ spinningProcess ] ->
                                    span
                                        [ class " w-75" ]
                                        [ text <| Spinning.toLabel spinningProcess
                                        ]

                                availableSpinningProcesses ->
                                    availableSpinningProcesses
                                        |> List.map
                                            (\spinningProcess ->
                                                option
                                                    [ value <| Spinning.toString spinningProcess
                                                    , selected <| Just spinningProcess == spinning
                                                    ]
                                                    [ text <| Spinning.toLabel spinningProcess
                                                    ]
                                            )
                                        |> select
                                            [ class "form-select form-select-sm w-75"
                                            , id <| "spinning-for-" ++ Material.idToString material.id
                                            , onInput
                                                (Spinning.fromString
                                                    >> Result.withDefault (Spinning.getDefault material.origin)
                                                    >> updateMaterialSpinning material
                                                )
                                            ]
                            ]
                    )
            )
        ]


fabricProcessField : Config msg modal -> Html msg
fabricProcessField { inputs, updateFabricProcess } =
    -- Note: This field is only rendered in the detailed step view
    li [ class "list-group-item d-flex align-items-center gap-2" ]
        [ label [ class "text-nowrap w-25", for "fabric-process" ] [ text "Procédé" ]
        , Fabric.fabricProcesses
            |> List.map
                (\fabricProcess ->
                    option
                        [ value <| Fabric.toString fabricProcess
                        , selected <| inputs.fabricProcess == fabricProcess
                        ]
                        [ text <| Fabric.toLabel fabricProcess ]
                )
            |> select
                [ id "fabric-process"
                , class "form-select form-select-sm w-75"
                , onInput
                    (Fabric.fromString
                        >> Result.withDefault Fabric.KnittingMix
                        >> updateFabricProcess
                    )
                ]
        ]


printingFields : Config msg modal -> Html msg
printingFields { inputs, updatePrinting } =
    div [ class "d-flex justify-content-between align-items-center fs-7" ]
        [ label [ class "text-truncate w-25", for "ennobling-printing", title "Impression" ]
            [ text "Impression" ]
        , div [ class "d-flex justify-content-between align-items-center gap-1 w-75" ]
            [ [ Printing.Pigment, Printing.Substantive ]
                |> List.map
                    (\kind ->
                        option
                            [ value (Printing.toString kind)
                            , selected <| Maybe.map .kind inputs.printing == Just kind
                            ]
                            [ text <| Printing.kindLabel kind ]
                    )
                |> (::) (option [ selected <| inputs.printing == Nothing ] [ text "Aucune" ])
                |> select
                    [ id "ennobling-printing"
                    , class "form-select form-select-sm"
                    , style "flex" "2"
                    , onInput
                        (\str ->
                            updatePrinting
                                (case Printing.fromString str of
                                    Ok kind ->
                                        case inputs.printing of
                                            Just printing ->
                                                Just { printing | kind = kind }

                                            Nothing ->
                                                Just { kind = kind, ratio = Printing.defaultRatio }

                                    Err _ ->
                                        -- Note: we've most likely received the "Aucune" string value from
                                        -- when the user picked this choice, so it's fair to reset any
                                        -- previously selected printing process.
                                        Nothing
                                )
                        )
                    ]
            , case inputs.printing of
                Just { ratio } ->
                    [ 100, 50, 20, 5, 1 ]
                        |> List.map
                            (\percent ->
                                option
                                    [ value (String.fromFloat percent)
                                    , selected <| Ok ratio == Split.fromPercent percent
                                    ]
                                    [ text <| String.fromFloat percent ++ "%" ]
                            )
                        |> select
                            [ class "form-select form-select-sm"
                            , style "flex" "1"
                            , disabled <| inputs.printing == Nothing
                            , onInput
                                (\str ->
                                    case String.toFloat str of
                                        Just percent ->
                                            inputs.printing
                                                |> Maybe.map
                                                    (\p ->
                                                        { p
                                                            | ratio =
                                                                Split.fromPercent percent
                                                                    |> Result.toMaybe
                                                                    |> Maybe.withDefault Split.zero
                                                        }
                                                    )
                                                |> updatePrinting

                                        Nothing ->
                                            updatePrinting Nothing
                                )
                            ]

                Nothing ->
                    text ""
            ]
        ]


fadingField : Config msg modal -> Html msg
fadingField { inputs, toggleFading } =
    label
        [ class "form-check form-switch form-check-label fs-7 pt-1 text-truncate"
        , title "Délavage"
        ]
        [ input
            [ type_ "checkbox"
            , class "form-check-input no-outline"
            , checked
                (inputs.fading
                    |> Maybe.withDefault (Product.isFadedByDefault inputs.product)
                )
            , onCheck (\checked -> toggleFading checked)
            ]
            []
        , if Inputs.isFaded inputs then
            text "Délavage activé"

          else
            text "Délavage désactivé"
        ]


makingComplexityField : Config msg modal -> Html msg
makingComplexityField ({ inputs, updateMakingComplexity } as config) =
    -- Note: This field is only rendered in the detailed step view
    let
        makingComplexity =
            inputs.makingComplexity
                |> Maybe.withDefault inputs.product.making.complexity
    in
    li [ class "list-group-item d-flex align-items-center gap-2" ]
        [ label [ class "text-nowrap w-25", for "making-complexity" ] [ text "Complexité" ]
        , inlineDocumentationLink config Gitbook.TextileMakingComplexity
        , if inputs.fabricProcess == Fabric.KnittingIntegral then
            text "Non applicable"

          else
            [ MakingComplexity.VeryHigh
            , MakingComplexity.High
            , MakingComplexity.Medium
            , MakingComplexity.Low
            , MakingComplexity.VeryLow
            ]
                |> List.map
                    (\complexity ->
                        option
                            [ value <| MakingComplexity.toString complexity
                            , selected <| complexity == makingComplexity
                            ]
                            [ text <| MakingComplexity.toLabel complexity ]
                    )
                |> select
                    [ id "making-complexity"
                    , class "form-select form-select-sm w-75"
                    , disabled (inputs.fabricProcess == Fabric.KnittingFullyFashioned)
                    , onInput
                        (MakingComplexity.fromString
                            >> Result.withDefault inputs.product.making.complexity
                            >> updateMakingComplexity
                        )
                    ]
        ]


makingWasteField : Config msg modal -> Html msg
makingWasteField { current, inputs, updateMakingWaste } =
    span
        [ title "Taux moyen de pertes en confection"
        ]
        [ RangeSlider.percent
            { id = "makingWaste"
            , update = updateMakingWaste
            , value = Maybe.withDefault inputs.product.making.pcrWaste current.makingWaste
            , toString = Step.makingWasteToString
            , disabled =
                not current.enabled
                    || (inputs.fabricProcess == Fabric.KnittingFullyFashioned)
                    || (inputs.fabricProcess == Fabric.KnittingIntegral)
            , min = Env.minMakingWasteRatio |> Split.toPercent |> round
            , max = Env.maxMakingWasteRatio |> Split.toPercent |> round
            }
        ]


makingDeadStockField : Config msg modal -> Html msg
makingDeadStockField { current, updateMakingDeadStock } =
    span
        [ title "Taux moyen de stocks dormants (vêtements non vendus + produits semi-finis non utilisés) sur l’ensemble de la chaîne de valeur"
        ]
        [ RangeSlider.percent
            { id = "makingDeadStock"
            , update = updateMakingDeadStock
            , value = Maybe.withDefault Env.defaultDeadStock current.makingDeadStock
            , toString = Step.makingDeadStockToString
            , disabled = False
            , min = Env.minMakingDeadStockRatio |> Split.toPercent |> round
            , max = Env.maxMakingDeadStockRatio |> Split.toPercent |> round
            }
        ]


surfaceMassField : Config msg modal -> Product -> Html msg
surfaceMassField { current, updateSurfaceMass } product =
    div
        [ class "mt-2"
        , title "Le grammage de l'étoffe, exprimé en g/m², représente sa masse surfacique."
        ]
        [ RangeSlider.surfaceMass
            { id = "surface-density"
            , update = updateSurfaceMass
            , value = current.surfaceMass |> Maybe.withDefault product.surfaceMass
            , toString = Step.surfaceMassToString

            -- Note: hide for knitted products as surface mass doesn't have any impact on them
            , disabled = not current.enabled
            }
        ]


yarnSizeField : Config msg modal -> Product -> Html msg
yarnSizeField { current, updateYarnSize } product =
    span
        [ title "Le titrage indique la grosseur d’un fil textile" ]
        [ RangeSlider.yarnSize
            { id = "yarnSize"
            , update = updateYarnSize
            , value = current.yarnSize |> Maybe.withDefault product.yarnSize
            , toString = Step.yarnSizeToString
            , disabled = not current.enabled
            }
        ]


inlineDocumentationLink : Config msg modal -> Gitbook.Path -> Html msg
inlineDocumentationLink _ path =
    Button.smallPillLink
        [ href (Gitbook.publicUrlFromPath path)
        , target "_blank"
        ]
        [ Icon.question ]


stepActions : Config msg modal -> Label -> Html msg
stepActions { current, detailedStep, index, toggleStep, toggleStepDetails } label =
    let
        materialStep =
            label == Label.Material
    in
    div [ class "StepActions ms-2" ]
        [ div [ class "btn-group" ]
            [ Button.docsPillLink
                [ class "btn btn-secondary py-1"
                , classList
                    [ ( "rounded", materialStep || not current.enabled )
                    , ( "rounded-end", not materialStep && current.enabled )
                    ]
                , href (Gitbook.publicUrlFromPath (Label.toGitbookPath label))
                , title "Documentation"
                , target "_blank"
                ]
                [ Icon.question ]
            , if not materialStep && current.enabled then
                Button.docsPill
                    [ class "btn btn-secondary py-1 rounded-start"
                    , detailedStep
                        |> Maybe.map (always <| title "Affichage simplifie")
                        |> Maybe.withDefault (title "Détailler cette étape")
                    , onClick (toggleStepDetails index)
                    ]
                    [ detailedStep
                        |> Maybe.map
                            (\currentIndex ->
                                if index == currentIndex then
                                    Icon.zoomout

                                else
                                    Icon.zoomin
                            )
                        |> Maybe.withDefault Icon.zoomin
                    ]

              else
                text ""
            , if materialStep then
                input
                    [ type_ "checkbox"
                    , class "form-check-input ms-1 no-outline"
                    , attribute "role" "switch"
                    , checked current.enabled
                    , onCheck (always (toggleStep current.label))
                    , title
                        (if current.enabled then
                            "Étape activée, cliquez pour la désactiver"

                         else
                            "Étape desactivée, cliquez pour la réactiver"
                        )
                    ]
                    []

              else
                text ""
            ]
        ]


stepHeader : Config msg modal -> Html msg
stepHeader { current } =
    div
        [ class "d-flex align-items-center gap-2 text-dark"
        , classList [ ( "text-secondary", not current.enabled ) ]
        ]
        [ h2 [ class "h5 mb-0" ]
            [ current.label
                |> Label.toName
                |> text
            , if current.label == Label.Material then
                Link.smallPillExternal
                    [ Route.href (Route.Explore Scope.Textile (Dataset.TextileMaterials Nothing))
                    , title "Explorer"
                    , attribute "aria-label" "Explorer"
                    ]
                    [ Icon.search ]

              else
                text ""
            ]
        ]


simpleView : Config msg modal -> ViewWithTransport msg
simpleView c =
    { transport = viewTransport c
    , step =
        div [ class "Step card shadow-sm" ]
            [ div
                [ class "StepHeader card-header"
                , StepsBorder.style <| Label.toColor c.current.label
                , id <| Label.toId c.current.label
                ]
                [ div [ class "row d-flex align-items-center" ]
                    [ div [ class "col-9 col-sm-6" ] [ stepHeader c ]
                    , div [ class "col-3 col-sm-6 d-flex text-end justify-content-end" ]
                        [ div [ class "d-none d-sm-block text-center" ]
                            [ viewStepImpacts c.selectedImpact c.current
                            ]
                        , stepActions c c.current.label
                        ]
                    ]
                ]
            , if c.current.label /= Label.Material then
                if c.current.enabled then
                    div
                        [ class "StepBody card-body row align-items-center" ]
                        [ div [ class "col-11 col-lg-7" ]
                            [ countryField c
                            , case c.current.label of
                                Label.Spinning ->
                                    div [ class "mt-2 fs-7 text-muted" ]
                                        [ yarnSizeField c c.inputs.product
                                        ]

                                Label.Fabric ->
                                    div [ class "mt-2 fs-7" ]
                                        [ fabricProcessField c
                                        , surfaceMassField c c.inputs.product
                                        ]

                                Label.Ennobling ->
                                    div [ class "mt-2" ]
                                        [ ennoblingGenericFields c
                                        ]

                                Label.Making ->
                                    div [ class "mt-2" ]
                                        [ makingWasteField c
                                        , makingDeadStockField c
                                        , airTransportRatioField c
                                        , fadingField c
                                        ]

                                Label.Use ->
                                    div [ class "mt-2" ]
                                        [ daysOfWearInfo c
                                        ]

                                _ ->
                                    text ""
                            ]
                        , div [ class "col-1 col-lg-5 ps-0 align-self-stretch text-end" ]
<<<<<<< HEAD
                            [ BaseElement.deleteItemButton { disabled = False } (c.toggleStep c.current.label)
=======
                            [ if List.member c.current.label [ Label.Distribution, Label.Use, Label.EndOfLife ] then
                                text ""

                              else
                                BaseElement.deleteItemButton { disabled = False } (c.toggleStep c.current.label)
>>>>>>> b4cc13fd
                            ]
                        ]

                else
                    button
                        [ class "btn btn-outline-primary"
                        , class "d-flex justify-content-center align-items-center"
                        , class " gap-1 w-100"
                        , id "add-new-element"
                        , onClick (c.toggleStep c.current.label)
                        ]
                        [ i [ class "icon icon-plus" ] []
                        , text <| "Ajouter une " ++ String.toLower (Label.toName c.current.label)
                        ]

              else
                viewMaterials c
            ]
    }


viewStepImpacts : Definition -> Step -> Html msg
viewStepImpacts selectedImpact { impacts, complementsImpacts } =
    if Quantity.greaterThanZero (Impact.getImpact selectedImpact.trigram impacts) then
        let
            stepComplementsImpact =
                complementsImpacts
                    |> Impact.getTotalComplementsImpacts

            totalImpacts =
                impacts
                    |> Impact.applyComplements stepComplementsImpact
        in
        div []
            [ span [ class "flex-fill" ]
                [ totalImpacts
                    |> Format.formatImpact selectedImpact
                ]
            ]

    else
        text ""


viewMaterials : Config msg modal -> Html msg
viewMaterials config =
    ul [ class "CardList list-group list-group-flush" ]
        ((config.inputs.materials
            |> List.map
                (\materialInput ->
                    let
                        nextCountry =
                            config.next
                                |> Maybe.withDefault config.current
                                |> .country

                        transport =
                            materialInput
                                |> Step.computeMaterialTransportAndImpact config.db nextCountry config.current.outputMass
                    in
                    li [ class "ElementFormWrapper list-group-item" ]
                        (List.concat
                            [ materialInput
                                |> createElementSelectorConfig config
                                |> BaseElement.view
                            , if config.selectedImpact.trigram == Definition.Ecs then
                                [ materialInput
                                    |> viewMaterialComplements config.inputs.mass
                                ]

                              else
                                []
                            , [ span [ class "text-muted d-flex fs-7 gap-3 justify-content-left ElementTransportDistances" ]
                                    (transport
                                        |> TransportView.viewDetails
                                            { fullWidth = False
                                            , hideNoLength = True
                                            , onlyIcons = False
                                            , airTransportLabel = Nothing
                                            , seaTransportLabel = Nothing
                                            , roadTransportLabel = Nothing
                                            }
                                    )
                              , span
                                    [ class "text-black-50 text-end ElementTransportImpact fs-8"
                                    , title "Impact du transport pour cette matière"
                                    ]
                                    [ text "(+ "
                                    , Format.formatImpact config.selectedImpact transport.impacts
                                    , text ")"
                                    ]
                              ]
                            ]
                        )
                )
         )
            ++ [ let
                    length =
                        List.length config.inputs.materials

                    excluded =
                        config.inputs.materials
                            |> List.map .material

                    availableMaterials =
                        config.db.textile.materials
                            |> List.filter (\element -> not (List.member element excluded))

                    totalShares =
                        config.inputs.materials
                            |> List.map (.share >> Split.toFloat >> clamp 0 1)
                            |> List.sum

                    valid =
                        round (totalShares * 100) == 100
                 in
                 li
                    [ class "input-group AddElementFormWrapper ps-3" ]
                    [ span
                        [ class "SharesTotal ext-end"
                        , class "d-flex justify-content-between align-items-center gap-1"
                        , classList
                            [ ( "text-success feedback-valid", valid )
                            , ( "text-danger feedback-invalid", not valid )
                            ]
                        ]
                        [ if valid then
                            Icon.check

                          else
                            Icon.warning
                        , round (totalShares * 100) |> String.fromInt |> text
                        , text "%"
                        ]
                    , button
                        [ class "AddElementButton btn btn-outline-primary flex-fill"
                        , class "d-flex justify-content-center align-items-center gap-1 no-outline"
                        , id "add-new-element"
                        , availableMaterials
                            |> List.sortBy .shortName
                            |> AutocompleteSelector.init .shortName
                            |> config.addMaterialModal Nothing
                            |> config.setModal
                            |> onClick
                        , disabled <| length >= Env.maxMaterials
                        ]
                        [ Icon.plus
                        , if length >= Env.maxMaterials then
                            text "Nombre maximal de matières atteint"

                          else
                            text "Ajouter une matière"
                        ]
                    ]
               ]
        )


viewMaterialComplements : Mass -> Inputs.MaterialInput -> Html msg
viewMaterialComplements finalProductMass materialInput =
    let
        materialComplement =
            Inputs.getMaterialMicrofibersComplement finalProductMass materialInput

        materialComplementsImpacts =
            { noComplementsImpacts | microfibers = materialComplement }
    in
    ComplementsDetails.view
        { complementsImpacts = materialComplementsImpacts
        , label = "Compléments"
        }
        [ div [ class "ElementComplement", title "Microfibres" ]
            [ span [ class "ComplementName d-flex align-items-center text-nowrap text-muted" ]
                [ text "Microfibres"
                , Button.smallPillLink
                    [ href (Gitbook.publicUrlFromPath Gitbook.TextileComplementMicrofibers)
                    , target "_blank"
                    ]
                    [ Icon.question ]
                ]
            , span [ class "ComplementRange" ] []
            , div [ class "ComplementValue d-flex" ] []
            , div [ class "ComplementImpact text-black-50 text-muted text-end" ]
                [ text "("
                , Format.complement materialComplement
                , text ")"
                ]
            ]
        ]


createElementSelectorConfig : Config msg modal -> Inputs.MaterialInput -> BaseElement.Config Material Split msg
createElementSelectorConfig cfg materialInput =
    let
        materialQuery : MaterialQuery
        materialQuery =
            { id = materialInput.material.id
            , share = materialInput.share
            , spinning = materialInput.spinning
            , country = materialInput.country |> Maybe.map .code
            }

        baseElement =
            { element = materialInput.material
            , quantity = materialInput.share
            , country = materialInput.country
            }

        excluded =
            cfg.inputs.materials
                |> List.map .material

        impacts =
            cfg.current
                |> stepMaterialImpacts cfg.db materialInput.material
                |> Impact.mapImpacts (\_ -> Quantity.multiplyBy (Split.toFloat materialInput.share))
    in
    { allowEmptyList = False
    , baseElement = baseElement
    , db =
        { elements = cfg.db.textile.materials
        , countries =
            cfg.db.countries
                |> Scope.only Scope.Textile
                |> List.sortBy .name
        , definitions = cfg.db.definitions
        }
    , defaultCountry = materialInput.material.geographicOrigin
    , delete = cfg.deleteMaterial
    , excluded = excluded
    , impact = impacts
    , selectedImpact = cfg.selectedImpact
    , selectElement = \_ autocompleteState -> cfg.setModal (cfg.addMaterialModal (Just materialInput) autocompleteState)
    , quantityView =
        \{ quantity, onChange } ->
            SplitInput.view
                { disabled = False
                , share = quantity
                , onChange = onChange
                }
    , toId = .id >> Material.idToString
    , toString = .shortName
    , update =
        \_ newElement ->
            cfg.updateMaterial
                materialQuery
                { materialQuery
                    | id = newElement.element.id
                    , share = newElement.quantity
                    , country = newElement.country |> Maybe.map .code
                }
    }


viewTransport : Config msg modal -> Html msg
viewTransport ({ selectedImpact, current, inputs } as config) =
    div []
        [ span []
            [ text "Masse\u{00A0}: "
            , current |> Step.getTransportedMass inputs |> Format.kg
            ]
        , if Transport.totalKm current.transport > 0 then
            div [ class "d-flex justify-content-between gap-3 align-items-center" ]
                [ div [ class "d-flex justify-content-between gap-3 flex-column flex-md-row" ]
                    (current.transport
                        |> TransportView.viewDetails
                            { fullWidth = False
                            , hideNoLength = True
                            , onlyIcons = False
                            , airTransportLabel = Nothing
                            , seaTransportLabel = Nothing
                            , roadTransportLabel = Nothing
                            }
                    )
                , span []
                    [ current.transport.impacts
                        |> Format.formatImpact selectedImpact
                    , inlineDocumentationLink config Gitbook.TextileTransport
                    ]
                ]

          else
            text ""
        ]


viewProcessInfo : Maybe String -> Html msg
viewProcessInfo processName =
    case processName of
        Just name ->
            li
                [ class "list-group-item text-truncate"
                , title name
                , style "cursor" "help"
                ]
                [ text name ]

        Nothing ->
            text ""


daysOfWearInfo : Config msg modal -> Html msg
daysOfWearInfo { daysOfWear, useNbCycles } =
<<<<<<< HEAD
    small [ class "fs-7" ]
        [ span [ class "pe-1" ] [ Icon.info ]
        , Format.days daysOfWear
        , text " portés, "
=======
    small
        [ class "d-flex align-items-center fs-7 cursor-help"
        , title "Nombre dépendant de la catégorie de vêtement et du coefficient de durabilité"
        ]
        [ span [ class "pe-1 text-muted" ] [ Icon.info ]
        , Format.days daysOfWear
        , text "\u{00A0}portés, "
>>>>>>> b4cc13fd
        , text <| String.fromInt useNbCycles
        , text <|
            " cycle"
                ++ (if useNbCycles > 1 then
                        "s"

                    else
                        ""
                   )
                ++ " d'entretien"
        ]


ennoblingGenericFields : Config msg modal -> Html msg
ennoblingGenericFields config =
    -- Note: this fieldset is rendered in both simple and detailed step views
    div [ class "d-flex flex-column gap-1" ]
        [ dyeingMediumField config
        , printingFields config
        ]


detailedView : Config msg modal -> ViewWithTransport msg
detailedView ({ db, inputs, selectedImpact, current } as config) =
    let
        infoListElement =
            ul
                [ class "StepBody list-group list-group-flush fs-7 border-bottom-0"
                , classList [ ( "disabled", not current.enabled ) ]
                ]
    in
    { transport = viewTransport config
    , step =
        div [ class "Step card-group shadow-sm" ]
            [ div [ class "card" ]
                [ div
                    [ class "StepHeader card-header d-flex justify-content-between align-items-center"
                    , StepsBorder.style <| Label.toColor current.label
                    , id <| Label.toId current.label
                    ]
                    [ stepHeader config
                    , -- Note: hide on desktop, show on mobile
                      div [ class "d-block d-sm-none" ]
                        [ stepActions config current.label
                        ]
                    ]
                , infoListElement
                    [ li [ class "list-group-item" ] [ countryField config ]
                    , viewProcessInfo <| Maybe.map ((++) "Elec : ") current.processInfo.countryElec
                    , viewProcessInfo <| Maybe.map ((++) "Chaleur : ") current.processInfo.countryHeat
                    , viewProcessInfo current.processInfo.distribution
                    , viewProcessInfo current.processInfo.useIroning
                    , viewProcessInfo current.processInfo.useNonIroning
                    , viewProcessInfo current.processInfo.passengerCar
                    , viewProcessInfo current.processInfo.endOfLife
                    , if current.label == Label.Spinning then
                        spinningProcessField config

                      else
                        text ""
                    , if current.label == Label.Fabric then
                        fabricProcessField config

                      else
                        text ""
                    , if current.label == Label.Making then
                        makingComplexityField config

                      else
                        text ""
                    , if inputs.fading == Just True then
                        viewProcessInfo current.processInfo.fading

                      else
                        text ""
                    ]
                , ul
                    [ class "StepBody p-0 list-group list-group-flush border-bottom-0"
                    , classList [ ( "disabled", not current.enabled ) ]
                    ]
                    (List.map
                        (\line -> li [ class "list-group-item fs-7" ] [ line ])
                        (case current.label of
                            Label.Spinning ->
                                [ yarnSizeField config inputs.product
                                ]

                            Label.Fabric ->
                                [ surfaceMassField config inputs.product ]

                            Label.Ennobling ->
                                [ div [ class "mb-2" ]
                                    [ text "Pré-traitement\u{00A0}: non applicable" ]
                                , ennoblingGenericFields config
                                , div [ class "mt-2" ]
                                    [ text "Finition\u{00A0}: apprêt chimique" ]
                                ]

                            Label.Making ->
                                List.filterMap identity
                                    [ Just <| makingWasteField config
                                    , Just <| makingDeadStockField config
                                    , Just <| airTransportRatioField config
                                    , Just (fadingField config)
                                    ]

                            Label.Use ->
                                [ daysOfWearInfo config
                                ]

                            _ ->
                                []
                        )
                    )
                ]
            , div
                [ class "card text-center mb-0" ]
                [ div [ class "StepHeader card-header d-flex justify-content-end align-items-center" ]
                    [ if (current.impacts |> Impact.getImpact selectedImpact.trigram |> Unit.impactToFloat) > 0 then
                        div [ class "d-none d-sm-block text-center" ]
                            [ viewStepImpacts selectedImpact current
                            ]

                      else
                        span [] [ text "\u{00A0}" ]
                    , -- Note: show on desktop, hide on mobile
                      div [ class "d-none d-sm-block" ] [ stepActions config current.label ]
                    ]
                , ul
                    [ class "StepBody list-group list-group-flush fs-7"
                    , classList [ ( "disabled", not current.enabled ) ]
                    ]
                    [ if Energy.inKilojoules current.heat > 0 || Energy.inKilowattHours current.kwh > 0 then
                        li [ class "list-group-item text-muted d-flex flex-wrap justify-content-around" ]
                            [ span [ class "d-flex align-items-center" ]
                                [ span [ class "me-1" ] [ text "Chaleur" ]
                                , Format.megajoules current.heat
                                , inlineDocumentationLink config Gitbook.TextileHeat
                                ]
                            , span [ class "d-flex align-items-center" ]
                                [ span [ class "me-1" ] [ text "Électricité" ]
                                , Format.kilowattHours current.kwh
                                , inlineDocumentationLink config Gitbook.TextileElectricity
                                ]
                            ]

                      else
                        text ""
                    , surfaceInfoView inputs current
                    , ennoblingToxicityView db config current
                    , pickingView current.picking
                    , threadDensityView current.threadDensity
                    , makingWasteView config current.waste
                    , deadstockView config current.deadstock
                    , if current.label == Label.EndOfLife then
                        li [ class "list-group-item text-muted" ]
                            [ div [ class "d-flex justify-content-between" ]
                                [ text "Fin de vie"
                                , Format.formatImpact selectedImpact current.impacts
                                ]
                            , if selectedImpact.trigram == Definition.Ecs then
                                div [ class "text-start mt-2" ]
                                    [ span [ class "fw-bold" ] [ text "Complément" ]
                                    , div [ class "d-flex justify-content-between" ]
                                        [ text "-\u{00A0}Export hors-Europe"
                                        , Format.complement current.complementsImpacts.outOfEuropeEOL
                                        ]
                                    , div [ class "d-flex justify-content-between" ]
                                        [ span [ class "me-2 text-truncate" ] [ text "-\u{00A0}Probabilité de fin de vie hors-Europe" ]
                                        , span [ class "text-nowrap" ]
                                            [ inputs.materials
                                                |> Inputs.getOutOfEuropeEOLProbability
                                                |> Format.splitAsPercentage 2
                                            , inlineDocumentationLink config Gitbook.TextileEndOfLifeOutOfEuropeComplement
                                            ]
                                        ]
                                    ]

                              else
                                text ""
                            ]

                      else
                        text ""
                    ]
                ]
            ]
    }


surfaceInfoView : Inputs -> Step -> Html msg
surfaceInfoView inputs current =
    let
        surfaceInfo =
            if current.label == Label.Fabric then
                Just ( "sortante", Step.getOutputSurface inputs current )

            else if current.label == Label.Ennobling then
                Just ( "entrante", Step.getInputSurface inputs current )

            else
                Nothing
    in
    case surfaceInfo of
        Just ( dir, surface ) ->
            li [ class "list-group-item text-muted d-flex justify-content-center gap-2" ]
                [ span [] [ text <| "Surface étoffe (" ++ dir ++ ")\u{00A0}:" ]
                , span [] [ Format.squareMeters surface ]
                ]

        Nothing ->
            text ""


ennoblingToxicityView : Db -> Config msg modal -> Step -> Html msg
ennoblingToxicityView db ({ selectedImpact, inputs } as config) current =
    if current.label == Label.Ennobling then
        let
            bleachingToxicity =
                current.outputMass
                    |> Formula.bleachingImpacts current.impacts
                        { bleachingProcess = db.textile.wellKnown.bleaching
                        , aquaticPollutionScenario = current.country.aquaticPollutionScenario
                        }

            dyeingToxicity =
                inputs.materials
                    |> List.map
                        (\{ material, share } ->
                            Formula.materialDyeingToxicityImpacts current.impacts
                                { dyeingToxicityProcess =
                                    if Origin.isSynthetic material.origin then
                                        db.textile.wellKnown.dyeingSynthetic

                                    else
                                        db.textile.wellKnown.dyeingCellulosic
                                , aquaticPollutionScenario = current.country.aquaticPollutionScenario
                                }
                                current.outputMass
                                share
                        )
                    |> Impact.sumImpacts

            printingToxicity =
                case current.printing of
                    Just { kind, ratio } ->
                        let
                            { printingToxicityProcess } =
                                WellKnown.getPrintingProcess kind db.textile.wellKnown
                        in
                        current.outputMass
                            |> Formula.materialPrintingToxicityImpacts
                                current.impacts
                                { printingToxicityProcess = printingToxicityProcess
                                , aquaticPollutionScenario = current.country.aquaticPollutionScenario
                                }
                                ratio

                    Nothing ->
                        Impact.empty

            toxicity =
                Impact.sumImpacts [ bleachingToxicity, dyeingToxicity, printingToxicity ]
        in
        li [ class "list-group-item text-muted d-flex justify-content-center gap-2" ]
            [ span [] [ text <| "Dont inventaires enrichis\u{00A0}:" ]
            , span [ class "text-end ImpactDisplay text-black-50 fs-7" ]
                [ text "(+\u{00A0}"
                , toxicity
                    |> Format.formatImpact selectedImpact
                , text ")"
                , inlineDocumentationLink config Gitbook.TextileEnnoblingToxicity
                ]
            ]

    else
        text ""


pickingView : Maybe Unit.PickPerMeter -> Html msg
pickingView maybePicking =
    case maybePicking of
        Just picking ->
            li [ class "list-group-item text-muted d-flex justify-content-center gap-2" ]
                [ text "Duitage\u{00A0}:\u{00A0}"
                , picking
                    |> Unit.pickPerMeterToFloat
                    |> Format.formatRichFloat 0 "duites.m"
                ]

        Nothing ->
            text ""


threadDensityView : Maybe Unit.ThreadDensity -> Html msg
threadDensityView threadDensity =
    case threadDensity of
        Just density ->
            let
                value =
                    Unit.threadDensityToFloat density
            in
            li [ class "list-group-item text-muted" ]
                [ span [ class "d-flex justify-content-center gap-2" ]
                    [ text "Densité de fils (approx.)\u{00A0}:\u{00A0}"
                    , value
                        |> Format.formatRichFloat 0 "fils/cm"
                    ]
                , if round value < Unit.threadDensityToInt Unit.threadDensityLow then
                    text "⚠️ la densité de fils semble très faible"

                  else if round value > Unit.threadDensityToInt Unit.threadDensityHigh then
                    text "⚠️ la densité de fils semble très élevée"

                  else
                    text ""
                ]

        Nothing ->
            text ""


deadstockView : Config msg modal -> Mass -> Html msg
deadstockView config deadstock =
    if config.current.label == Label.Making then
        li [ class "list-group-item text-muted d-flex justify-content-center gap-2" ]
            (if deadstock /= Quantity.zero then
                [ text "Dont stocks dormants\u{00A0}:\u{00A0}"
                , Format.kgToString deadstock |> text
                , inlineDocumentationLink config Gitbook.TextileMakingDeadStock
                ]

             else
                [ text "Aucun stock dormant." ]
            )

    else
        text ""


makingWasteView : Config msg modal -> Mass -> Html msg
makingWasteView config waste =
    if config.current.label == Label.Making then
        li [ class "list-group-item text-muted d-flex justify-content-center gap-2" ]
            (if waste /= Quantity.zero then
                [ text "Pertes\u{00A0}:\u{00A0}"
                , Format.kgToString waste |> text
                , inlineDocumentationLink config Gitbook.TextileMakingMakingWaste
                ]

             else
                [ text "Aucune perte en confection." ]
            )

    else
        text ""


view : Config msg modal -> ViewWithTransport msg
view cfg =
    -- FIXME: Step views should decide what to render according to ViewMode; move
    -- decision to caller and use appropriate view functions accordingly
    cfg.detailedStep
        |> Maybe.map
            (\index ->
                if cfg.index == index then
                    detailedView cfg

                else
                    simpleView cfg
            )
        |> Maybe.withDefault (simpleView cfg)<|MERGE_RESOLUTION|>--- conflicted
+++ resolved
@@ -601,15 +601,11 @@
                                     text ""
                             ]
                         , div [ class "col-1 col-lg-5 ps-0 align-self-stretch text-end" ]
-<<<<<<< HEAD
-                            [ BaseElement.deleteItemButton { disabled = False } (c.toggleStep c.current.label)
-=======
                             [ if List.member c.current.label [ Label.Distribution, Label.Use, Label.EndOfLife ] then
                                 text ""
 
                               else
                                 BaseElement.deleteItemButton { disabled = False } (c.toggleStep c.current.label)
->>>>>>> b4cc13fd
                             ]
                         ]
 
@@ -913,12 +909,6 @@
 
 daysOfWearInfo : Config msg modal -> Html msg
 daysOfWearInfo { daysOfWear, useNbCycles } =
-<<<<<<< HEAD
-    small [ class "fs-7" ]
-        [ span [ class "pe-1" ] [ Icon.info ]
-        , Format.days daysOfWear
-        , text " portés, "
-=======
     small
         [ class "d-flex align-items-center fs-7 cursor-help"
         , title "Nombre dépendant de la catégorie de vêtement et du coefficient de durabilité"
@@ -926,7 +916,6 @@
         [ span [ class "pe-1 text-muted" ] [ Icon.info ]
         , Format.days daysOfWear
         , text "\u{00A0}portés, "
->>>>>>> b4cc13fd
         , text <| String.fromInt useNbCycles
         , text <|
             " cycle"

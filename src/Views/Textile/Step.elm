--- conflicted
+++ resolved
@@ -505,22 +505,8 @@
                                 ]
 
                     Label.Fabric ->
-<<<<<<< HEAD
                         div [ class "mt-2 fs-7" ]
-                            (case inputs.product.fabric of
-                                Product.Knitted _ ->
-                                    [ surfaceMassField config inputs.product.surfaceMass
-                                    ]
-
-                                Product.Weaved _ defaultPicking ->
-                                    [ pickingField config defaultPicking
-                                    , surfaceMassField config inputs.product.surfaceMass
-                                    ]
-                            )
-=======
-                        div [ class "mt-2 fs-7 text-muted" ]
                             [ surfaceMassField config inputs.product ]
->>>>>>> fee16708
 
                     Label.Ennobling ->
                         div [ class "mt-2" ]

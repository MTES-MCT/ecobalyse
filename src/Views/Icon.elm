module Views.Icon exposing
    ( boat
    , boatCooled
    , build
    , bus
    , busCooled
    , cancel
    , check
    , checkCircle
    , clipboard
    , copy
    , exclamation
    , ham
    , info
    , list
    , lock
    , pencil
    , plane
    , plus
    , question
    , save
    , search
    , stats
    , trash
    , undo
    , warning
    , zoomin
    , zoomout
    )

import Html exposing (..)
import Html.Attributes exposing (..)


icon : String -> Html msg
icon name =
    i [ attribute "aria-hidden" "true", class ("icon icon-" ++ name) ] []


boat : Html msg
boat =
    icon "ship"


boatCooled : Html msg
boatCooled =
    i [ attribute "aria-hidden" "true", class "icon icon-ship" ]
        [ snow ]


build : Html msg
build =
    icon "build"


bus : Html msg
bus =
    icon "truck"


busCooled : Html msg
busCooled =
    i [ attribute "aria-hidden" "true", class "icon icon-truck" ]
        [ snow ]


<<<<<<< HEAD
cancel : Html msg
cancel =
    icon "cancel"
=======
train : Html msg
train =
    icon "rail"
>>>>>>> a270c6e0


check : Html msg
check =
    icon "check"


checkCircle : Html msg
checkCircle =
    icon "check-circle"


clipboard : Html msg
clipboard =
    icon "clipboard"


copy : Html msg
copy =
    icon "copy"


exclamation : Html msg
exclamation =
    icon "exclamation"


ham : Html msg
ham =
    icon "ham"


info : Html msg
info =
    icon "info"


list : Html msg
list =
    icon "list"


lock : Html msg
lock =
    icon "lock"


pencil : Html msg
pencil =
    icon "pencil"


plane : Html msg
plane =
    icon "plane"


plus : Html msg
plus =
    icon "plus"


question : Html msg
question =
    icon "question"


save : Html msg
save =
    icon "save"


search : Html msg
search =
    icon "search"


snow : Html msg
snow =
    icon "snow"


stats : Html msg
stats =
    icon "stats"


trash : Html msg
trash =
    icon "trash"


undo : Html msg
undo =
    icon "undo"


warning : Html msg
warning =
    icon "warning"


zoomin : Html msg
zoomin =
    icon "zoomin"


zoomout : Html msg
zoomout =
    icon "zoomout"<|MERGE_RESOLUTION|>--- conflicted
+++ resolved
@@ -1,12 +1,10 @@
 module Views.Icon exposing
     ( boat
     , boatCooled
-    , build
     , bus
     , busCooled
     , cancel
     , check
-    , checkCircle
     , clipboard
     , copy
     , exclamation
@@ -48,11 +46,6 @@
         [ snow ]
 
 
-build : Html msg
-build =
-    icon "build"
-
-
 bus : Html msg
 bus =
     icon "truck"
@@ -64,25 +57,14 @@
         [ snow ]
 
 
-<<<<<<< HEAD
 cancel : Html msg
 cancel =
     icon "cancel"
-=======
-train : Html msg
-train =
-    icon "rail"
->>>>>>> a270c6e0
 
 
 check : Html msg
 check =
     icon "check"
-
-
-checkCircle : Html msg
-checkCircle =
-    icon "check-circle"
 
 
 clipboard : Html msg

module Views.Page exposing
    ( ActivePage(..)
    , Config
    , frame
    , loading
    , notFound
    )

import Browser exposing (Document)
import Data.Dataset as Dataset
import Data.Env as Env
import Data.Scope as Scope
import Data.Session as Session exposing (Session)
import Html exposing (..)
import Html.Attributes exposing (..)
import Html.Events exposing (..)
import Request.Version as Version
import Route
import Views.Alert as Alert
import Views.Container as Container
import Views.Icon as Icon
import Views.Link as Link
import Views.Spinner as Spinner


type ActivePage
    = Api
    | Changelog
    | Editorial String
    | Explore
    | FoodBuilder
    | Home
    | Other
    | Stats
    | TextileSimulator


type MenuLink
    = Internal String Route.Route ActivePage
    | External String String
    | MailTo String String


type alias Config msg =
    { session : Session
    , mobileNavigationOpened : Bool
    , closeMobileNavigation : msg
    , openMobileNavigation : msg
    , loadUrl : String -> msg
    , login : msg
    , logout : msg
    , reloadPage : msg
    , closeNotification : Session.Notification -> msg
    , activePage : ActivePage
    }


frame : Config msg -> ( String, List (Html msg) ) -> Document msg
frame ({ activePage } as config) ( title, content ) =
    { title = title ++ " | Ecobalyse"
    , body =
        [ stagingAlert config
        , newVersionAlert config
        , pageHeader config
        , if config.mobileNavigationOpened then
            mobileNavigation config

          else
            text ""
        , main_ [ class "bg-white" ]
            [ div [ class "alert alert-info border-start-0 border-end-0 rounded-0 shadow-sm mb-0 fs-7" ]
                [ Container.centered [ class "d-flex align-items-center gap-2 fw-bold" ]
                    [ span [ class "fs-5" ] [ Icon.info ]
                    , text """L’outil présente un premier projet de référentiel technique soumis à concertation et non encore stabilisé"""
                    ]
                ]
            , notificationListView config
            , div
                [ if activePage == Home then
                    class ""

                  else
                    class "pt-2 pt-sm-5"
                ]
                content
            ]
        , pageFooter config.session
        ]
    }


stagingAlert : Config msg -> Html msg
stagingAlert { session, loadUrl } =
    if
        String.contains "ecobalyse-pr" session.clientUrl
            || String.contains "wikicarbone-pr" session.clientUrl
    then
        div [ class "StagingAlert d-block d-sm-flex justify-content-center align-items-center mt-3" ]
            [ text "Vous êtes sur un environnement de recette. "
            , button
                [ type_ "button"
                , class "btn btn-link"
                , onClick (loadUrl "https://ecobalyse.beta.gouv.fr/")
                ]
                [ text "Retourner vers l'environnement de production" ]
            ]

    else
        text ""


newVersionAlert : Config msg -> Html msg
newVersionAlert { session, reloadPage } =
    case session.currentVersion of
        Version.NewerVersion ->
            div [ class "NewVersionAlert d-block align-items-center" ]
                [ text "Une nouvelle version de l'application est disponible."
                , button
                    [ type_ "button"
                    , class "btn btn-outline-primary"
                    , onClick reloadPage
                    ]
                    [ text "Mettre à jour" ]
                ]

        _ ->
            text ""


mainMenuLinks : List MenuLink
mainMenuLinks =
    [ Internal "Accueil" Route.Home Home
    , Internal "Textile" Route.TextileSimulatorHome TextileSimulator
<<<<<<< HEAD
    , Internal "Alimentaire" Route.FoodBuilderHome FoodBuilder
=======

    -- FIXME: all food-related stuff temporarily removed
    -- , Internal "Alimentaire" Route.FoodBuilderHome FoodBuilder
>>>>>>> a270c6e0
    , Internal "Explorateur" (Route.Explore Scope.Textile (Dataset.TextileExamples Nothing)) Explore
    , Internal "API" Route.Api Api
    ]


secondaryMenuLinks : Session -> List MenuLink
secondaryMenuLinks { github } =
    [ Internal "Nouveautés" Route.Changelog Changelog
    , Internal "Statistiques" Route.Stats Stats
    , External "Documentation" Env.gitbookUrl
    , External "Communauté" Env.communityUrl
    , External "Code source" ("https://github.com/" ++ github.repository)
    , MailTo "Contact" Env.contactEmail
    ]


headerMenuLinks : List MenuLink
headerMenuLinks =
    mainMenuLinks
        ++ [ External "Documentation" Env.gitbookUrl
           , External "Communauté" Env.communityUrl
           ]


footerMenuLinks : List MenuLink
footerMenuLinks =
    mainMenuLinks
        ++ [ External "Documentation" Env.gitbookUrl
           , External "Communauté" Env.communityUrl
           , MailTo "Contact" Env.contactEmail
           ]


legalMenuLinks : List MenuLink
legalMenuLinks =
    [ Internal "Accessibilité\u{00A0}: non conforme" (Route.Editorial "accessibilité") (Editorial "accessibilité")
    , Internal "Mentions légales" (Route.Editorial "mentions-légales") (Editorial "mentions-légales")
    , MailTo "Contact" Env.contactEmail
    ]


pageFooter : Session -> Html msg
pageFooter ({ currentVersion, github } as session) =
    let
        makeLink link =
            case link of
                Internal label route _ ->
                    Link.internal [ class "text-decoration-none", Route.href route ]
                        [ text label ]

                External label url ->
                    Link.external [ class "text-decoration-none", href url ]
                        [ text label ]

                MailTo label email ->
                    a [ class "text-decoration-none", href <| "mailto:" ++ email ]
                        [ text label ]
    in
    footer [ class "Footer" ]
        [ div [ class "FooterNavigation" ]
            [ Container.centered []
                [ div [ class "row" ]
                    [ div [ class "col-6 col-sm-4 col-md-3 col-lg-2" ]
                        [ mainMenuLinks
                            |> List.map makeLink
                            |> List.map (List.singleton >> li [])
                            |> ul [ class "list-unstyled" ]
                        ]
                    , div [ class "col-6 col-sm-4 col-md-3 col-lg-2" ]
                        [ secondaryMenuLinks session
                            |> List.map makeLink
                            |> List.map (List.singleton >> li [])
                            |> ul [ class "list-unstyled" ]
                        ]
                    ]
                ]
            ]
        , Container.centered
            [ class "d-flex flex-wrap justify-content-center justify-content-sm-between align-items-center gap-3"
            ]
            [ a [ class "FooterBrand py-3", href "https://www.ecologie.gouv.fr/" ]
                [ img
                    [ class "FooterLogo"
                    , alt "Ministère de la Transition écologique et de la Cohésion des Territoires"
                    , src "img/logo_mte.svg"
                    , style "width" "201px"
                    , style "height" "135px"
                    , style "aspect-ratio" "auto 201 / 135"
                    ]
                    []
                ]
            , a [ class "FooterBrand py-3", href "https://www.ademe.fr/" ]
                [ img
                    [ class "FooterLogo"
                    , alt "Ademe"
                    , src "img/logo_ademe.svg"
                    , style "height" "120px"
                    , style "aspect-ratio" "auto 79.41 / 93.61"
                    ]
                    []
                ]
            , div [ class "d-flex justify-content-end align-items-center gap-4 mt-2" ]
                [ Link.external [ class "FooterInstitutionLink", href "https://www.ademe.fr/" ]
                    [ text "ademe.fr" ]
                , Link.external [ class "FooterInstitutionLink", href Env.betagouvUrl ]
                    [ text "beta.gouv.fr" ]
                , Link.external [ class "FooterInstitutionLink", href "https://www.ecologie.gouv.fr/fabrique-numerique" ]
                    [ text "Fabrique Numérique" ]
                , Link.external [ class "FooterInstitutionLink", href "https://www.economie.gouv.fr/plan-de-relance" ]
                    [ text "France Relance" ]
                ]
            ]
        , Container.centered []
            [ legalMenuLinks
                |> List.map makeLink
                |> List.map (List.singleton >> li [])
                |> List.intersperse (li [ attribute "aria-hidden" "true", class "text-muted" ] [ text "|" ])
                |> ul [ class "FooterLegal d-flex justify-content-start flex-wrap gap-2 list-unstyled mt-3 pt-2 border-top" ]
            , case Version.toString currentVersion of
                Just hash ->
                    p [ class "fs-9 text-muted" ]
                        [ Link.external
                            [ class "text-decoration-none"
                            , href <| "https://github.com/" ++ github.repository ++ "/commit/" ++ hash
                            ]
                            [ text <| "Version\u{00A0}: " ++ hash ]
                        ]

                Nothing ->
                    text ""
            ]
        ]


pageHeader : Config msg -> Html msg
pageHeader config =
    header [ class "Header shadow-sm", attribute "role" "banner" ]
        [ div [ class "MobileMenuButton" ]
            [ button
                [ type_ "button"
                , class "d-inline-block d-sm-none btn m-0 p-0"
                , attribute "aria-label" "Ouvrir la navigation"
                , title "Ouvrir la navigation"
                , onClick config.openMobileNavigation
                ]
                [ span [ class "fs-3" ] [ Icon.ham ] ]
            ]
        , Container.centered []
            [ a
                [ href "/"
                , title "Écobalyse"
                , class "HeaderBrand text-decoration-none d-flex align-items-center gap-3 gap-sm-5"
                ]
                [ img [ class "HeaderLogo", alt "République Française", src "img/republique-francaise.svg" ] []
                , h1 [ class "HeaderTitle" ] [ text "Ecobalyse" ]
                ]
            ]
        , Container.fluid [ class "border-top" ]
            [ div [ class "container" ]
                [ nav
                    [ class "text-end text-sm-start"
                    , attribute "role" "navigation"
                    , attribute "aria-label" "Menu principal"
                    ]
                    [ (headerMenuLinks
                        |> List.map (viewNavigationLink config.activePage)
                      )
                        ++ [ if Session.isAuthenticated config.session then
                                button [ class "nav-link flex-fill text-end", onClick config.logout ] [ text "Déconnexion" ]

                             else
                                -- FIXME: login and out links are temprarily hidden by default
                                -- button [ class "nav-link flex-fill text-end", onClick config.login ] [ text "Connexion" ]
                                text ""
                           ]
                        |> div [ class "HeaderNavigation d-none d-sm-flex navbar-nav flex-row overflow-auto" ]
                    ]
                ]
            ]
        ]


viewNavigationLink : ActivePage -> MenuLink -> Html msg
viewNavigationLink activePage link =
    case link of
        Internal label route page ->
            Link.internal
                (class "nav-link pe-3"
                    :: classList [ ( "active", page == activePage ) ]
                    :: Route.href route
                    :: (if page == activePage then
                            [ attribute "aria-current" "page" ]

                        else
                            []
                       )
                )
                [ text label ]

        External label url ->
            Link.external [ class "nav-link link-external-muted pe-2", href url ]
                [ text label ]

        MailTo label email ->
            a [ class "nav-link", href <| "mailto:" ++ email ] [ text label ]


notificationListView : Config msg -> Html msg
notificationListView ({ session } as config) =
    case session.notifications of
        [] ->
            text ""

        notifications ->
            notifications
                |> List.map (notificationView config)
                |> Container.centered [ class "bg-white pt-3" ]


notificationView : Config msg -> Session.Notification -> Html msg
notificationView { closeNotification } notification =
    -- TODO:
    -- - absolute positionning
    case notification of
        Session.GenericError title message ->
            Alert.simple
                { level = Alert.Danger
                , title = Just title
                , close = Just (closeNotification notification)
                , content = [ text message ]
                }

        Session.GenericInfo title message ->
            Alert.simple
                { level = Alert.Info
                , title = Just title
                , close = Just (closeNotification notification)
                , content = [ text message ]
                }


notFound : Html msg
notFound =
    Container.centered [ class "pb-5" ]
        [ h1 [ class "mb-3" ] [ text "Page non trouvée" ]
        , p [] [ text "La page que vous avez demandé n'existe pas." ]
        , a [ Route.href Route.Home ] [ text "Retour à l'accueil" ]
        ]


loading : Html msg
loading =
    Container.centered [ class "pb-5" ]
        [ Spinner.view
        ]


mobileNavigation : Config msg -> Html msg
mobileNavigation { activePage, closeMobileNavigation } =
    div []
        [ div
            [ class "offcanvas offcanvas-start show"
            , style "visibility" "visible"
            , id "navigation"
            , attribute "tabindex" "-1"
            , attribute "aria-labelledby" "navigationLabel"
            , attribute "arial-modal" "true"
            , attribute "role" "dialog"
            ]
            [ div [ class "offcanvas-header" ]
                [ h3 [ class "h5 offcanvas-title", id "navigationLabel" ]
                    [ text "Navigation" ]
                , button
                    [ type_ "button"
                    , class "btn-close text-reset"
                    , attribute "aria-label" "Close"
                    , onClick closeMobileNavigation
                    ]
                    []
                ]
            , div [ class "offcanvas-body" ]
                [ footerMenuLinks
                    |> List.map (viewNavigationLink activePage)
                    |> div [ class "nav nav-pills flex-column" ]
                ]
            ]
        , div [ class "offcanvas-backdrop fade show" ] []
        ]<|MERGE_RESOLUTION|>--- conflicted
+++ resolved
@@ -131,13 +131,9 @@
 mainMenuLinks =
     [ Internal "Accueil" Route.Home Home
     , Internal "Textile" Route.TextileSimulatorHome TextileSimulator
-<<<<<<< HEAD
-    , Internal "Alimentaire" Route.FoodBuilderHome FoodBuilder
-=======
 
     -- FIXME: all food-related stuff temporarily removed
     -- , Internal "Alimentaire" Route.FoodBuilderHome FoodBuilder
->>>>>>> a270c6e0
     , Internal "Explorateur" (Route.Explore Scope.Textile (Dataset.TextileExamples Nothing)) Explore
     , Internal "API" Route.Api Api
     ]

--- conflicted
+++ resolved
@@ -25,7 +25,6 @@
 
 type ActivePage
     = Api
-    | Auth
     | Changelog
     | Editorial String
     | Explore
@@ -58,7 +57,7 @@
 
 frame : Config msg a -> ( String, List (Html msg) ) -> Document msg
 frame ({ activePage } as config) ( title, content ) =
-    { title = title ++ " | Ecobalyse v2"
+    { title = title ++ " | Ecobalyse"
     , body =
         [ stagingAlert config
         , newVersionAlert config
@@ -289,7 +288,7 @@
                 , class "HeaderBrand text-decoration-none d-flex align-items-center gap-3 gap-sm-5"
                 ]
                 [ img [ class "HeaderLogo", alt "République Française", src "img/republique-francaise.svg" ] []
-                , h1 [ class "HeaderTitle" ] [ text "Ecobalyse v2", sup [] [ text "beta" ] ]
+                , h1 [ class "HeaderTitle" ] [ text "Ecobalyse" ]
                 ]
             ]
         , Container.fluid [ class "border-top" ]
@@ -302,19 +301,6 @@
                     [ (headerMenuLinks
                         |> List.map (viewNavigationLink config.activePage)
                       )
-<<<<<<< HEAD
-                        ++ [ span [ class "flex-fill" ] [] -- Filler
-                           , let
-                                label =
-                                    if Session.isAuthenticated config.session then
-                                        "Compte"
-
-                                    else
-                                        "Connexion"
-                             in
-                             Internal label (Route.Auth { loggedIn = False }) Auth
-                                |> viewNavigationLink config.activePage
-=======
                         ++ [ if Session.isAuthenticated config.session then
                                 button [ class "nav-link flex-fill text-end", onClick config.logout ] [ text "Déconnexion" ]
 
@@ -322,7 +308,6 @@
                                 -- FIXME: login and out links are temprarily hidden by default
                                 -- button [ class "nav-link flex-fill text-end", onClick config.login ] [ text "Connexion" ]
                                 text ""
->>>>>>> b4cc13fd
                            ]
                         |> div [ class "HeaderNavigation d-none d-sm-flex navbar-nav flex-row overflow-auto" ]
                     ]

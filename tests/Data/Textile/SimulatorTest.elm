module Data.Textile.SimulatorTest exposing (..)

import Data.Impact as Impact
import Data.Impact.Definition as Definition
import Data.Textile.Db as TextileDb
import Data.Textile.Inputs as Inputs exposing (..)
import Data.Textile.LifeCycle as LifeCycle
import Data.Textile.Simulator as Simulator
import Data.Textile.Step.Label as Label
import Data.Unit as Unit
import Expect exposing (Expectation)
import Test exposing (..)
import TestUtils exposing (asTest, suiteWithDb)


getImpact : TextileDb.Db -> Definition.Trigram -> Inputs.Query -> Result String Float
getImpact db trigram =
    Simulator.compute db
        >> Result.map
            (.impacts
                >> Impact.getImpact trigram
                >> Unit.impactToFloat
            )


expectImpact : TextileDb.Db -> Definition.Trigram -> Float -> Inputs.Query -> Expectation
expectImpact db trigram value query =
    case getImpact db trigram query of
        Ok result ->
            result
                |> Expect.within (Expect.Absolute 0.01) value

        Err error ->
            Expect.fail error


cch : Definition.Trigram
cch =
    Definition.Cch


suite : Test
suite =
    suiteWithDb "Data.Simulator"
        (\{ textileDb } ->
            [ describe "Simulator.compute"
                [ { tShirtCotonFrance
                    | countrySpinning = Nothing
                  }
<<<<<<< HEAD
                    |> expectImpact textileDb cch 10.447070099136369
=======
                    |> expectImpact textileDb cch 6.402929819665886
>>>>>>> 02707938
                    |> asTest "should compute a simulation cch impact"
                , describe "disabled steps"
                    [ { tShirtCotonFrance | disabledSteps = [ Label.Ennobling ] }
                        |> Simulator.compute textileDb
                        |> Result.map (.lifeCycle >> LifeCycle.getStepProp Label.Ennobling .enabled True)
                        |> Expect.equal (Ok False)
                        |> asTest "should be handled from passed query"
                    , asTest "should handle disabled steps"
                        (case
                            ( getImpact textileDb cch tShirtCotonFrance
                            , getImpact textileDb cch { tShirtCotonFrance | disabledSteps = [ Label.Ennobling ] }
                            )
                         of
                            ( Ok full, Ok partial ) ->
                                full |> Expect.greaterThan partial

                            _ ->
                                Expect.fail "bogus simulator results"
                        )
                    , asTest "should allow disabling steps"
                        (case
                            ( getImpact textileDb cch tShirtCotonFrance
                            , getImpact textileDb cch { tShirtCotonFrance | disabledSteps = [ Label.Ennobling ] }
                            )
                         of
                            ( Ok full, Ok partial ) ->
                                full |> Expect.greaterThan partial

                            _ ->
                                Expect.fail "bogus simulator results"
                        )
                    ]
                ]
            ]
        )<|MERGE_RESOLUTION|>--- conflicted
+++ resolved
@@ -47,11 +47,7 @@
                 [ { tShirtCotonFrance
                     | countrySpinning = Nothing
                   }
-<<<<<<< HEAD
-                    |> expectImpact textileDb cch 10.447070099136369
-=======
-                    |> expectImpact textileDb cch 6.402929819665886
->>>>>>> 02707938
+                    |> expectImpact textileDb cch 9.147042599522694
                     |> asTest "should compute a simulation cch impact"
                 , describe "disabled steps"
                     [ { tShirtCotonFrance | disabledSteps = [ Label.Ennobling ] }

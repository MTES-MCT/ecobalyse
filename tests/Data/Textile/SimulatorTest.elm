--- conflicted
+++ resolved
@@ -47,11 +47,7 @@
                 [ { tShirtCotonFrance
                     | countrySpinning = Nothing
                   }
-<<<<<<< HEAD
-                    |> expectImpact db cch 4.950778937100406
-=======
                     |> expectImpact db cch 6.907701975525644
->>>>>>> b4cc13fd
                     |> asTest "should compute a simulation cch impact"
                 , describe "disabled steps"
                     [ { tShirtCotonFrance | disabledSteps = [ Label.Ennobling ] }

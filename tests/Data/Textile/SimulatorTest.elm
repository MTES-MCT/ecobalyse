--- conflicted
+++ resolved
@@ -47,11 +47,7 @@
                 [ { tShirtCotonFrance
                     | countrySpinning = Nothing
                   }
-<<<<<<< HEAD
-                    |> expectImpact db cch 5.0923644365285625
-=======
-                    |> expectImpact db cch 8.883486645413482
->>>>>>> f9570648
+                    |> expectImpact db cch 4.950778937100406
                     |> asTest "should compute a simulation cch impact"
                 , describe "disabled steps"
                     [ { tShirtCotonFrance | disabledSteps = [ Label.Ennobling ] }

module Data.Textile.SimulatorTest exposing (..)

import Data.Country as Country
import Data.Impact as Impact
import Data.Impact.Definition as Definition
import Data.Split as Split
import Data.Textile.Economics as Economics
import Data.Textile.LifeCycle as LifeCycle
import Data.Textile.Query as Query exposing (Query, tShirtCotonFrance)
import Data.Textile.Simulator as Simulator
import Data.Textile.Step.Label as Label
import Data.Unit as Unit
import Expect exposing (Expectation)
import Json.Decode as Decode
import Static.Db exposing (Db)
import Test exposing (..)
import TestUtils exposing (asTest, suiteWithDb)


getImpact : Db -> Definition.Trigram -> Query -> Result String Float
getImpact db trigram =
    Simulator.compute db
        >> Result.map
            (.impacts
                >> Impact.getImpact trigram
                >> Unit.impactToFloat
            )


expectImpact : Db -> Definition.Trigram -> Float -> Query -> Expectation
expectImpact db trigram value query =
    case getImpact db trigram query of
        Ok result ->
            result
                |> Expect.within (Expect.Absolute 0.01) value

        Err error ->
            Expect.fail error


ecs : Definition.Trigram
ecs =
    Definition.Ecs


suite : Test
suite =
    suiteWithDb "Data.Textile.Simulator"
        (\db ->
            [ describe "Simulator.compute"
                [ { tShirtCotonFrance
                    | countrySpinning = Nothing
                  }
<<<<<<< HEAD
                    |> expectImpact db ecs 1300.24
=======
                    |> expectImpact db ecs 1208.0377
>>>>>>> e3c1abe7
                    |> asTest "should compute a simulation ecs impact"
                , describe "disabled steps"
                    [ { tShirtCotonFrance | disabledSteps = [ Label.Ennobling ] }
                        |> Simulator.compute db
                        |> Result.map (.lifeCycle >> LifeCycle.getStepProp Label.Ennobling .enabled True)
                        |> Expect.equal (Ok False)
                        |> asTest "should be handled from passed query"
                    , asTest "should handle disabled steps"
                        (case
                            ( getImpact db ecs tShirtCotonFrance
                            , getImpact db ecs { tShirtCotonFrance | disabledSteps = [ Label.Ennobling ] }
                            )
                         of
                            ( Ok full, Ok partial ) ->
                                full |> Expect.greaterThan partial

                            _ ->
                                Expect.fail "bogus simulator results"
                        )
                    , asTest "should allow disabling steps"
                        (case
                            ( getImpact db ecs tShirtCotonFrance
                            , getImpact db ecs { tShirtCotonFrance | disabledSteps = [ Label.Ennobling ] }
                            )
                         of
                            ( Ok full, Ok partial ) ->
                                full |> Expect.greaterThan partial

                            _ ->
                                Expect.fail "bogus simulator results"
                        )
                    ]
                ]
            , let
                tShirtCotonWithSmallerPhysicalDurability =
                    { tShirtCotonFrance
                        | numberOfReferences = Just 10
                        , price = Just <| Economics.priceFromFloat 100
                        , physicalDurability = Just <| Unit.physicalDurability 1
                    }
              in
              describe "compute holistic durability"
                [ tShirtCotonFrance
                    |> Simulator.compute db
                    |> Result.map .durability
                    |> Expect.equal (Ok { physical = Unit.physicalDurability 1.45, nonPhysical = Unit.nonPhysicalDurability 0.67 })
                    |> asTest "should have default durability"
                , { physical = Unit.physicalDurability 1.45, nonPhysical = Unit.nonPhysicalDurability 0.67 }
                    |> Unit.floatDurabilityFromHolistic
                    |> Expect.within (Expect.Absolute 0.001) 0.67
                    |> asTest "should take the min of the two durabilities"
                , tShirtCotonWithSmallerPhysicalDurability
                    |> Simulator.compute db
                    |> Result.map .durability
                    |> Expect.equal (Ok { physical = Unit.physicalDurability 1, nonPhysical = Unit.nonPhysicalDurability 1.32 })
                    |> asTest "should take into account when non physical durability changes"
                , tShirtCotonWithSmallerPhysicalDurability
                    |> Simulator.compute db
                    |> Result.map (.durability >> Unit.floatDurabilityFromHolistic)
                    |> Expect.equal (Ok 1)
                    |> asTest "should return non physical durability if it is the smallest"
                ]
            , let
                tShirtCotonWithSmallerPhysicalDurabilityCn =
                    { tShirtCotonFrance
                        | numberOfReferences = Just 10
                        , price = Just <| Economics.priceFromFloat 100
                        , physicalDurability = Just <| Unit.physicalDurability 1.1
                        , countryMaking = Just (Country.Code "CN")
                    }
              in
              describe "compute airTransporRatio"
                [ tShirtCotonFrance
                    |> Simulator.compute db
                    |> Result.map (.lifeCycle >> LifeCycle.getStepProp Label.Making .airTransportRatio Split.half)
                    |> Expect.equal (Ok Split.zero)
                    |> asTest "should be zero for products from Europe or Turkey"
                , { tShirtCotonFrance | countryMaking = Just (Country.Code "CN") }
                    |> Simulator.compute db
                    |> Result.map (.lifeCycle >> LifeCycle.getStepProp Label.Making .airTransportRatio Split.half)
                    |> Expect.equal (Ok Split.full)
                    |> asTest "should be full for products not coming from Europe or Turkey"
                , tShirtCotonWithSmallerPhysicalDurabilityCn
                    |> Simulator.compute db
                    |> Result.map (.lifeCycle >> LifeCycle.getStepProp Label.Making .airTransportRatio Split.half)
                    |> Expect.equal (Ok Split.third)
                    |> asTest "should be 0.33 for products not coming from Europe or Turkey but with a durability >= 1"
                , { tShirtCotonFrance
                    | countryMaking = Just (Country.Code "CN")
                    , airTransportRatio = Just Split.two
                  }
                    |> Simulator.compute db
                    |> Result.map (.lifeCycle >> LifeCycle.getStepProp Label.Making .airTransportRatio Split.half)
                    |> Expect.equal (Ok Split.two)
                    |> asTest "should keep the user provided value"
                ]
            , describe "getTotalImpactsWithoutComplements"
                [ tShirtCotonFrance
                    |> Simulator.compute db
                    |> Result.map
                        (Simulator.getTotalImpactsWithoutComplements
                            >> Impact.getImpact Definition.Ecs
                            >> Unit.impactToFloat
                        )
                    |> Result.withDefault 0
                    |> Expect.greaterThan 0
                    |> asTest "should compute total impacts without complements"
                ]
            , describe "Simulator.getTotalImpactsWithoutDurability" <|
                let
                    testCalc expectation jsonQuery =
                        case
                            jsonQuery
                                |> Decode.decodeString Query.decode
                                |> Result.mapError Decode.errorToString
                                |> Result.andThen (Simulator.compute db)
                                |> Result.map
                                    (\simulator ->
                                        ( simulator.impacts |> Impact.getImpact Definition.Ecs |> Unit.impactToFloat
                                        , Simulator.getTotalImpactsWithoutDurability simulator |> Impact.getImpact Definition.Ecs |> Unit.impactToFloat
                                        )
                                    )
                        of
                            Err err ->
                                Expect.fail err

                            Ok ( withDurability, withoutDurability ) ->
                                expectation (Expect.Absolute 0.001) withDurability withoutDurability
                in
                [ -- This example gives a durability index different from 1, ecoscores should differ
                  """ {
                          "business": "small-business",
                          "countrySpinning": "MA",
                          "mass": 0.3,
                          "materials": [
                              {
                                  "id": "ei-laine-par-defaut",
                                  "share": 1
                              }
                          ],
                          "numberOfReferences": 10000000,
                          "physicalDurability": 1,
                          "price": 2,
                          "product": "pull",
                          "trims": [],
                          "upcycled": false
                      }
                    """
                    |> testCalc Expect.notWithin
                    |> asTest "should compute impacts without durability when durability isn't 1"
                , -- This example gives a durability index of 1, so ecoscores with and without
                  -- durability should be strictly equivalent
                  """ {
                          "business": "small-business",
                          "countrySpinning": "MA",
                          "mass": 0.3,
                          "materials": [
                              {
                                  "id": "ei-laine-par-defaut",
                                  "share": 1
                              }
                          ],
                          "numberOfReferences": 10054,
                          "physicalDurability": 1,
                          "price": 37,
                          "product": "pull",
                          "trims": [
                              {
                                  "id": "0c903fc7-279b-4375-8cfa-ca8133b8e973",
                                  "quantity": 10
                              }
                          ],
                          "upcycled": false
                      }
                    """
                    |> testCalc Expect.within
                    |> asTest "should compute impacts without durability when durability is 1"
                ]
            ]
        )<|MERGE_RESOLUTION|>--- conflicted
+++ resolved
@@ -51,11 +51,7 @@
                 [ { tShirtCotonFrance
                     | countrySpinning = Nothing
                   }
-<<<<<<< HEAD
-                    |> expectImpact db ecs 1300.24
-=======
-                    |> expectImpact db ecs 1208.0377
->>>>>>> e3c1abe7
+                    |> expectImpact db ecs 1290.7
                     |> asTest "should compute a simulation ecs impact"
                 , describe "disabled steps"
                     [ { tShirtCotonFrance | disabledSteps = [ Label.Ennobling ] }

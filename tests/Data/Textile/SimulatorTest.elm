--- conflicted
+++ resolved
@@ -45,11 +45,7 @@
         (\{ textileDb } ->
             [ describe "Simulator.compute"
                 [ tShirtCotonFrance
-<<<<<<< HEAD
-                    |> expectImpact textileDb cch 6.440929401612048
-=======
                     |> expectImpact textileDb cch 6.344579997173014
->>>>>>> 4e3a1bea
                     |> asTest "should compute a simulation cch impact"
                 , describe "disabled steps"
                     [ { tShirtCotonFrance | disabledSteps = [ Label.Ennobling ] }

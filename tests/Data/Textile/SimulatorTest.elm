module Data.Textile.SimulatorTest exposing (..)

import Data.Impact as Impact
import Data.Impact.Definition as Definition
import Data.Textile.Inputs as Inputs exposing (..)
import Data.Textile.LifeCycle as LifeCycle
import Data.Textile.Simulator as Simulator
import Data.Textile.Step.Label as Label
import Data.Unit as Unit
import Expect exposing (Expectation)
import Static.Db exposing (Db)
import Test exposing (..)
import TestUtils exposing (asTest, suiteWithDb)


getImpact : Db -> Definition.Trigram -> Inputs.Query -> Result String Float
getImpact db trigram =
    Simulator.compute db
        >> Result.map
            (.impacts
                >> Impact.getImpact trigram
                >> Unit.impactToFloat
            )


expectImpact : Db -> Definition.Trigram -> Float -> Inputs.Query -> Expectation
expectImpact db trigram value query =
    case getImpact db trigram query of
        Ok result ->
            result
                |> Expect.within (Expect.Absolute 0.01) value

        Err error ->
            Expect.fail error


cch : Definition.Trigram
cch =
    Definition.Cch


suite : Test
suite =
    suiteWithDb "Data.Simulator"
        (\db ->
            [ describe "Simulator.compute"
                [ { tShirtCotonFrance
                    | countrySpinning = Nothing
                  }
<<<<<<< HEAD
                    |> expectImpact db cch 8.500840063455732
=======
                    |> expectImpact db cch 8.077268442853745
>>>>>>> bf3b9448
                    |> asTest "should compute a simulation cch impact"
                , describe "disabled steps"
                    [ { tShirtCotonFrance | disabledSteps = [ Label.Ennobling ] }
                        |> Simulator.compute db
                        |> Result.map (.lifeCycle >> LifeCycle.getStepProp Label.Ennobling .enabled True)
                        |> Expect.equal (Ok False)
                        |> asTest "should be handled from passed query"
                    , asTest "should handle disabled steps"
                        (case
                            ( getImpact db cch tShirtCotonFrance
                            , getImpact db cch { tShirtCotonFrance | disabledSteps = [ Label.Ennobling ] }
                            )
                         of
                            ( Ok full, Ok partial ) ->
                                full |> Expect.greaterThan partial

                            _ ->
                                Expect.fail "bogus simulator results"
                        )
                    , asTest "should allow disabling steps"
                        (case
                            ( getImpact db cch tShirtCotonFrance
                            , getImpact db cch { tShirtCotonFrance | disabledSteps = [ Label.Ennobling ] }
                            )
                         of
                            ( Ok full, Ok partial ) ->
                                full |> Expect.greaterThan partial

                            _ ->
                                Expect.fail "bogus simulator results"
                        )
                    ]
                ]
            ]
        )<|MERGE_RESOLUTION|>--- conflicted
+++ resolved
@@ -47,11 +47,7 @@
                 [ { tShirtCotonFrance
                     | countrySpinning = Nothing
                   }
-<<<<<<< HEAD
-                    |> expectImpact db cch 8.500840063455732
-=======
-                    |> expectImpact db cch 8.077268442853745
->>>>>>> bf3b9448
+                    |> expectImpact db cch 7.836499119120618
                     |> asTest "should compute a simulation cch impact"
                 , describe "disabled steps"
                     [ { tShirtCotonFrance | disabledSteps = [ Label.Ennobling ] }

--- conflicted
+++ resolved
@@ -50,11 +50,7 @@
                 [ { tShirtCotonFrance
                     | countrySpinning = Nothing
                   }
-<<<<<<< HEAD
-                    |> expectImpact db ecs 1344.3022754514982
-=======
                     |> expectImpact db ecs 1473.9780976999311
->>>>>>> 148dbca0
                     |> asTest "should compute a simulation ecs impact"
                 , describe "disabled steps"
                     [ { tShirtCotonFrance | disabledSteps = [ Label.Ennobling ] }

module Data.Textile.ProductTest exposing (..)

import Data.Textile.Inputs as Inputs
import Data.Textile.Product as Product
import Data.Unit as Unit
import Duration
import Expect
import Test exposing (..)
import TestUtils exposing (asTest)


sampleQuery : Inputs.Query
sampleQuery =
    Inputs.tShirtCotonAsie


suite : Test
suite =
<<<<<<< HEAD
    suiteWithDb "Data.Simulator"
        (\{ textileDb } ->
            [ describe "Data.Product"
                [ describe "customDaysOfWear"
                    [ { daysOfWear = Duration.days 100, wearsPerCycle = 20 }
                        |> Product.customDaysOfWear (Just (Unit.durability 1)) Nothing
                        |> Expect.equal
                            { daysOfWear = Duration.days 100
                            , useNbCycles = 5
                            }
                        |> asTest "should compute custom number of days of wear"
                    , { daysOfWear = Duration.days 100, wearsPerCycle = 20 }
                        |> Product.customDaysOfWear (Just (Unit.durability 0.8)) Nothing
                        |> Expect.equal
                            { daysOfWear = Duration.days 80
                            , useNbCycles = 4
                            }
                        |> asTest "should compute custom number of days of wear with custom durability"
                    , { daysOfWear = Duration.days 100, wearsPerCycle = 20 }
                        |> Product.customDaysOfWear Nothing (Just (Unit.reparability 1.2))
                        |> Expect.equal
                            { daysOfWear = Duration.days 120
                            , useNbCycles = 6
                            }
                        |> asTest "should compute custom number of days of wear with custom reparability"
                    , { daysOfWear = Duration.days 100, wearsPerCycle = 20 }
                        |> Product.customDaysOfWear (Just (Unit.durability 1.2)) (Just (Unit.reparability 1.2))
                        |> Expect.equal
                            { daysOfWear = Duration.days 144
                            , useNbCycles = 7
                            }
                        |> asTest "should compute custom number of days of wear with custom durability & reparability"
                    ]
                , let
                    tshirtResult =
                        sampleQuery
                            |> Inputs.fromQuery textileDb
                            |> Result.map .product
                  in
                  describe "getFabricProcess"
                    [ Result.map
                        (\product ->
                            let
                                fabricProcess =
                                    Product.getFabricProcess Nothing product textileDb.wellKnown
                            in
                            Expect.equal product.fabric (Product.Knitted fabricProcess)
                        )
                        tshirtResult
                        |> Result.withDefault (Expect.fail "test failed")
                        |> asTest "should return the default product fabric process when no knitting process is specified"
                    , Result.map
                        (\product ->
                            let
                                fabricProcess =
                                    Product.getFabricProcess (Just Knitting.Integral) product textileDb.wellKnown
                            in
                            Expect.equal textileDb.wellKnown.knittingSeamless fabricProcess
                        )
                        tshirtResult
                        |> Result.withDefault (Expect.fail "test failed")
                        |> asTest "should return the selected knitting process over the default product fabric process"
                    ]
                ]
=======
    describe "Data.Product"
        [ describe "customDaysOfWear"
            [ { daysOfWear = Duration.days 100, wearsPerCycle = 20 }
                |> Product.customDaysOfWear (Just (Unit.quality 1)) Nothing
                |> Expect.equal
                    { daysOfWear = Duration.days 100
                    , useNbCycles = 5
                    }
                |> asTest "should compute custom number of days of wear"
            , { daysOfWear = Duration.days 100, wearsPerCycle = 20 }
                |> Product.customDaysOfWear (Just (Unit.quality 0.8)) Nothing
                |> Expect.equal
                    { daysOfWear = Duration.days 80
                    , useNbCycles = 4
                    }
                |> asTest "should compute custom number of days of wear with custom quality"
            , { daysOfWear = Duration.days 100, wearsPerCycle = 20 }
                |> Product.customDaysOfWear Nothing (Just (Unit.reparability 1.2))
                |> Expect.equal
                    { daysOfWear = Duration.days 120
                    , useNbCycles = 6
                    }
                |> asTest "should compute custom number of days of wear with custom reparability"
            , { daysOfWear = Duration.days 100, wearsPerCycle = 20 }
                |> Product.customDaysOfWear (Just (Unit.quality 1.2)) (Just (Unit.reparability 1.2))
                |> Expect.equal
                    { daysOfWear = Duration.days 144
                    , useNbCycles = 7
                    }
                |> asTest "should compute custom number of days of wear with custom quality & reparability"
>>>>>>> 54937e15
            ]
        ]<|MERGE_RESOLUTION|>--- conflicted
+++ resolved
@@ -16,83 +16,17 @@
 
 suite : Test
 suite =
-<<<<<<< HEAD
-    suiteWithDb "Data.Simulator"
-        (\{ textileDb } ->
-            [ describe "Data.Product"
-                [ describe "customDaysOfWear"
-                    [ { daysOfWear = Duration.days 100, wearsPerCycle = 20 }
-                        |> Product.customDaysOfWear (Just (Unit.durability 1)) Nothing
-                        |> Expect.equal
-                            { daysOfWear = Duration.days 100
-                            , useNbCycles = 5
-                            }
-                        |> asTest "should compute custom number of days of wear"
-                    , { daysOfWear = Duration.days 100, wearsPerCycle = 20 }
-                        |> Product.customDaysOfWear (Just (Unit.durability 0.8)) Nothing
-                        |> Expect.equal
-                            { daysOfWear = Duration.days 80
-                            , useNbCycles = 4
-                            }
-                        |> asTest "should compute custom number of days of wear with custom durability"
-                    , { daysOfWear = Duration.days 100, wearsPerCycle = 20 }
-                        |> Product.customDaysOfWear Nothing (Just (Unit.reparability 1.2))
-                        |> Expect.equal
-                            { daysOfWear = Duration.days 120
-                            , useNbCycles = 6
-                            }
-                        |> asTest "should compute custom number of days of wear with custom reparability"
-                    , { daysOfWear = Duration.days 100, wearsPerCycle = 20 }
-                        |> Product.customDaysOfWear (Just (Unit.durability 1.2)) (Just (Unit.reparability 1.2))
-                        |> Expect.equal
-                            { daysOfWear = Duration.days 144
-                            , useNbCycles = 7
-                            }
-                        |> asTest "should compute custom number of days of wear with custom durability & reparability"
-                    ]
-                , let
-                    tshirtResult =
-                        sampleQuery
-                            |> Inputs.fromQuery textileDb
-                            |> Result.map .product
-                  in
-                  describe "getFabricProcess"
-                    [ Result.map
-                        (\product ->
-                            let
-                                fabricProcess =
-                                    Product.getFabricProcess Nothing product textileDb.wellKnown
-                            in
-                            Expect.equal product.fabric (Product.Knitted fabricProcess)
-                        )
-                        tshirtResult
-                        |> Result.withDefault (Expect.fail "test failed")
-                        |> asTest "should return the default product fabric process when no knitting process is specified"
-                    , Result.map
-                        (\product ->
-                            let
-                                fabricProcess =
-                                    Product.getFabricProcess (Just Knitting.Integral) product textileDb.wellKnown
-                            in
-                            Expect.equal textileDb.wellKnown.knittingSeamless fabricProcess
-                        )
-                        tshirtResult
-                        |> Result.withDefault (Expect.fail "test failed")
-                        |> asTest "should return the selected knitting process over the default product fabric process"
-                    ]
-                ]
-=======
     describe "Data.Product"
         [ describe "customDaysOfWear"
             [ { daysOfWear = Duration.days 100, wearsPerCycle = 20 }
-                |> Product.customDaysOfWear (Just (Unit.quality 1)) Nothing
+                |> Product.customDaysOfWear (Just (Unit.durability 1)) Nothing
                 |> Expect.equal
                     { daysOfWear = Duration.days 100
                     , useNbCycles = 5
                     }
                 |> asTest "should compute custom number of days of wear"
             , { daysOfWear = Duration.days 100, wearsPerCycle = 20 }
-                |> Product.customDaysOfWear (Just (Unit.quality 0.8)) Nothing
+                |> Product.customDaysOfWear (Just (Unit.durability 0.8)) Nothing
                 |> Expect.equal
                     { daysOfWear = Duration.days 80
                     , useNbCycles = 4
@@ -106,12 +40,11 @@
                     }
                 |> asTest "should compute custom number of days of wear with custom reparability"
             , { daysOfWear = Duration.days 100, wearsPerCycle = 20 }
-                |> Product.customDaysOfWear (Just (Unit.quality 1.2)) (Just (Unit.reparability 1.2))
+                |> Product.customDaysOfWear (Just (Unit.durability 1.2)) (Just (Unit.reparability 1.2))
                 |> Expect.equal
                     { daysOfWear = Duration.days 144
                     , useNbCycles = 7
                     }
                 |> asTest "should compute custom number of days of wear with custom quality & reparability"
->>>>>>> 54937e15
             ]
         ]
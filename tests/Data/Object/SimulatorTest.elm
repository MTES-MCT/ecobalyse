--- conflicted
+++ resolved
@@ -31,21 +31,13 @@
                     |> Example.findByName "Chaise"
                     |> Result.andThen (.query >> getEcsImpact db)
                     |> Result.withDefault 0
-<<<<<<< HEAD
-                    |> Expect.within (Expect.Absolute 1) 290
-=======
                     |> Expect.within (Expect.Absolute 1) 287
->>>>>>> ef6b859a
                     |> asTest "should compute impact for an example chair"
                 , db.object.examples
                     |> Example.findByName "Table"
                     |> Result.andThen (.query >> getEcsImpact db)
                     |> Result.withDefault 0
-<<<<<<< HEAD
-                    |> Expect.within (Expect.Absolute 1) 3951
-=======
                     |> Expect.within (Expect.Absolute 1) 3880
->>>>>>> ef6b859a
                     |> asTest "should compute impact for an example table"
                 ]
             ]

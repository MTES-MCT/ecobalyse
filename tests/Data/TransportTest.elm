--- conflicted
+++ resolved
@@ -43,19 +43,6 @@
                 |> describe "transports data availability checks"
             , describe "getTransportBetween"
                 [ db.distances
-<<<<<<< HEAD
-                    |> Transport.getTransportBetween Scope.Textile Impact.empty (Country.Code "FR") (Country.Code "CN")
-                    |> Expect.equal (franceChina Impact.empty)
-                    |> asTest "should retrieve distance between two countries"
-                , db.distances
-                    |> Transport.getTransportBetween Scope.Textile Impact.empty (Country.Code "CN") (Country.Code "FR")
-                    |> Expect.equal (franceChina Impact.empty)
-                    |> asTest "should retrieve distance between two swapped countries"
-                , db.distances
-                    |> Transport.getTransportBetween Scope.Textile Impact.empty (Country.Code "FR") (Country.Code "FR")
-                    |> Expect.equal (Transport.defaultInland Scope.Textile Impact.empty)
-                    |> asTest "should apply default inland transport when country is the same"
-=======
                     |> Transport.getTransportBetween Impact.empty (Country.Code "FR") (Country.Code "CN")
                     |> Expect.equal (franceChina Impact.empty)
                     |> asTest "should retrieve distance between two countries"
@@ -78,7 +65,6 @@
                     |> List.length
                     |> Expect.equal 0
                     |> asTest "should always give a distance greater than 0 between two countries"
->>>>>>> b4cc13fd
                 ]
             ]
         )
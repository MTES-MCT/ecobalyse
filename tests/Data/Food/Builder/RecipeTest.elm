--- conflicted
+++ resolved
@@ -182,14 +182,13 @@
                         |> Result.withDefault -99
                         |> Expect.within (Expect.Absolute 0.01) 0.498
                         |> asTest "should compute ingredients total edible mass"
-<<<<<<< HEAD
                      , asTest "should have the total ecs impact with the bonus taken into account"
                         (case carrotCakeResults |> Result.map (Tuple.second >> .recipe >> .total >> Impact.getImpact Definition.Ecs) of
                             Err err ->
                                 Expect.fail err
 
                             Ok result ->
-                                expectImpactEqual (Unit.impact 105.15077733750101) result
+                                expectImpactEqual (Unit.impact 108.83961330812544) result
                         )
                      , asTest "should have the ingredients' total ecs impact with the bonus taken into account"
                         (case carrotCakeResults |> Result.map (Tuple.second >> .recipe >> .ingredientsTotal >> Impact.getImpact Definition.Ecs) of
@@ -197,20 +196,8 @@
                                 Expect.fail err
 
                             Ok result ->
-                                expectImpactEqual (Unit.impact 69.94933533406538) result
+                                expectImpactEqual (Unit.impact 73.64370547246703) result
                         )
-=======
-                     , carrotCakeResults
-                        |> Result.map (Tuple.second >> .recipe >> .total >> Impact.getImpact Definition.Ecs)
-                        |> Result.map (expectImpactEqual (Unit.impact 108.83961330812544))
-                        |> Expect.equal (Ok Expect.pass)
-                        |> asTest "should have the total ecs impact with the bonus taken into account"
-                     , carrotCakeResults
-                        |> Result.map (Tuple.second >> .recipe >> .ingredientsTotal >> Impact.getImpact Definition.Ecs)
-                        |> Result.map (expectImpactEqual (Unit.impact 73.64370547246703))
-                        |> Expect.equal (Ok Expect.pass)
-                        |> asTest "should have the ingredients' total ecs impact with the bonus taken into account"
->>>>>>> 662c8e6e
                      , describe "Scoring"
                         (case carrotCakeResults |> Result.map (Tuple.second >> .scoring) of
                             Err err ->
@@ -219,18 +206,11 @@
                                 ]
 
                             Ok scoring ->
-                                [ Unit.impactToFloat scoring.all
-<<<<<<< HEAD
-                                    |> Expect.within (Expect.Absolute 0.01) 197.3204396840012
-                                    |> asTest "should properly score total impact"
-                                , Unit.impactToFloat scoring.allWithoutBonuses
-                                    |> Expect.within (Expect.Absolute 0.01) 199.4517149847374
-=======
-                                    |> Expect.within (Expect.Absolute 0.01) 203.05296365279537
+                                [ Unit.impactToFloat scoring.allWithoutComplements
+                                    |> Expect.within (Expect.Absolute 0.01) 205.11825351633945
                                     |> asTest "should properly score total impact"
                                 , Unit.impactToFloat scoring.allWithoutComplements
                                     |> Expect.within (Expect.Absolute 0.01) 205.11825351633945
->>>>>>> 662c8e6e
                                     |> asTest "should properly score total impact without bonuses"
                                 , Unit.impactToFloat scoring.complements
                                     |> Expect.within (Expect.Absolute 0.01) 2.0652898635440664
@@ -248,7 +228,7 @@
                                     |> Expect.within (Expect.Absolute 0.01) 39.895732543122364
                                     |> asTest "should properly score impact on health protected area"
                                 , Unit.impactToFloat scoring.resources
-                                    |> Expect.within (Expect.Absolute 0.01) 33.07922260273967
+                                    |> Expect.within (Expect.Absolute 0.01) 38.178330624469915
                                     |> asTest "should properly score impact on resources protected area"
                                 ]
                         )

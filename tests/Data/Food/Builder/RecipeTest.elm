--- conflicted
+++ resolved
@@ -184,16 +184,12 @@
                             )
                         |> asTest "should return computed impacts where none equals zero"
                      , carrotCakeResults
-<<<<<<< HEAD
                         |> Result.map (Tuple.second >> .recipe >> .edibleMass >> Mass.inKilograms)
                         |> Result.withDefault -99
                         |> Expect.within (Expect.Absolute 0.01) 0.498
                         |> asTest "should compute ingredients total edible mass"
                      , carrotCakeResults
-                        |> Result.map (Tuple.second >> .recipe >> .total >> Impact.getImpact (Impact.trg "ecs"))
-=======
                         |> Result.map (Tuple.second >> .recipe >> .total >> Impact.getImpact Definition.Ecs)
->>>>>>> 672e8853
                         |> Result.map (expectImpactEqual (Unit.impact 108.4322609789048))
                         |> Expect.equal (Ok Expect.pass)
                         |> asTest "should have the total ecs impact with the bonus taken into account"

module Data.Food.RecipeTest exposing (..)

import Data.Country as Country
import Data.Food.Ingredient as Ingredient
import Data.Food.Preparation as Preparation
import Data.Food.Process as Process
import Data.Food.Query exposing (carrotCake)
import Data.Food.Recipe as Recipe
import Data.Food.Retail as Retail
import Data.Impact as Impact
import Data.Impact.Definition as Definition
import Data.Unit as Unit
import Expect
import Length
import Mass
import Test exposing (..)
import TestUtils exposing (asTest, suiteWithDb)


expectImpactEqual : Unit.Impact -> Unit.Impact -> Expect.Expectation
expectImpactEqual expectedImpactUnit =
    let
        expectedImpact =
            Unit.impactToFloat expectedImpactUnit
    in
    Unit.impactToFloat
        >> Expect.within (Expect.Relative 0.0000000000000001) expectedImpact


suite : Test
suite =
    suiteWithDb "Data.Food.Recipe"
        (\{ foodDb } ->
            [ let
                testComputedComplements complements =
                    Recipe.computeIngredientComplementsImpacts complements (Mass.kilograms 2)
              in
              describe "computeIngredientComplementsImpacts"
                [ describe "with zero complements applied"
                    (let
                        complementsImpacts =
                            testComputedComplements
                                { hedges = Unit.impact 0
                                , plotSize = Unit.impact 0
                                , cropDiversity = Unit.impact 0
                                , permanentPasture = Unit.impact 0
                                , livestockDensity = Unit.impact 0
                                }
                     in
                     [ complementsImpacts.hedges
                        |> expectImpactEqual (Unit.impact 0)
                        |> asTest "should compute a zero hedges ingredient complement"
                     , Impact.getTotalComplementsImpacts complementsImpacts
                        |> expectImpactEqual (Unit.impact 0)
                        |> asTest "should compute a zero total complement"
                     ]
                    )
                , describe "with non-zero complements applied"
                    (let
                        complementsImpacts =
                            testComputedComplements
                                { hedges = Unit.impact 1
                                , plotSize = Unit.impact 1
                                , cropDiversity = Unit.impact 1
                                , permanentPasture = Unit.impact 1
                                , livestockDensity = Unit.impact 1
                                }
                     in
                     [ complementsImpacts.hedges
                        |> expectImpactEqual (Unit.impact 6)
                        |> asTest "should compute a non-zero hedges ingredient complement"
                     , Impact.getTotalComplementsImpacts complementsImpacts
                        |> expectImpactEqual (Unit.impact 2031)
                        |> asTest "should compute a non-zero total complement"
                     ]
                    )
                ]
            , let
                recipe =
                    carrotCake
                        |> Recipe.fromQuery foodDb
              in
              describe "fromQuery"
                [ recipe
                    |> Expect.ok
                    |> asTest "should return an Ok for a valid query"
                , { carrotCake
                    | transform =
                        Just
                            { code = Process.codeFromString "not a process"
                            , mass = Mass.kilograms 0
                            }
                  }
                    |> Recipe.fromQuery foodDb
                    |> Result.map .transform
                    |> Expect.err
                    |> asTest "should return an Err for an invalid processing"
                , { carrotCake
                    | ingredients =
                        carrotCake.ingredients
                            |> List.map (\ingredient -> { ingredient | planeTransport = Ingredient.ByPlane })
                  }
                    |> Recipe.fromQuery foodDb
                    |> Expect.err
                    |> asTest "should return an Err for an invalid 'planeTransport' value for an ingredient without a default origin by plane"
                ]
            , describe "compute"
                [ describe "standard carrot cake"
                    (let
                        carrotCakeResults =
                            carrotCake
                                |> Recipe.compute foodDb
                     in
                     [ carrotCakeResults
                        |> Result.map (Tuple.second >> .total)
                        |> Result.withDefault Impact.empty
                        |> TestUtils.expectImpactsEqual
                            { acd = Expect.greaterThan 0
                            , cch = Expect.greaterThan 0
                            , ecs = Expect.greaterThan 0
                            , etf = Expect.greaterThan 0
                            , etfc = Expect.greaterThan 0
                            , fru = Expect.greaterThan 0
                            , fwe = Expect.greaterThan 0
                            , htc = Expect.greaterThan 0
                            , htcc = Expect.greaterThan 0
                            , htn = Expect.greaterThan 0
                            , htnc = Expect.greaterThan 0
                            , ior = Expect.greaterThan 0
                            , ldu = Expect.greaterThan 0
                            , mru = Expect.greaterThan 0
                            , ozd = Expect.greaterThan 0
                            , pco = Expect.greaterThan 0
                            , pef = Expect.greaterThan 0
                            , pma = Expect.greaterThan 0
                            , swe = Expect.greaterThan 0
                            , tre = Expect.greaterThan 0
                            , wtu = Expect.greaterThan 0
                            }
                        |> asTest "should return computed impacts where none equals zero"
                     , carrotCakeResults
                        |> Result.map (Tuple.second >> .recipe >> .edibleMass >> Mass.inKilograms)
                        |> Result.withDefault -99
                        |> Expect.within (Expect.Absolute 0.01) 0.498
                        |> asTest "should compute ingredients total edible mass"
                     , asTest "should have the total ecs impact with the complement taken into account"
                        (case carrotCakeResults |> Result.map (Tuple.second >> .recipe >> .total >> Impact.getImpact Definition.Ecs) of
                            Err err ->
                                Expect.fail err

                            Ok result ->
<<<<<<< HEAD
                                expectImpactEqual (Unit.impact 110.16239098271367) result
=======
                                expectImpactEqual (Unit.impact 173.43618621456568) result
>>>>>>> c76ce7fd
                        )
                     , asTest "should have the ingredients' total ecs impact with the complement taken into account"
                        (case carrotCakeResults |> Result.map (Tuple.second >> .recipe >> .ingredientsTotal >> Impact.getImpact Definition.Ecs) of
                            Err err ->
                                Expect.fail err

                            Ok result ->
<<<<<<< HEAD
                                expectImpactEqual (Unit.impact 71.95821733112402) result
=======
                                expectImpactEqual (Unit.impact 132.70636880088426) result
>>>>>>> c76ce7fd
                        )
                     , describe "Scoring"
                        (case carrotCakeResults |> Result.map (Tuple.second >> .scoring) of
                            Err err ->
                                [ Expect.fail err
                                    |> asTest "should not fail"
                                ]

                            Ok scoring ->
                                [ Unit.impactToFloat scoring.all
                                    |> Expect.within (Expect.Absolute 0.01) 309.2464547939685
                                    |> asTest "should properly score total impact"
                                , Unit.impactToFloat scoring.allWithoutComplements
                                    |> Expect.within (Expect.Absolute 0.01) 309.8911405679646
                                    |> asTest "should properly score total impact without complements"
                                , Unit.impactToFloat scoring.complements
                                    |> Expect.within (Expect.Absolute 0.01) 0.6446857739961187
                                    |> asTest "should properly score complement impact"
                                , (Unit.impactToFloat scoring.allWithoutComplements - Unit.impactToFloat scoring.complements)
                                    |> Expect.within (Expect.Absolute 0.0001) (Unit.impactToFloat scoring.all)
                                    |> asTest "should expose coherent scoring"
                                , Unit.impactToFloat scoring.biodiversity
                                    |> Expect.within (Expect.Absolute 0.01) 199.60634978528796
                                    |> asTest "should properly score impact on biodiversity protected area"
                                , Unit.impactToFloat scoring.climate
                                    |> Expect.within (Expect.Absolute 0.01) 44.62421423026246
                                    |> asTest "should properly score impact on climate protected area"
                                , Unit.impactToFloat scoring.health
                                    |> Expect.within (Expect.Absolute 0.01) 30.11804805394062
                                    |> asTest "should properly score impact on health protected area"
                                , Unit.impactToFloat scoring.resources
                                    |> Expect.within (Expect.Absolute 0.01) 35.542528498473544
                                    |> asTest "should properly score impact on resources protected area"
                                ]
                        )
                     ]
                    )
                , describe "raw-to-cooked checks"
                    [ -- Carrot cake is cooked at plant, let's apply oven cooking at consumer: the
                      -- raw-to-cooked ratio should have been applied to resulting mass just once.
                      let
                        withPreps preps =
                            { carrotCake | preparation = preps }
                                |> Recipe.compute foodDb
                                |> Result.map (Tuple.second >> .preparedMass >> Mass.inKilograms)
                                |> Result.withDefault 0
                      in
                      withPreps [ Preparation.Id "oven" ]
                        |> Expect.within (Expect.Absolute 0.0001) (withPreps [])
                        |> asTest "should apply raw-to-cooked ratio once"
                    ]
                ]
            , describe "getMassAtPackaging"
                [ { ingredients =
                        [ { id = Ingredient.idFromString "egg-indoor-code3"
                          , mass = Mass.grams 120
                          , country = Nothing
                          , planeTransport = Ingredient.PlaneNotApplicable
                          }
                        , { id = Ingredient.idFromString "wheat"
                          , mass = Mass.grams 140
                          , country = Nothing
                          , planeTransport = Ingredient.PlaneNotApplicable
                          }
                        ]
                  , transform = Nothing
                  , packaging = []
                  , distribution = Nothing
                  , preparation = []
                  }
                    |> Recipe.compute foodDb
                    |> Result.map (Tuple.first >> Recipe.getMassAtPackaging)
                    |> Expect.equal (Ok (Mass.kilograms 0.23600000000000002))
                    |> asTest "should compute recipe ingredients mass with no cooking involved"
                , carrotCake
                    |> Recipe.compute foodDb
                    |> Result.map (Tuple.first >> Recipe.getMassAtPackaging)
                    |> Expect.equal (Ok (Mass.kilograms 0.748104))
                    |> asTest "should compute recipe ingredients mass applying raw to cooked ratio"
                ]
            , let
                carrotCakeWithPackaging =
                    carrotCake
                        |> Recipe.compute foodDb
                        |> Result.map (Tuple.first >> Recipe.getTransformedIngredientsMass)

                carrotCakeWithNoPackaging =
                    { carrotCake | packaging = [] }
                        |> Recipe.compute foodDb
                        |> Result.map (Tuple.first >> Recipe.getTransformedIngredientsMass)
              in
              describe "getTransformedIngredientsMass"
                [ carrotCakeWithPackaging
                    |> Expect.equal (Ok (Mass.kilograms 0.643104))
                    |> asTest "should compute recipe treansformed ingredients mass excluding packaging one"
                , carrotCakeWithPackaging
                    |> Expect.equal carrotCakeWithNoPackaging
                    |> asTest "should give the same mass including packaging or not"
                ]
            , let
                mango =
                    { id = Ingredient.idFromString "mango"
                    , mass = Mass.grams 120
                    , country = Nothing
                    , planeTransport = Ingredient.ByPlane
                    }

                firstIngredientAirDistance ( recipe, _ ) =
                    recipe
                        |> .ingredients
                        |> List.head
                        |> Maybe.map (Recipe.computeIngredientTransport foodDb)
                        |> Maybe.map .air
                        |> Maybe.map Length.inKilometers
              in
              describe "computeIngredientTransport"
                [ { ingredients =
                        [ { id = Ingredient.idFromString "egg-indoor-code3"
                          , mass = Mass.grams 120
                          , country = Nothing
                          , planeTransport = Ingredient.PlaneNotApplicable
                          }
                        ]
                  , transform = Nothing
                  , packaging = []
                  , distribution = Nothing
                  , preparation = []
                  }
                    |> Recipe.compute foodDb
                    |> Result.map firstIngredientAirDistance
                    |> Expect.equal (Ok (Just 0))
                    |> asTest "should have no air transport for standard ingredients"
                , { ingredients = [ mango ]
                  , transform = Nothing
                  , packaging = []
                  , distribution = Nothing
                  , preparation = []
                  }
                    |> Recipe.compute foodDb
                    |> Result.map firstIngredientAirDistance
                    |> Expect.equal (Ok (Just 18000))
                    |> asTest "should have air transport for mango from its default origin"
                , { ingredients = [ { mango | country = Just (Country.codeFromString "CN"), planeTransport = Ingredient.ByPlane } ]
                  , transform = Nothing
                  , packaging = []
                  , distribution = Just Retail.ambient
                  , preparation = []
                  }
                    |> Recipe.compute foodDb
                    |> Result.map firstIngredientAirDistance
                    |> Expect.equal (Ok (Just 8189))
                    |> asTest "should always have air transport for mango even from other countries if 'planeTransport' is 'byPlane'"
                , { ingredients = [ { mango | country = Just (Country.codeFromString "CN"), planeTransport = Ingredient.NoPlane } ]
                  , transform = Nothing
                  , packaging = []
                  , distribution = Just Retail.ambient
                  , preparation = []
                  }
                    |> Recipe.compute foodDb
                    |> Result.map firstIngredientAirDistance
                    |> Expect.equal (Ok (Just 0))
                    |> asTest "should not have air transport for mango from other countries if 'planeTransport' is 'noPlane'"
                ]
            ]
        )<|MERGE_RESOLUTION|>--- conflicted
+++ resolved
@@ -149,11 +149,7 @@
                                 Expect.fail err
 
                             Ok result ->
-<<<<<<< HEAD
-                                expectImpactEqual (Unit.impact 110.16239098271367) result
-=======
-                                expectImpactEqual (Unit.impact 173.43618621456568) result
->>>>>>> c76ce7fd
+                                expectImpactEqual (Unit.impact 173.4376562145657) result
                         )
                      , asTest "should have the ingredients' total ecs impact with the complement taken into account"
                         (case carrotCakeResults |> Result.map (Tuple.second >> .recipe >> .ingredientsTotal >> Impact.getImpact Definition.Ecs) of
@@ -161,11 +157,7 @@
                                 Expect.fail err
 
                             Ok result ->
-<<<<<<< HEAD
-                                expectImpactEqual (Unit.impact 71.95821733112402) result
-=======
-                                expectImpactEqual (Unit.impact 132.70636880088426) result
->>>>>>> c76ce7fd
+                                expectImpactEqual (Unit.impact 132.70783880088428) result
                         )
                      , describe "Scoring"
                         (case carrotCakeResults |> Result.map (Tuple.second >> .scoring) of

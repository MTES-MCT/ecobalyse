module Data.Food.RecipeTest exposing (..)

import Data.Country as Country
import Data.Example
import Data.Food.Ingredient as Ingredient
import Data.Food.Preparation as Preparation
import Data.Food.Recipe as Recipe
import Data.Food.Retail as Retail
import Data.Impact as Impact
import Data.Impact.Definition as Definition
import Data.Unit as Unit
import Expect
import Length
import Mass
import Test exposing (..)
import TestUtils exposing (asTest, suiteWithDb)


expectImpactEqual : Unit.Impact -> Unit.Impact -> Expect.Expectation
expectImpactEqual expectedImpactUnit =
    let
        expectedImpact =
            Unit.impactToFloat expectedImpactUnit
    in
    Unit.impactToFloat
        >> Expect.within (Expect.Relative 0.000000000001) expectedImpact


suite : Test
suite =
    suiteWithDb "Data.Food.Recipe"
        (\db ->
            case
                ( db.food.examples
                    |> Data.Example.findByName "Pizza royale (350g) - 6"
                    |> Result.map .query
                , ( Ingredient.idFromString "9cbc31e9-80a4-4b87-ac4b-ddc051c47f69"
                  , Ingredient.idFromString "db0e5f44-34b4-4160-b003-77c828d75e60"
                  , Ingredient.idFromString "38788025-a65e-4edf-a92f-aab0b89b0d61"
                  )
                )
            of
                ( Ok royalPizza, ( Just eggId, Just mangoId, Just wheatId ) ) ->
                    [ let
                        testComputedComplements complements =
                            Recipe.computeIngredientComplementsImpacts complements (Mass.kilograms 2)
                      in
                      describe "computeIngredientComplementsImpacts"
                        [ describe "with zero complements applied"
                            (let
                                complementsImpacts =
                                    testComputedComplements
                                        { hedges = Unit.impact 0
                                        , plotSize = Unit.impact 0
                                        , cropDiversity = Unit.impact 0
                                        , permanentPasture = Unit.impact 0
                                        , livestockDensity = Unit.impact 0
                                        }
                             in
                             [ complementsImpacts.hedges
                                |> expectImpactEqual (Unit.impact 0)
                                |> asTest "should compute a zero hedges ingredient complement"
                             , Impact.getTotalComplementsImpacts complementsImpacts
                                |> expectImpactEqual (Unit.impact 0)
                                |> asTest "should compute a zero total complement"
                             ]
                            )
                        , describe "with non-zero complements applied"
                            (let
                                complementsImpacts =
                                    testComputedComplements
                                        { hedges = Unit.impact 1
                                        , plotSize = Unit.impact 1
                                        , cropDiversity = Unit.impact 1
                                        , permanentPasture = Unit.impact 1
                                        , livestockDensity = Unit.impact 1
                                        }
                             in
                             [ complementsImpacts.hedges
                                |> expectImpactEqual (Unit.impact 6)
                                |> asTest "should compute a non-zero hedges ingredient complement"
                             , Impact.getTotalComplementsImpacts complementsImpacts
                                |> expectImpactEqual (Unit.impact 6031)
                                |> asTest "should compute a non-zero total complement"
                             ]
                            )
                        ]
                    , let
                        recipe =
                            royalPizza
                                |> Recipe.fromQuery db
                      in
                      describe "fromQuery"
                        [ recipe
                            |> Expect.ok
                            |> asTest "should return an Ok for a valid query"
                        , { royalPizza
                            | ingredients =
                                royalPizza.ingredients
                                    |> List.map (\ingredient -> { ingredient | planeTransport = Ingredient.ByPlane })
                          }
                            |> Recipe.fromQuery db
                            |> Expect.err
                            |> asTest "should return an Err for an invalid 'planeTransport' value for an ingredient without a default origin by plane"
                        ]
                    , describe "compute"
                        [ describe "standard royal pizza"
                            (let
                                royalPizzaResults =
                                    royalPizza
                                        |> Recipe.compute db
                             in
                             [ royalPizzaResults
                                |> Result.map (Tuple.second >> .total)
                                |> Result.withDefault Impact.empty
                                |> TestUtils.expectImpactsEqual
                                    { acd = Expect.greaterThan 0
                                    , cch = Expect.greaterThan 0
                                    , ecs = Expect.greaterThan 0
                                    , etf = Expect.greaterThan 0
                                    , etfc = Expect.greaterThan 0
                                    , fru = Expect.greaterThan 0
                                    , fwe = Expect.greaterThan 0
                                    , htc = Expect.greaterThan 0
                                    , htcc = Expect.greaterThan 0
                                    , htn = Expect.greaterThan 0
                                    , htnc = Expect.greaterThan 0
                                    , ior = Expect.greaterThan 0
                                    , ldu = Expect.greaterThan 0
                                    , mru = Expect.greaterThan 0
                                    , ozd = Expect.greaterThan 0
                                    , pco = Expect.greaterThan 0
                                    , pef = Expect.greaterThan 0
                                    , pma = Expect.greaterThan 0
                                    , swe = Expect.greaterThan 0
                                    , tre = Expect.greaterThan 0
                                    , wtu = Expect.greaterThan 0
                                    }
                                |> asTest "should return computed impacts where none equals zero"
                             , royalPizzaResults
                                |> Result.map (Tuple.second >> .recipe >> .edibleMass >> Mass.inKilograms)
                                |> Result.withDefault -99
                                |> Expect.within (Expect.Absolute 0.01) 0.3439
                                |> asTest "should compute ingredients total edible mass"
                             , asTest "should have the total ecs impact with the complement taken into account"
                                (case royalPizzaResults |> Result.map (Tuple.second >> .recipe >> .total >> Impact.getImpact Definition.Ecs) of
                                    Err err ->
                                        Expect.fail err

<<<<<<< HEAD
                            Ok result ->
                                expectImpactEqual (Unit.impact 131.9485107312819) result
                        )
                     , asTest "should have the ingredients' total ecs impact with the complement taken into account"
                        (case royalPizzaResults |> Result.map (Tuple.second >> .recipe >> .ingredientsTotal >> Impact.getImpact Definition.Ecs) of
                            Err err ->
                                Expect.fail err

                            Ok result ->
                                expectImpactEqual (Unit.impact 106.29580591361363) result
                        )
                     , describe "Scoring"
                        (case royalPizzaResults |> Result.map (Tuple.second >> .scoring) of
                            Err err ->
                                [ Expect.fail err
                                    |> asTest "should not fail"
                                ]

                            Ok scoring ->
                                [ Unit.impactToFloat scoring.all
                                    |> Expect.within (Expect.Absolute 0.01) 478.428812946987
                                    |> asTest "should properly score total impact"
                                , Unit.impactToFloat scoring.allWithoutComplements
                                    |> Expect.within (Expect.Absolute 0.01) 477.2284455310808
                                    |> asTest "should properly score total impact without complements"
                                , Unit.impactToFloat scoring.complements
                                    |> Expect.within (Expect.Absolute 0.01) -1.2003674159062077
                                    |> asTest "should properly score complement impact"
                                , (Unit.impactToFloat scoring.allWithoutComplements - Unit.impactToFloat scoring.complements)
                                    |> Expect.within (Expect.Absolute 0.0001) (Unit.impactToFloat scoring.all)
                                    |> asTest "should expose coherent scoring"
                                , Unit.impactToFloat scoring.biodiversity
                                    |> Expect.within (Expect.Absolute 0.01) 192.60468608966306
                                    |> asTest "should properly score impact on biodiversity protected area"
                                , Unit.impactToFloat scoring.climate
                                    |> Expect.within (Expect.Absolute 0.01) 106.46364692095277
                                    |> asTest "should properly score impact on climate protected area"
                                , Unit.impactToFloat scoring.health
                                    |> Expect.within (Expect.Absolute 0.01) 61.34156762961918
                                    |> asTest "should properly score impact on health protected area"
                                , Unit.impactToFloat scoring.resources
                                    |> Expect.within (Expect.Absolute 0.01) 116.8164656507397
                                    |> asTest "should properly score impact on resources protected area"
=======
                                    Ok result ->
                                        expectImpactEqual (Unit.impact 131.81588989680745) result
                                )
                             , asTest "should have the ingredients' total ecs impact with the complement taken into account"
                                (case royalPizzaResults |> Result.map (Tuple.second >> .recipe >> .ingredientsTotal >> Impact.getImpact Definition.Ecs) of
                                    Err err ->
                                        Expect.fail err

                                    Ok result ->
                                        expectImpactEqual (Unit.impact 106.16420108745274) result
                                )
                             , describe "Scoring"
                                (case royalPizzaResults |> Result.map (Tuple.second >> .scoring) of
                                    Err err ->
                                        [ Expect.fail err
                                            |> asTest "should not fail"
                                        ]

                                    Ok scoring ->
                                        [ Unit.impactToFloat scoring.all
                                            |> Expect.within (Expect.Absolute 0.01) 478.03754896733557
                                            |> asTest "should properly score total impact"
                                        , Unit.impactToFloat scoring.allWithoutComplements
                                            |> Expect.within (Expect.Absolute 0.01) 476.83718155142935
                                            |> asTest "should properly score total impact without complements"
                                        , Unit.impactToFloat scoring.complements
                                            |> Expect.within (Expect.Absolute 0.01) -1.2003674159062077
                                            |> asTest "should properly score complement impact"
                                        , (Unit.impactToFloat scoring.allWithoutComplements - Unit.impactToFloat scoring.complements)
                                            |> Expect.within (Expect.Absolute 0.0001) (Unit.impactToFloat scoring.all)
                                            |> asTest "should expose coherent scoring"
                                        , Unit.impactToFloat scoring.biodiversity
                                            |> Expect.within (Expect.Absolute 0.01) 192.2155013501179
                                            |> asTest "should properly score impact on biodiversity protected area"
                                        , Unit.impactToFloat scoring.climate
                                            |> Expect.within (Expect.Absolute 0.01) 106.46364692095277
                                            |> asTest "should properly score impact on climate protected area"
                                        , Unit.impactToFloat scoring.health
                                            |> Expect.within (Expect.Absolute 0.01) 61.34156762961918
                                            |> asTest "should properly score impact on health protected area"
                                        , Unit.impactToFloat scoring.resources
                                            |> Expect.within (Expect.Absolute 0.01) 116.8164656507397
                                            |> asTest "should properly score impact on resources protected area"
                                        ]
                                )
                             ]
                            )
                        , describe "raw-to-cooked checks"
                            [ -- Royal pizza is cooked at plant, let's apply oven cooking at consumer: the
                              -- raw-to-cooked ratio should have been applied to resulting mass just once.
                              let
                                withPreps preps =
                                    { royalPizza | preparation = preps }
                                        |> Recipe.compute db
                                        |> Result.map (Tuple.second >> .preparedMass >> Mass.inKilograms)
                                        |> Result.withDefault 0
                              in
                              withPreps [ Preparation.Id "oven" ]
                                |> Expect.within (Expect.Absolute 0.0001) (withPreps [])
                                |> asTest "should apply raw-to-cooked ratio once"
                            ]
                        ]
                    , describe "getMassAtPackaging"
                        [ { ingredients =
                                [ { id = eggId
                                  , mass = Mass.grams 120
                                  , country = Nothing
                                  , planeTransport = Ingredient.PlaneNotApplicable
                                  }
                                , { id = wheatId
                                  , mass = Mass.grams 140
                                  , country = Nothing
                                  , planeTransport = Ingredient.PlaneNotApplicable
                                  }
>>>>>>> 3e3dc3bc
                                ]
                          , transform = Nothing
                          , packaging = []
                          , distribution = Nothing
                          , preparation = []
                          }
                            |> Recipe.compute db
                            |> Result.map (Tuple.first >> Recipe.getMassAtPackaging)
                            |> Expect.equal (Ok (Mass.kilograms 0.23600000000000002))
                            |> asTest "should compute recipe ingredients mass with no cooking involved"
                        , royalPizza
                            |> Recipe.compute db
                            |> Result.map (Tuple.first >> Recipe.getMassAtPackaging)
                            |> Expect.equal (Ok (Mass.kilograms 0.4398824000000001))
                            |> asTest "should compute recipe ingredients mass applying raw to cooked ratio"
                        ]
                    , let
                        royalPizzaWithPackaging =
                            royalPizza
                                |> Recipe.compute db
                                |> Result.map (Tuple.first >> Recipe.getTransformedIngredientsMass)

                        royalPizzaWithNoPackaging =
                            { royalPizza | packaging = [] }
                                |> Recipe.compute db
                                |> Result.map (Tuple.first >> Recipe.getTransformedIngredientsMass)
                      in
                      describe "getTransformedIngredientsMass"
                        [ royalPizzaWithPackaging
                            |> Expect.equal (Ok (Mass.kilograms 0.3398824000000001))
                            |> asTest "should compute recipe treansformed ingredients mass excluding packaging one"
                        , royalPizzaWithPackaging
                            |> Expect.equal royalPizzaWithNoPackaging
                            |> asTest "should give the same mass including packaging or not"
                        ]
                    , let
                        mango =
                            { id = mangoId
                            , mass = Mass.grams 120
                            , country = Nothing
                            , planeTransport = Ingredient.ByPlane
                            }

                        firstIngredientAirDistance ( recipe, _ ) =
                            recipe
                                |> .ingredients
                                |> List.head
                                |> Maybe.map (Recipe.computeIngredientTransport db)
                                |> Maybe.map .air
                                |> Maybe.map Length.inKilometers
                      in
                      describe "computeIngredientTransport"
                        [ { ingredients =
                                [ { id = eggId
                                  , mass = Mass.grams 120
                                  , country = Nothing
                                  , planeTransport = Ingredient.PlaneNotApplicable
                                  }
                                ]
                          , transform = Nothing
                          , packaging = []
                          , distribution = Nothing
                          , preparation = []
                          }
                            |> Recipe.compute db
                            |> Result.map firstIngredientAirDistance
                            |> Expect.equal (Ok (Just 0))
                            |> asTest "should have no air transport for standard ingredients"
                        , { ingredients = [ mango ]
                          , transform = Nothing
                          , packaging = []
                          , distribution = Nothing
                          , preparation = []
                          }
                            |> Recipe.compute db
                            |> Result.map firstIngredientAirDistance
                            |> Expect.equal (Ok (Just 18000))
                            |> asTest "should have air transport for mango from its default origin"
                        , { ingredients = [ { mango | country = Just (Country.codeFromString "CN"), planeTransport = Ingredient.ByPlane } ]
                          , transform = Nothing
                          , packaging = []
                          , distribution = Just Retail.ambient
                          , preparation = []
                          }
                            |> Recipe.compute db
                            |> Result.map firstIngredientAirDistance
                            |> Expect.equal (Ok (Just 8189))
                            |> asTest "should always have air transport for mango even from other countries if 'planeTransport' is 'byPlane'"
                        , { ingredients = [ { mango | country = Just (Country.codeFromString "CN"), planeTransport = Ingredient.NoPlane } ]
                          , transform = Nothing
                          , packaging = []
                          , distribution = Just Retail.ambient
                          , preparation = []
                          }
                            |> Recipe.compute db
                            |> Result.map firstIngredientAirDistance
                            |> Expect.equal (Ok (Just 0))
                            |> asTest "should not have air transport for mango from other countries if 'planeTransport' is 'noPlane'"
                        ]
                    ]

                _ ->
                    [ Expect.fail "error getting examples"
                        |> asTest "should retrieve Royal Pizza example and ingredients UUIDs"
                    ]
        )<|MERGE_RESOLUTION|>--- conflicted
+++ resolved
@@ -147,51 +147,6 @@
                                     Err err ->
                                         Expect.fail err
 
-<<<<<<< HEAD
-                            Ok result ->
-                                expectImpactEqual (Unit.impact 131.9485107312819) result
-                        )
-                     , asTest "should have the ingredients' total ecs impact with the complement taken into account"
-                        (case royalPizzaResults |> Result.map (Tuple.second >> .recipe >> .ingredientsTotal >> Impact.getImpact Definition.Ecs) of
-                            Err err ->
-                                Expect.fail err
-
-                            Ok result ->
-                                expectImpactEqual (Unit.impact 106.29580591361363) result
-                        )
-                     , describe "Scoring"
-                        (case royalPizzaResults |> Result.map (Tuple.second >> .scoring) of
-                            Err err ->
-                                [ Expect.fail err
-                                    |> asTest "should not fail"
-                                ]
-
-                            Ok scoring ->
-                                [ Unit.impactToFloat scoring.all
-                                    |> Expect.within (Expect.Absolute 0.01) 478.428812946987
-                                    |> asTest "should properly score total impact"
-                                , Unit.impactToFloat scoring.allWithoutComplements
-                                    |> Expect.within (Expect.Absolute 0.01) 477.2284455310808
-                                    |> asTest "should properly score total impact without complements"
-                                , Unit.impactToFloat scoring.complements
-                                    |> Expect.within (Expect.Absolute 0.01) -1.2003674159062077
-                                    |> asTest "should properly score complement impact"
-                                , (Unit.impactToFloat scoring.allWithoutComplements - Unit.impactToFloat scoring.complements)
-                                    |> Expect.within (Expect.Absolute 0.0001) (Unit.impactToFloat scoring.all)
-                                    |> asTest "should expose coherent scoring"
-                                , Unit.impactToFloat scoring.biodiversity
-                                    |> Expect.within (Expect.Absolute 0.01) 192.60468608966306
-                                    |> asTest "should properly score impact on biodiversity protected area"
-                                , Unit.impactToFloat scoring.climate
-                                    |> Expect.within (Expect.Absolute 0.01) 106.46364692095277
-                                    |> asTest "should properly score impact on climate protected area"
-                                , Unit.impactToFloat scoring.health
-                                    |> Expect.within (Expect.Absolute 0.01) 61.34156762961918
-                                    |> asTest "should properly score impact on health protected area"
-                                , Unit.impactToFloat scoring.resources
-                                    |> Expect.within (Expect.Absolute 0.01) 116.8164656507397
-                                    |> asTest "should properly score impact on resources protected area"
-=======
                                     Ok result ->
                                         expectImpactEqual (Unit.impact 131.81588989680745) result
                                 )
@@ -266,7 +221,6 @@
                                   , country = Nothing
                                   , planeTransport = Ingredient.PlaneNotApplicable
                                   }
->>>>>>> 3e3dc3bc
                                 ]
                           , transform = Nothing
                           , packaging = []

module Data.Food.RecipeTest exposing (..)

import Data.Country as Country
import Data.Food.Ingredient as Ingredient
import Data.Food.Preparation as Preparation
import Data.Food.Process as Process
import Data.Food.Query exposing (carrotCake)
import Data.Food.Recipe as Recipe
import Data.Food.Retail as Retail
import Data.Impact as Impact
import Data.Impact.Definition as Definition
import Data.Unit as Unit
import Expect
import Length
import Mass
import Test exposing (..)
import TestUtils exposing (asTest, suiteWithDb)


expectImpactEqual : Unit.Impact -> Unit.Impact -> Expect.Expectation
expectImpactEqual expectedImpactUnit =
    let
        expectedImpact =
            Unit.impactToFloat expectedImpactUnit
    in
    Unit.impactToFloat
        >> Expect.within (Expect.Relative 0.0000000000000001) expectedImpact


suite : Test
suite =
    suiteWithDb "Data.Food.Recipe"
        (\{ foodDb } ->
            [ let
                testComputedComplements complements =
                    Recipe.computeIngredientComplementsImpacts complements (Mass.kilograms 2)
              in
              describe "computeIngredientComplementsImpacts"
                [ describe "with zero complements applied"
                    (let
                        complementsImpacts =
                            testComputedComplements
                                { hedges = Unit.impact 0
                                , plotSize = Unit.impact 0
                                , cropDiversity = Unit.impact 0
                                , permanentPasture = Unit.impact 0
                                , livestockDensity = Unit.impact 0
                                }
                     in
                     [ complementsImpacts.hedges
                        |> expectImpactEqual (Unit.impact 0)
                        |> asTest "should compute a zero hedges ingredient complement"
                     , Impact.getTotalComplementsImpacts complementsImpacts
                        |> expectImpactEqual (Unit.impact 0)
                        |> asTest "should compute a zero total complement"
                     ]
                    )
                , describe "with non-zero complements applied"
                    (let
                        complementsImpacts =
                            testComputedComplements
                                { hedges = Unit.impact 1
                                , plotSize = Unit.impact 1
                                , cropDiversity = Unit.impact 1
                                , permanentPasture = Unit.impact 1
                                , livestockDensity = Unit.impact 1
                                }
                     in
                     [ complementsImpacts.hedges
                        |> expectImpactEqual (Unit.impact 6)
                        |> asTest "should compute a non-zero hedges ingredient complement"
                     , Impact.getTotalComplementsImpacts complementsImpacts
                        |> expectImpactEqual (Unit.impact 2031)
                        |> asTest "should compute a non-zero total complement"
                     ]
                    )
                ]
            , let
                recipe =
                    carrotCake
                        |> Recipe.fromQuery foodDb
              in
              describe "fromQuery"
                [ recipe
                    |> Expect.ok
                    |> asTest "should return an Ok for a valid query"
                , { carrotCake
                    | transform =
                        Just
                            { code = Process.codeFromString "not a process"
                            , mass = Mass.kilograms 0
                            }
                  }
                    |> Recipe.fromQuery foodDb
                    |> Result.map .transform
                    |> Expect.err
                    |> asTest "should return an Err for an invalid processing"
                , { carrotCake
                    | ingredients =
                        carrotCake.ingredients
                            |> List.map (\ingredient -> { ingredient | planeTransport = Ingredient.ByPlane })
                  }
                    |> Recipe.fromQuery foodDb
                    |> Expect.err
                    |> asTest "should return an Err for an invalid 'planeTransport' value for an ingredient without a default origin by plane"
                ]
            , describe "compute"
                [ describe "standard carrot cake"
                    (let
                        carrotCakeResults =
                            carrotCake
                                |> Recipe.compute foodDb
                     in
                     [ carrotCakeResults
                        |> Result.map (Tuple.second >> .total)
                        |> Result.withDefault Impact.empty
                        |> TestUtils.expectImpactsEqual
                            { acd = Expect.greaterThan 0
                            , cch = Expect.greaterThan 0
                            , ecs = Expect.greaterThan 0
                            , etf = Expect.greaterThan 0
                            , etfc = Expect.greaterThan 0
                            , fru = Expect.greaterThan 0
                            , fwe = Expect.greaterThan 0
                            , htc = Expect.greaterThan 0
                            , htcc = Expect.greaterThan 0
                            , htn = Expect.greaterThan 0
                            , htnc = Expect.greaterThan 0
                            , ior = Expect.greaterThan 0
                            , ldu = Expect.greaterThan 0
                            , mru = Expect.greaterThan 0
                            , ozd = Expect.greaterThan 0
                            , pco = Expect.greaterThan 0
                            , pef = Expect.greaterThan 0
                            , pma = Expect.greaterThan 0
                            , swe = Expect.greaterThan 0
                            , tre = Expect.greaterThan 0
                            , wtu = Expect.greaterThan 0
                            }
                        |> asTest "should return computed impacts where none equals zero"
                     , carrotCakeResults
                        |> Result.map (Tuple.second >> .recipe >> .edibleMass >> Mass.inKilograms)
                        |> Result.withDefault -99
                        |> Expect.within (Expect.Absolute 0.01) 0.498
                        |> asTest "should compute ingredients total edible mass"
                     , asTest "should have the total ecs impact with the complement taken into account"
                        (case carrotCakeResults |> Result.map (Tuple.second >> .recipe >> .total >> Impact.getImpact Definition.Ecs) of
                            Err err ->
                                Expect.fail err

                            Ok result ->
<<<<<<< HEAD
                                expectImpactEqual (Unit.impact 172.89760950411426) result
=======
                                expectImpactEqual (Unit.impact 110.16092098271368) result
>>>>>>> 09529585
                        )
                     , asTest "should have the ingredients' total ecs impact with the complement taken into account"
                        (case carrotCakeResults |> Result.map (Tuple.second >> .recipe >> .ingredientsTotal >> Impact.getImpact Definition.Ecs) of
                            Err err ->
                                Expect.fail err

                            Ok result ->
<<<<<<< HEAD
                                expectImpactEqual (Unit.impact 132.16779209043284) result
=======
                                expectImpactEqual (Unit.impact 71.95674733112402) result
>>>>>>> 09529585
                        )
                     , describe "Scoring"
                        (case carrotCakeResults |> Result.map (Tuple.second >> .scoring) of
                            Err err ->
                                [ Expect.fail err
                                    |> asTest "should not fail"
                                ]

                            Ok scoring ->
                                [ Unit.impactToFloat scoring.all
<<<<<<< HEAD
                                    |> Expect.within (Expect.Absolute 0.01) 308.4089903862655
                                    |> asTest "should properly score total impact"
                                , Unit.impactToFloat scoring.allWithoutComplements
                                    |> Expect.within (Expect.Absolute 0.01) 309.0536761602616
=======
                                    |> Expect.within (Expect.Absolute 0.01) 207.13391880897439
                                    |> asTest "should properly score total impact"
                                , Unit.impactToFloat scoring.allWithoutComplements
                                    |> Expect.within (Expect.Absolute 0.01) 207.7786045829705
>>>>>>> 09529585
                                    |> asTest "should properly score total impact without complements"
                                , Unit.impactToFloat scoring.complements
                                    |> Expect.within (Expect.Absolute 0.01) 0.6446857739961187
                                    |> asTest "should properly score complement impact"
                                , (Unit.impactToFloat scoring.allWithoutComplements - Unit.impactToFloat scoring.complements)
                                    |> Expect.within (Expect.Absolute 0.0001) (Unit.impactToFloat scoring.all)
                                    |> asTest "should expose coherent scoring"
                                , Unit.impactToFloat scoring.biodiversity
<<<<<<< HEAD
                                    |> Expect.within (Expect.Absolute 0.01) 199.34116380006103
=======
                                    |> Expect.within (Expect.Absolute 0.01) 83.07882215420396
>>>>>>> 09529585
                                    |> asTest "should properly score impact on biodiversity protected area"
                                , Unit.impactToFloat scoring.climate
                                    |> Expect.within (Expect.Absolute 0.01) 44.62421423026246
                                    |> asTest "should properly score impact on climate protected area"
                                , Unit.impactToFloat scoring.health
<<<<<<< HEAD
                                    |> Expect.within (Expect.Absolute 0.01) 29.99268437838309
                                    |> asTest "should properly score impact on health protected area"
                                , Unit.impactToFloat scoring.resources
                                    |> Expect.within (Expect.Absolute 0.01) 35.3602849798991
=======
                                    |> Expect.within (Expect.Absolute 0.01) 39.24765263158767
                                    |> asTest "should properly score impact on health protected area"
                                , Unit.impactToFloat scoring.resources
                                    |> Expect.within (Expect.Absolute 0.01) 40.82791556691645
>>>>>>> 09529585
                                    |> asTest "should properly score impact on resources protected area"
                                ]
                        )
                     ]
                    )
                , describe "raw-to-cooked checks"
                    [ -- Carrot cake is cooked at plant, let's apply oven cooking at consumer: the
                      -- raw-to-cooked ratio should have been applied to resulting mass just once.
                      let
                        withPreps preps =
                            { carrotCake | preparation = preps }
                                |> Recipe.compute foodDb
                                |> Result.map (Tuple.second >> .preparedMass >> Mass.inKilograms)
                                |> Result.withDefault 0
                      in
                      withPreps [ Preparation.Id "oven" ]
                        |> Expect.within (Expect.Absolute 0.0001) (withPreps [])
                        |> asTest "should apply raw-to-cooked ratio once"
                    ]
                ]
            , describe "getMassAtPackaging"
                [ { ingredients =
                        [ { id = Ingredient.idFromString "egg-indoor-code3"
                          , mass = Mass.grams 120
                          , country = Nothing
                          , planeTransport = Ingredient.PlaneNotApplicable
                          }
                        , { id = Ingredient.idFromString "wheat"
                          , mass = Mass.grams 140
                          , country = Nothing
                          , planeTransport = Ingredient.PlaneNotApplicable
                          }
                        ]
                  , transform = Nothing
                  , packaging = []
                  , distribution = Nothing
                  , preparation = []
                  }
                    |> Recipe.compute foodDb
                    |> Result.map (Tuple.first >> Recipe.getMassAtPackaging)
                    |> Expect.equal (Ok (Mass.kilograms 0.23600000000000002))
                    |> asTest "should compute recipe ingredients mass with no cooking involved"
                , carrotCake
                    |> Recipe.compute foodDb
                    |> Result.map (Tuple.first >> Recipe.getMassAtPackaging)
                    |> Expect.equal (Ok (Mass.kilograms 0.748104))
                    |> asTest "should compute recipe ingredients mass applying raw to cooked ratio"
                ]
            , let
                carrotCakeWithPackaging =
                    carrotCake
                        |> Recipe.compute foodDb
                        |> Result.map (Tuple.first >> Recipe.getTransformedIngredientsMass)

                carrotCakeWithNoPackaging =
                    { carrotCake | packaging = [] }
                        |> Recipe.compute foodDb
                        |> Result.map (Tuple.first >> Recipe.getTransformedIngredientsMass)
              in
              describe "getTransformedIngredientsMass"
                [ carrotCakeWithPackaging
                    |> Expect.equal (Ok (Mass.kilograms 0.643104))
                    |> asTest "should compute recipe treansformed ingredients mass excluding packaging one"
                , carrotCakeWithPackaging
                    |> Expect.equal carrotCakeWithNoPackaging
                    |> asTest "should give the same mass including packaging or not"
                ]
            , let
                mango =
                    { id = Ingredient.idFromString "mango"
                    , mass = Mass.grams 120
                    , country = Nothing
                    , planeTransport = Ingredient.ByPlane
                    }

                firstIngredientAirDistance ( recipe, _ ) =
                    recipe
                        |> .ingredients
                        |> List.head
                        |> Maybe.map (Recipe.computeIngredientTransport foodDb)
                        |> Maybe.map .air
                        |> Maybe.map Length.inKilometers
              in
              describe "computeIngredientTransport"
                [ { ingredients =
                        [ { id = Ingredient.idFromString "egg-indoor-code3"
                          , mass = Mass.grams 120
                          , country = Nothing
                          , planeTransport = Ingredient.PlaneNotApplicable
                          }
                        ]
                  , transform = Nothing
                  , packaging = []
                  , distribution = Nothing
                  , preparation = []
                  }
                    |> Recipe.compute foodDb
                    |> Result.map firstIngredientAirDistance
                    |> Expect.equal (Ok (Just 0))
                    |> asTest "should have no air transport for standard ingredients"
                , { ingredients = [ mango ]
                  , transform = Nothing
                  , packaging = []
                  , distribution = Nothing
                  , preparation = []
                  }
                    |> Recipe.compute foodDb
                    |> Result.map firstIngredientAirDistance
                    |> Expect.equal (Ok (Just 18000))
                    |> asTest "should have air transport for mango from its default origin"
                , { ingredients = [ { mango | country = Just (Country.codeFromString "CN"), planeTransport = Ingredient.ByPlane } ]
                  , transform = Nothing
                  , packaging = []
                  , distribution = Just Retail.ambient
                  , preparation = []
                  }
                    |> Recipe.compute foodDb
                    |> Result.map firstIngredientAirDistance
                    |> Expect.equal (Ok (Just 8189))
                    |> asTest "should always have air transport for mango even from other countries if 'planeTransport' is 'byPlane'"
                , { ingredients = [ { mango | country = Just (Country.codeFromString "CN"), planeTransport = Ingredient.NoPlane } ]
                  , transform = Nothing
                  , packaging = []
                  , distribution = Just Retail.ambient
                  , preparation = []
                  }
                    |> Recipe.compute foodDb
                    |> Result.map firstIngredientAirDistance
                    |> Expect.equal (Ok (Just 0))
                    |> asTest "should not have air transport for mango from other countries if 'planeTransport' is 'noPlane'"
                ]
            ]
        )<|MERGE_RESOLUTION|>--- conflicted
+++ resolved
@@ -149,11 +149,7 @@
                                 Expect.fail err
 
                             Ok result ->
-<<<<<<< HEAD
-                                expectImpactEqual (Unit.impact 172.89760950411426) result
-=======
-                                expectImpactEqual (Unit.impact 110.16092098271368) result
->>>>>>> 09529585
+                                expectImpactEqual (Unit.impact 173.43618621456568) result
                         )
                      , asTest "should have the ingredients' total ecs impact with the complement taken into account"
                         (case carrotCakeResults |> Result.map (Tuple.second >> .recipe >> .ingredientsTotal >> Impact.getImpact Definition.Ecs) of
@@ -161,11 +157,7 @@
                                 Expect.fail err
 
                             Ok result ->
-<<<<<<< HEAD
-                                expectImpactEqual (Unit.impact 132.16779209043284) result
-=======
-                                expectImpactEqual (Unit.impact 71.95674733112402) result
->>>>>>> 09529585
+                                expectImpactEqual (Unit.impact 132.70636880088426) result
                         )
                      , describe "Scoring"
                         (case carrotCakeResults |> Result.map (Tuple.second >> .scoring) of
@@ -176,17 +168,10 @@
 
                             Ok scoring ->
                                 [ Unit.impactToFloat scoring.all
-<<<<<<< HEAD
-                                    |> Expect.within (Expect.Absolute 0.01) 308.4089903862655
+                                    |> Expect.within (Expect.Absolute 0.01) 309.2464547939685
                                     |> asTest "should properly score total impact"
                                 , Unit.impactToFloat scoring.allWithoutComplements
-                                    |> Expect.within (Expect.Absolute 0.01) 309.0536761602616
-=======
-                                    |> Expect.within (Expect.Absolute 0.01) 207.13391880897439
-                                    |> asTest "should properly score total impact"
-                                , Unit.impactToFloat scoring.allWithoutComplements
-                                    |> Expect.within (Expect.Absolute 0.01) 207.7786045829705
->>>>>>> 09529585
+                                    |> Expect.within (Expect.Absolute 0.01) 309.8911405679646
                                     |> asTest "should properly score total impact without complements"
                                 , Unit.impactToFloat scoring.complements
                                     |> Expect.within (Expect.Absolute 0.01) 0.6446857739961187
@@ -195,27 +180,16 @@
                                     |> Expect.within (Expect.Absolute 0.0001) (Unit.impactToFloat scoring.all)
                                     |> asTest "should expose coherent scoring"
                                 , Unit.impactToFloat scoring.biodiversity
-<<<<<<< HEAD
-                                    |> Expect.within (Expect.Absolute 0.01) 199.34116380006103
-=======
-                                    |> Expect.within (Expect.Absolute 0.01) 83.07882215420396
->>>>>>> 09529585
+                                    |> Expect.within (Expect.Absolute 0.01) 199.60634978528796
                                     |> asTest "should properly score impact on biodiversity protected area"
                                 , Unit.impactToFloat scoring.climate
                                     |> Expect.within (Expect.Absolute 0.01) 44.62421423026246
                                     |> asTest "should properly score impact on climate protected area"
                                 , Unit.impactToFloat scoring.health
-<<<<<<< HEAD
-                                    |> Expect.within (Expect.Absolute 0.01) 29.99268437838309
+                                    |> Expect.within (Expect.Absolute 0.01) 30.11804805394062
                                     |> asTest "should properly score impact on health protected area"
                                 , Unit.impactToFloat scoring.resources
-                                    |> Expect.within (Expect.Absolute 0.01) 35.3602849798991
-=======
-                                    |> Expect.within (Expect.Absolute 0.01) 39.24765263158767
-                                    |> asTest "should properly score impact on health protected area"
-                                , Unit.impactToFloat scoring.resources
-                                    |> Expect.within (Expect.Absolute 0.01) 40.82791556691645
->>>>>>> 09529585
+                                    |> Expect.within (Expect.Absolute 0.01) 35.542528498473544
                                     |> asTest "should properly score impact on resources protected area"
                                 ]
                         )

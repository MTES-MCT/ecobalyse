module Data.Food.RecipeTest exposing (..)

import Data.Country as Country
import Data.Food.Fixtures exposing (royalPizza)
import Data.Food.Ingredient as Ingredient
import Data.Food.Preparation as Preparation
import Data.Food.Process as Process
import Data.Food.Recipe as Recipe
import Data.Food.Retail as Retail
import Data.Impact as Impact
import Data.Impact.Definition as Definition
import Data.Unit as Unit
import Expect
import Length
import Mass
import Test exposing (..)
import TestUtils exposing (asTest, suiteWithDb)


expectImpactEqual : Unit.Impact -> Unit.Impact -> Expect.Expectation
expectImpactEqual expectedImpactUnit =
    let
        expectedImpact =
            Unit.impactToFloat expectedImpactUnit
    in
    Unit.impactToFloat
        >> Expect.within (Expect.Relative 0.000000000001) expectedImpact


suite : Test
suite =
    suiteWithDb "Data.Food.Recipe"
        (\db ->
            [ let
                testComputedComplements complements =
                    Recipe.computeIngredientComplementsImpacts complements (Mass.kilograms 2)
              in
              describe "computeIngredientComplementsImpacts"
                [ describe "with zero complements applied"
                    (let
                        complementsImpacts =
                            testComputedComplements
                                { hedges = Unit.impact 0
                                , plotSize = Unit.impact 0
                                , cropDiversity = Unit.impact 0
                                , permanentPasture = Unit.impact 0
                                , livestockDensity = Unit.impact 0
                                }
                     in
                     [ complementsImpacts.hedges
                        |> expectImpactEqual (Unit.impact 0)
                        |> asTest "should compute a zero hedges ingredient complement"
                     , Impact.getTotalComplementsImpacts complementsImpacts
                        |> expectImpactEqual (Unit.impact 0)
                        |> asTest "should compute a zero total complement"
                     ]
                    )
                , describe "with non-zero complements applied"
                    (let
                        complementsImpacts =
                            testComputedComplements
                                { hedges = Unit.impact 1
                                , plotSize = Unit.impact 1
                                , cropDiversity = Unit.impact 1
                                , permanentPasture = Unit.impact 1
                                , livestockDensity = Unit.impact 1
                                }
                     in
                     [ complementsImpacts.hedges
                        |> expectImpactEqual (Unit.impact 6)
                        |> asTest "should compute a non-zero hedges ingredient complement"
                     , Impact.getTotalComplementsImpacts complementsImpacts
                        |> expectImpactEqual (Unit.impact 6031)
                        |> asTest "should compute a non-zero total complement"
                     ]
                    )
                ]
            , let
                recipe =
                    royalPizza
                        |> Recipe.fromQuery db
              in
              describe "fromQuery"
                [ recipe
                    |> Expect.ok
                    |> asTest "should return an Ok for a valid query"
                , { royalPizza
                    | transform =
                        Just
                            { code = Process.identifierFromString "not a process"
                            , mass = Mass.kilograms 0
                            }
                  }
                    |> Recipe.fromQuery db
                    |> Result.map .transform
                    |> Expect.err
                    |> asTest "should return an Err for an invalid processing"
                , { royalPizza
                    | ingredients =
                        royalPizza.ingredients
                            |> List.map (\ingredient -> { ingredient | planeTransport = Ingredient.ByPlane })
                  }
                    |> Recipe.fromQuery db
                    |> Expect.err
                    |> asTest "should return an Err for an invalid 'planeTransport' value for an ingredient without a default origin by plane"
                ]
            , describe "compute"
                [ describe "standard royal pizza"
                    (let
                        royalPizzaResults =
                            royalPizza
                                |> Recipe.compute db
                     in
                     [ royalPizzaResults
                        |> Result.map (Tuple.second >> .total)
                        |> Result.withDefault Impact.empty
                        |> TestUtils.expectImpactsEqual
                            { acd = Expect.greaterThan 0
                            , cch = Expect.greaterThan 0
                            , ecs = Expect.greaterThan 0
                            , etf = Expect.greaterThan 0
                            , etfc = Expect.greaterThan 0
                            , fru = Expect.greaterThan 0
                            , fwe = Expect.greaterThan 0
                            , htc = Expect.greaterThan 0
                            , htcc = Expect.greaterThan 0
                            , htn = Expect.greaterThan 0
                            , htnc = Expect.greaterThan 0
                            , ior = Expect.greaterThan 0
                            , ldu = Expect.greaterThan 0
                            , mru = Expect.greaterThan 0
                            , ozd = Expect.greaterThan 0
                            , pco = Expect.greaterThan 0
                            , pef = Expect.greaterThan 0
                            , pma = Expect.greaterThan 0
                            , swe = Expect.greaterThan 0
                            , tre = Expect.greaterThan 0
                            , wtu = Expect.greaterThan 0
                            }
                        |> asTest "should return computed impacts where none equals zero"
                     , royalPizzaResults
                        |> Result.map (Tuple.second >> .recipe >> .edibleMass >> Mass.inKilograms)
                        |> Result.withDefault -99
                        |> Expect.within (Expect.Absolute 0.01) 0.3439
                        |> asTest "should compute ingredients total edible mass"
                     , asTest "should have the total ecs impact with the complement taken into account"
                        (case royalPizzaResults |> Result.map (Tuple.second >> .recipe >> .total >> Impact.getImpact Definition.Ecs) of
                            Err err ->
                                Expect.fail err

                            Ok result ->
                                expectImpactEqual (Unit.impact 131.9485107312819) result
                        )
                     , asTest "should have the ingredients' total ecs impact with the complement taken into account"
                        (case royalPizzaResults |> Result.map (Tuple.second >> .recipe >> .ingredientsTotal >> Impact.getImpact Definition.Ecs) of
                            Err err ->
                                Expect.fail err

                            Ok result ->
                                expectImpactEqual (Unit.impact 106.29580591361363) result
                        )
                     , describe "Scoring"
                        (case royalPizzaResults |> Result.map (Tuple.second >> .scoring) of
                            Err err ->
                                [ Expect.fail err
                                    |> asTest "should not fail"
                                ]

                            Ok scoring ->
                                [ Unit.impactToFloat scoring.all
<<<<<<< HEAD
                                    |> Expect.within (Expect.Absolute 0.01) 478.428812946987
                                    |> asTest "should properly score total impact"
                                , Unit.impactToFloat scoring.allWithoutComplements
                                    |> Expect.within (Expect.Absolute 0.01) 477.2284455310808
=======
                                    |> Expect.within (Expect.Absolute 0.01) 478.03754896733557
                                    |> asTest "should properly score total impact"
                                , Unit.impactToFloat scoring.allWithoutComplements
                                    |> Expect.within (Expect.Absolute 0.01) 476.83718155142935
>>>>>>> 53688824
                                    |> asTest "should properly score total impact without complements"
                                , Unit.impactToFloat scoring.complements
                                    |> Expect.within (Expect.Absolute 0.01) -1.2003674159062077
                                    |> asTest "should properly score complement impact"
                                , (Unit.impactToFloat scoring.allWithoutComplements - Unit.impactToFloat scoring.complements)
                                    |> Expect.within (Expect.Absolute 0.0001) (Unit.impactToFloat scoring.all)
                                    |> asTest "should expose coherent scoring"
                                , Unit.impactToFloat scoring.biodiversity
                                    |> Expect.within (Expect.Absolute 0.01) 192.60468608966306
                                    |> asTest "should properly score impact on biodiversity protected area"
                                , Unit.impactToFloat scoring.climate
                                    |> Expect.within (Expect.Absolute 0.01) 106.46364692095277
                                    |> asTest "should properly score impact on climate protected area"
                                , Unit.impactToFloat scoring.health
                                    |> Expect.within (Expect.Absolute 0.01) 61.34156762961918
                                    |> asTest "should properly score impact on health protected area"
                                , Unit.impactToFloat scoring.resources
                                    |> Expect.within (Expect.Absolute 0.01) 116.8164656507397
                                    |> asTest "should properly score impact on resources protected area"
                                ]
                        )
                     ]
                    )
                , describe "raw-to-cooked checks"
                    [ -- Royal pizza is cooked at plant, let's apply oven cooking at consumer: the
                      -- raw-to-cooked ratio should have been applied to resulting mass just once.
                      let
                        withPreps preps =
                            { royalPizza | preparation = preps }
                                |> Recipe.compute db
                                |> Result.map (Tuple.second >> .preparedMass >> Mass.inKilograms)
                                |> Result.withDefault 0
                      in
                      withPreps [ Preparation.Id "oven" ]
                        |> Expect.within (Expect.Absolute 0.0001) (withPreps [])
                        |> asTest "should apply raw-to-cooked ratio once"
                    ]
                ]
            , describe "getMassAtPackaging"
                [ { ingredients =
                        [ { id = Ingredient.idFromString "egg-indoor-code3"
                          , mass = Mass.grams 120
                          , country = Nothing
                          , planeTransport = Ingredient.PlaneNotApplicable
                          }
                        , { id = Ingredient.idFromString "soft-wheat-fr"
                          , mass = Mass.grams 140
                          , country = Nothing
                          , planeTransport = Ingredient.PlaneNotApplicable
                          }
                        ]
                  , transform = Nothing
                  , packaging = []
                  , distribution = Nothing
                  , preparation = []
                  }
                    |> Recipe.compute db
                    |> Result.map (Tuple.first >> Recipe.getMassAtPackaging)
                    |> Expect.equal (Ok (Mass.kilograms 0.23600000000000002))
                    |> asTest "should compute recipe ingredients mass with no cooking involved"
                , royalPizza
                    |> Recipe.compute db
                    |> Result.map (Tuple.first >> Recipe.getMassAtPackaging)
                    |> Expect.equal (Ok (Mass.kilograms 0.4398824000000001))
                    |> asTest "should compute recipe ingredients mass applying raw to cooked ratio"
                ]
            , let
                royalPizzaWithPackaging =
                    royalPizza
                        |> Recipe.compute db
                        |> Result.map (Tuple.first >> Recipe.getTransformedIngredientsMass)

                royalPizzaWithNoPackaging =
                    { royalPizza | packaging = [] }
                        |> Recipe.compute db
                        |> Result.map (Tuple.first >> Recipe.getTransformedIngredientsMass)
              in
              describe "getTransformedIngredientsMass"
                [ royalPizzaWithPackaging
                    |> Expect.equal (Ok (Mass.kilograms 0.3398824000000001))
                    |> asTest "should compute recipe treansformed ingredients mass excluding packaging one"
                , royalPizzaWithPackaging
                    |> Expect.equal royalPizzaWithNoPackaging
                    |> asTest "should give the same mass including packaging or not"
                ]
            , let
                mango =
                    { id = Ingredient.idFromString "mango-non-eu"
                    , mass = Mass.grams 120
                    , country = Nothing
                    , planeTransport = Ingredient.ByPlane
                    }

                firstIngredientAirDistance ( recipe, _ ) =
                    recipe
                        |> .ingredients
                        |> List.head
                        |> Maybe.map (Recipe.computeIngredientTransport db)
                        |> Maybe.map .air
                        |> Maybe.map Length.inKilometers
              in
              describe "computeIngredientTransport"
                [ { ingredients =
                        [ { id = Ingredient.idFromString "egg-indoor-code3"
                          , mass = Mass.grams 120
                          , country = Nothing
                          , planeTransport = Ingredient.PlaneNotApplicable
                          }
                        ]
                  , transform = Nothing
                  , packaging = []
                  , distribution = Nothing
                  , preparation = []
                  }
                    |> Recipe.compute db
                    |> Result.map firstIngredientAirDistance
                    |> Expect.equal (Ok (Just 0))
                    |> asTest "should have no air transport for standard ingredients"
                , { ingredients = [ mango ]
                  , transform = Nothing
                  , packaging = []
                  , distribution = Nothing
                  , preparation = []
                  }
                    |> Recipe.compute db
                    |> Result.map firstIngredientAirDistance
                    |> Expect.equal (Ok (Just 18000))
                    |> asTest "should have air transport for mango from its default origin"
                , { ingredients = [ { mango | country = Just (Country.codeFromString "CN"), planeTransport = Ingredient.ByPlane } ]
                  , transform = Nothing
                  , packaging = []
                  , distribution = Just Retail.ambient
                  , preparation = []
                  }
                    |> Recipe.compute db
                    |> Result.map firstIngredientAirDistance
                    |> Expect.equal (Ok (Just 8189))
                    |> asTest "should always have air transport for mango even from other countries if 'planeTransport' is 'byPlane'"
                , { ingredients = [ { mango | country = Just (Country.codeFromString "CN"), planeTransport = Ingredient.NoPlane } ]
                  , transform = Nothing
                  , packaging = []
                  , distribution = Just Retail.ambient
                  , preparation = []
                  }
                    |> Recipe.compute db
                    |> Result.map firstIngredientAirDistance
                    |> Expect.equal (Ok (Just 0))
                    |> asTest "should not have air transport for mango from other countries if 'planeTransport' is 'noPlane'"
                ]
            ]
        )<|MERGE_RESOLUTION|>--- conflicted
+++ resolved
@@ -149,7 +149,7 @@
                                 Expect.fail err
 
                             Ok result ->
-                                expectImpactEqual (Unit.impact 131.9485107312819) result
+                                expectImpactEqual (Unit.impact 131.81588989680745) result
                         )
                      , asTest "should have the ingredients' total ecs impact with the complement taken into account"
                         (case royalPizzaResults |> Result.map (Tuple.second >> .recipe >> .ingredientsTotal >> Impact.getImpact Definition.Ecs) of
@@ -157,7 +157,7 @@
                                 Expect.fail err
 
                             Ok result ->
-                                expectImpactEqual (Unit.impact 106.29580591361363) result
+                                expectImpactEqual (Unit.impact 106.16420108745274) result
                         )
                      , describe "Scoring"
                         (case royalPizzaResults |> Result.map (Tuple.second >> .scoring) of
@@ -168,17 +168,10 @@
 
                             Ok scoring ->
                                 [ Unit.impactToFloat scoring.all
-<<<<<<< HEAD
-                                    |> Expect.within (Expect.Absolute 0.01) 478.428812946987
-                                    |> asTest "should properly score total impact"
-                                , Unit.impactToFloat scoring.allWithoutComplements
-                                    |> Expect.within (Expect.Absolute 0.01) 477.2284455310808
-=======
                                     |> Expect.within (Expect.Absolute 0.01) 478.03754896733557
                                     |> asTest "should properly score total impact"
                                 , Unit.impactToFloat scoring.allWithoutComplements
                                     |> Expect.within (Expect.Absolute 0.01) 476.83718155142935
->>>>>>> 53688824
                                     |> asTest "should properly score total impact without complements"
                                 , Unit.impactToFloat scoring.complements
                                     |> Expect.within (Expect.Absolute 0.01) -1.2003674159062077
@@ -187,7 +180,7 @@
                                     |> Expect.within (Expect.Absolute 0.0001) (Unit.impactToFloat scoring.all)
                                     |> asTest "should expose coherent scoring"
                                 , Unit.impactToFloat scoring.biodiversity
-                                    |> Expect.within (Expect.Absolute 0.01) 192.60468608966306
+                                    |> Expect.within (Expect.Absolute 0.01) 192.2155013501179
                                     |> asTest "should properly score impact on biodiversity protected area"
                                 , Unit.impactToFloat scoring.climate
                                     |> Expect.within (Expect.Absolute 0.01) 106.46364692095277

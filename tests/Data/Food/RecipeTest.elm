--- conflicted
+++ resolved
@@ -149,11 +149,7 @@
                                 Expect.fail err
 
                             Ok result ->
-<<<<<<< HEAD
-                                expectImpactEqual (Unit.impact 131.2206843279544) result
-=======
-                                expectImpactEqual (Unit.impact 156.13519972904638) result
->>>>>>> f0f9cc8b
+                                expectImpactEqual (Unit.impact 130.6879152279544) result
                         )
                      , asTest "should have the ingredients' total ecs impact with the complement taken into account"
                         (case royalPizzaResults |> Result.map (Tuple.second >> .recipe >> .ingredientsTotal >> Impact.getImpact Definition.Ecs) of
@@ -161,11 +157,7 @@
                                 Expect.fail err
 
                             Ok result ->
-<<<<<<< HEAD
-                                expectImpactEqual (Unit.impact 106.08645627746057) result
-=======
-                                expectImpactEqual (Unit.impact 128.70743205171738) result
->>>>>>> f0f9cc8b
+                                expectImpactEqual (Unit.impact 105.55368717746057) result
                         )
                      , describe "Scoring"
                         (case royalPizzaResults |> Result.map (Tuple.second >> .scoring) of
@@ -176,11 +168,7 @@
 
                             Ok scoring ->
                                 [ Unit.impactToFloat scoring.all
-<<<<<<< HEAD
-                                    |> Expect.within (Expect.Absolute 0.01) 479.5234304401284
-=======
-                                    |> Expect.within (Expect.Absolute 0.01) 560.5648682489411
->>>>>>> f0f9cc8b
+                                    |> Expect.within (Expect.Absolute 0.01) 477.94042008578447
                                     |> asTest "should properly score total impact"
                                 , Unit.impactToFloat scoring.allWithoutComplements
                                     |> Expect.within (Expect.Absolute 0.01) 472.25827508931434

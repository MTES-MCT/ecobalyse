--- conflicted
+++ resolved
@@ -24,11 +24,7 @@
             Unit.impactToFloat expectedImpactUnit
     in
     Unit.impactToFloat
-<<<<<<< HEAD
-        >> Expect.within (Expect.Relative 0.000000000000001) expectedImpact
-=======
         >> Expect.within (Expect.Relative 0.000000000001) expectedImpact
->>>>>>> 66f05622
 
 
 suite : Test

--- conflicted
+++ resolved
@@ -149,11 +149,7 @@
                                 Expect.fail err
 
                             Ok result ->
-<<<<<<< HEAD
-                                expectImpactEqual (Unit.impact 131.765385086143) result
-=======
                                 expectImpactEqual (Unit.impact 132.98445338090033) result
->>>>>>> 27248fe3
                         )
                      , asTest "should have the ingredients' total ecs impact with the complement taken into account"
                         (case royalPizzaResults |> Result.map (Tuple.second >> .recipe >> .ingredientsTotal >> Impact.getImpact Definition.Ecs) of
@@ -161,11 +157,7 @@
                                 Expect.fail err
 
                             Ok result ->
-<<<<<<< HEAD
-                                expectImpactEqual (Unit.impact 105.81286683246057) result
-=======
                                 expectImpactEqual (Unit.impact 107.66306271079925) result
->>>>>>> 27248fe3
                         )
                      , describe "Scoring"
                         (case royalPizzaResults |> Result.map (Tuple.second >> .scoring) of
@@ -176,17 +168,10 @@
 
                             Ok scoring ->
                                 [ Unit.impactToFloat scoring.all
-<<<<<<< HEAD
-                                    |> Expect.within (Expect.Absolute 0.01) 481.1418931854932
-                                    |> asTest "should properly score total impact"
-                                , Unit.impactToFloat scoring.allWithoutComplements
-                                    |> Expect.within (Expect.Absolute 0.01) 474.68965082883403
-=======
                                     |> Expect.within (Expect.Absolute 0.01) 485.40892836515377
                                     |> asTest "should properly score total impact"
                                 , Unit.impactToFloat scoring.allWithoutComplements
                                     |> Expect.within (Expect.Absolute 0.01) 479.71839680472846
->>>>>>> 27248fe3
                                     |> asTest "should properly score total impact without complements"
                                 , Unit.impactToFloat scoring.complements
                                     |> Expect.within (Expect.Absolute 0.01) -6.452242356659131
@@ -195,11 +180,7 @@
                                     |> Expect.within (Expect.Absolute 0.0001) (Unit.impactToFloat scoring.all)
                                     |> asTest "should expose coherent scoring"
                                 , Unit.impactToFloat scoring.biodiversity
-<<<<<<< HEAD
                                     |> Expect.within (Expect.Absolute 0.01) 185.95551578842688
-=======
-                                    |> Expect.within (Expect.Absolute 0.01) 192.81826800290736
->>>>>>> 27248fe3
                                     |> asTest "should properly score impact on biodiversity protected area"
                                 , Unit.impactToFloat scoring.climate
                                     |> Expect.within (Expect.Absolute 0.01) 108.35763169433548

module Data.Food.RecipeTest exposing (..)

import Data.Country as Country
import Data.Food.Ingredient as Ingredient
import Data.Food.Preparation as Preparation
import Data.Food.Process as Process
import Data.Food.Query exposing (carrotCake)
import Data.Food.Recipe as Recipe
import Data.Food.Retail as Retail
import Data.Impact as Impact
import Data.Impact.Definition as Definition
import Data.Unit as Unit
import Expect
import Length
import Mass
import Test exposing (..)
import TestUtils exposing (asTest, suiteWithDb)


expectImpactEqual : Unit.Impact -> Unit.Impact -> Expect.Expectation
expectImpactEqual expectedImpactUnit =
    let
        expectedImpact =
            Unit.impactToFloat expectedImpactUnit
    in
    Unit.impactToFloat
        >> Expect.within (Expect.Relative 0.0000000000000001) expectedImpact


suite : Test
suite =
    suiteWithDb "Data.Food.Recipe"
        (\{ foodDb } ->
            [ let
                testComputedComplements complements =
                    Recipe.computeIngredientComplementsImpacts complements (Mass.kilograms 2)
              in
              describe "computeIngredientComplementsImpacts"
                [ describe "with zero complements applied"
                    (let
                        complementsImpacts =
                            testComputedComplements
                                { hedges = Unit.impact 0
                                , plotSize = Unit.impact 0
                                , cropDiversity = Unit.impact 0
                                , permanentPasture = Unit.impact 0
                                , livestockDensity = Unit.impact 0
                                }
                     in
                     [ complementsImpacts.hedges
                        |> expectImpactEqual (Unit.impact 0)
                        |> asTest "should compute a zero hedges ingredient complement"
                     , Impact.getTotalComplementsImpacts complementsImpacts
                        |> expectImpactEqual (Unit.impact 0)
                        |> asTest "should compute a zero total complement"
                     ]
                    )
                , describe "with non-zero complements applied"
                    (let
                        complementsImpacts =
                            testComputedComplements
                                { hedges = Unit.impact 1
                                , plotSize = Unit.impact 1
                                , cropDiversity = Unit.impact 1
                                , permanentPasture = Unit.impact 1
                                , livestockDensity = Unit.impact 1
                                }
                     in
                     [ complementsImpacts.hedges
                        |> expectImpactEqual (Unit.impact 6)
                        |> asTest "should compute a non-zero hedges ingredient complement"
                     , Impact.getTotalComplementsImpacts complementsImpacts
                        |> expectImpactEqual (Unit.impact 2031)
                        |> asTest "should compute a non-zero total complement"
                     ]
                    )
                ]
            , let
                recipe =
                    carrotCake
                        |> Recipe.fromQuery foodDb
              in
              describe "fromQuery"
                [ recipe
                    |> Expect.ok
                    |> asTest "should return an Ok for a valid query"
                , { carrotCake
                    | transform =
                        Just
                            { code = Process.codeFromString "not a process"
                            , mass = Mass.kilograms 0
                            }
                  }
                    |> Recipe.fromQuery foodDb
                    |> Result.map .transform
                    |> Expect.err
                    |> asTest "should return an Err for an invalid processing"
                , { carrotCake
                    | ingredients =
                        carrotCake.ingredients
                            |> List.map (\ingredient -> { ingredient | planeTransport = Ingredient.ByPlane })
                  }
                    |> Recipe.fromQuery foodDb
                    |> Expect.err
                    |> asTest "should return an Err for an invalid 'planeTransport' value for an ingredient without a default origin by plane"
                ]
            , describe "compute"
                [ describe "standard carrot cake"
                    (let
                        carrotCakeResults =
                            carrotCake
                                |> Recipe.compute foodDb
                     in
                     [ carrotCakeResults
                        |> Result.map (Tuple.second >> .total)
                        |> Result.withDefault Impact.empty
                        |> TestUtils.expectImpactsEqual
                            { acd = Expect.greaterThan 0
                            , cch = Expect.greaterThan 0
                            , ecs = Expect.greaterThan 0
                            , etf = Expect.greaterThan 0
                            , etfc = Expect.greaterThan 0
                            , fru = Expect.greaterThan 0
                            , fwe = Expect.greaterThan 0
                            , htc = Expect.greaterThan 0
                            , htcc = Expect.greaterThan 0
                            , htn = Expect.greaterThan 0
                            , htnc = Expect.greaterThan 0
                            , ior = Expect.greaterThan 0
                            , ldu = Expect.greaterThan 0
                            , mru = Expect.greaterThan 0
                            , ozd = Expect.greaterThan 0
                            , pco = Expect.greaterThan 0
                            , pef = Expect.greaterThan 0
                            , pma = Expect.greaterThan 0
                            , swe = Expect.greaterThan 0
                            , tre = Expect.greaterThan 0
                            , wtu = Expect.greaterThan 0
                            }
                        |> asTest "should return computed impacts where none equals zero"
                     , carrotCakeResults
                        |> Result.map (Tuple.second >> .recipe >> .edibleMass >> Mass.inKilograms)
                        |> Result.withDefault -99
                        |> Expect.within (Expect.Absolute 0.01) 0.498
                        |> asTest "should compute ingredients total edible mass"
                     , asTest "should have the total ecs impact with the complement taken into account"
                        (case carrotCakeResults |> Result.map (Tuple.second >> .recipe >> .total >> Impact.getImpact Definition.Ecs) of
                            Err err ->
                                Expect.fail err

                            Ok result ->
<<<<<<< HEAD
                                expectImpactEqual (Unit.impact 172.92160950411426) result
=======
                                expectImpactEqual (Unit.impact 109.68332826911403) result
>>>>>>> bc785248
                        )
                     , asTest "should have the ingredients' total ecs impact with the complement taken into account"
                        (case carrotCakeResults |> Result.map (Tuple.second >> .recipe >> .ingredientsTotal >> Impact.getImpact Definition.Ecs) of
                            Err err ->
                                Expect.fail err

                            Ok result ->
<<<<<<< HEAD
                                expectImpactEqual (Unit.impact 132.19179209043284) result
=======
                                expectImpactEqual (Unit.impact 71.47915461752436) result
>>>>>>> bc785248
                        )
                     , describe "Scoring"
                        (case carrotCakeResults |> Result.map (Tuple.second >> .scoring) of
                            Err err ->
                                [ Expect.fail err
                                    |> asTest "should not fail"
                                ]

                            Ok scoring ->
                                [ Unit.impactToFloat scoring.all
<<<<<<< HEAD
                                    |> Expect.within (Expect.Absolute 0.01) 308.4463093891017
=======
                                    |> Expect.within (Expect.Absolute 0.01) 206.39128198258294
>>>>>>> bc785248
                                    |> asTest "should properly score total impact"
                                , Unit.impactToFloat scoring.allWithoutComplements
                                    |> Expect.within (Expect.Absolute 0.01) 309.0536761602616
                                    |> asTest "should properly score total impact without complements"
                                , Unit.impactToFloat scoring.complements
                                    |> Expect.within (Expect.Absolute 0.01) 0.6446857739961187
                                    |> asTest "should properly score complement impact"
                                , (Unit.impactToFloat scoring.allWithoutComplements - Unit.impactToFloat scoring.complements)
                                    |> Expect.within (Expect.Absolute 0.0001) (Unit.impactToFloat scoring.all)
                                    |> asTest "should expose coherent scoring"
                                , Unit.impactToFloat scoring.biodiversity
                                    |> Expect.within (Expect.Absolute 0.01) 199.34116380006103
                                    |> asTest "should properly score impact on biodiversity protected area"
                                , Unit.impactToFloat scoring.climate
                                    |> Expect.within (Expect.Absolute 0.01) 44.35954300191838
                                    |> asTest "should properly score impact on climate protected area"
                                , Unit.impactToFloat scoring.health
                                    |> Expect.within (Expect.Absolute 0.01) 29.99268437838309
                                    |> asTest "should properly score impact on health protected area"
                                , Unit.impactToFloat scoring.resources
                                    |> Expect.within (Expect.Absolute 0.01) 35.3602849798991
                                    |> asTest "should properly score impact on resources protected area"
                                ]
                        )
                     ]
                    )
                , describe "raw-to-cooked checks"
                    [ -- Carrot cake is cooked at plant, let's apply oven cooking at consumer: the
                      -- raw-to-cooked ratio should have been applied to resulting mass just once.
                      let
                        withPreps preps =
                            { carrotCake | preparation = preps }
                                |> Recipe.compute foodDb
                                |> Result.map (Tuple.second >> .preparedMass >> Mass.inKilograms)
                                |> Result.withDefault 0
                      in
                      withPreps [ Preparation.Id "oven" ]
                        |> Expect.within (Expect.Absolute 0.0001) (withPreps [])
                        |> asTest "should apply raw-to-cooked ratio once"
                    ]
                ]
            , describe "getMassAtPackaging"
                [ { ingredients =
                        [ { id = Ingredient.idFromString "egg-indoor-code3"
                          , mass = Mass.grams 120
                          , country = Nothing
                          , planeTransport = Ingredient.PlaneNotApplicable
                          }
                        , { id = Ingredient.idFromString "wheat"
                          , mass = Mass.grams 140
                          , country = Nothing
                          , planeTransport = Ingredient.PlaneNotApplicable
                          }
                        ]
                  , transform = Nothing
                  , packaging = []
                  , distribution = Nothing
                  , preparation = []
                  }
                    |> Recipe.compute foodDb
                    |> Result.map (Tuple.first >> Recipe.getMassAtPackaging)
                    |> Expect.equal (Ok (Mass.kilograms 0.23600000000000002))
                    |> asTest "should compute recipe ingredients mass with no cooking involved"
                , carrotCake
                    |> Recipe.compute foodDb
                    |> Result.map (Tuple.first >> Recipe.getMassAtPackaging)
                    |> Expect.equal (Ok (Mass.kilograms 0.748104))
                    |> asTest "should compute recipe ingredients mass applying raw to cooked ratio"
                ]
            , let
                carrotCakeWithPackaging =
                    carrotCake
                        |> Recipe.compute foodDb
                        |> Result.map (Tuple.first >> Recipe.getTransformedIngredientsMass)

                carrotCakeWithNoPackaging =
                    { carrotCake | packaging = [] }
                        |> Recipe.compute foodDb
                        |> Result.map (Tuple.first >> Recipe.getTransformedIngredientsMass)
              in
              describe "getTransformedIngredientsMass"
                [ carrotCakeWithPackaging
                    |> Expect.equal (Ok (Mass.kilograms 0.643104))
                    |> asTest "should compute recipe treansformed ingredients mass excluding packaging one"
                , carrotCakeWithPackaging
                    |> Expect.equal carrotCakeWithNoPackaging
                    |> asTest "should give the same mass including packaging or not"
                ]
            , let
                mango =
                    { id = Ingredient.idFromString "mango"
                    , mass = Mass.grams 120
                    , country = Nothing
                    , planeTransport = Ingredient.ByPlane
                    }

                firstIngredientAirDistance ( recipe, _ ) =
                    recipe
                        |> .ingredients
                        |> List.head
                        |> Maybe.map (Recipe.computeIngredientTransport foodDb)
                        |> Maybe.map .air
                        |> Maybe.map Length.inKilometers
              in
              describe "computeIngredientTransport"
                [ { ingredients =
                        [ { id = Ingredient.idFromString "egg-indoor-code3"
                          , mass = Mass.grams 120
                          , country = Nothing
                          , planeTransport = Ingredient.PlaneNotApplicable
                          }
                        ]
                  , transform = Nothing
                  , packaging = []
                  , distribution = Nothing
                  , preparation = []
                  }
                    |> Recipe.compute foodDb
                    |> Result.map firstIngredientAirDistance
                    |> Expect.equal (Ok (Just 0))
                    |> asTest "should have no air transport for standard ingredients"
                , { ingredients = [ mango ]
                  , transform = Nothing
                  , packaging = []
                  , distribution = Nothing
                  , preparation = []
                  }
                    |> Recipe.compute foodDb
                    |> Result.map firstIngredientAirDistance
                    |> Expect.equal (Ok (Just 18000))
                    |> asTest "should have air transport for mango from its default origin"
                , { ingredients = [ { mango | country = Just (Country.codeFromString "CN"), planeTransport = Ingredient.ByPlane } ]
                  , transform = Nothing
                  , packaging = []
                  , distribution = Just Retail.ambient
                  , preparation = []
                  }
                    |> Recipe.compute foodDb
                    |> Result.map firstIngredientAirDistance
                    |> Expect.equal (Ok (Just 8189))
                    |> asTest "should always have air transport for mango even from other countries if 'planeTransport' is 'byPlane'"
                , { ingredients = [ { mango | country = Just (Country.codeFromString "CN"), planeTransport = Ingredient.NoPlane } ]
                  , transform = Nothing
                  , packaging = []
                  , distribution = Just Retail.ambient
                  , preparation = []
                  }
                    |> Recipe.compute foodDb
                    |> Result.map firstIngredientAirDistance
                    |> Expect.equal (Ok (Just 0))
                    |> asTest "should not have air transport for mango from other countries if 'planeTransport' is 'noPlane'"
                ]
            ]
        )<|MERGE_RESOLUTION|>--- conflicted
+++ resolved
@@ -149,11 +149,7 @@
                                 Expect.fail err
 
                             Ok result ->
-<<<<<<< HEAD
-                                expectImpactEqual (Unit.impact 172.92160950411426) result
-=======
-                                expectImpactEqual (Unit.impact 109.68332826911403) result
->>>>>>> bc785248
+                                expectImpactEqual (Unit.impact 172.89760950411426) result
                         )
                      , asTest "should have the ingredients' total ecs impact with the complement taken into account"
                         (case carrotCakeResults |> Result.map (Tuple.second >> .recipe >> .ingredientsTotal >> Impact.getImpact Definition.Ecs) of
@@ -161,11 +157,7 @@
                                 Expect.fail err
 
                             Ok result ->
-<<<<<<< HEAD
-                                expectImpactEqual (Unit.impact 132.19179209043284) result
-=======
-                                expectImpactEqual (Unit.impact 71.47915461752436) result
->>>>>>> bc785248
+                                expectImpactEqual (Unit.impact 132.16779209043284) result
                         )
                      , describe "Scoring"
                         (case carrotCakeResults |> Result.map (Tuple.second >> .scoring) of
@@ -176,11 +168,7 @@
 
                             Ok scoring ->
                                 [ Unit.impactToFloat scoring.all
-<<<<<<< HEAD
-                                    |> Expect.within (Expect.Absolute 0.01) 308.4463093891017
-=======
-                                    |> Expect.within (Expect.Absolute 0.01) 206.39128198258294
->>>>>>> bc785248
+                                    |> Expect.within (Expect.Absolute 0.01) 308.4089903862655
                                     |> asTest "should properly score total impact"
                                 , Unit.impactToFloat scoring.allWithoutComplements
                                     |> Expect.within (Expect.Absolute 0.01) 309.0536761602616

module Data.Food.RecipeTest exposing (..)

import Data.Country as Country
import Data.Food.Fixtures exposing (royalPizza)
import Data.Food.Ingredient as Ingredient
import Data.Food.Preparation as Preparation
import Data.Food.Process as Process
import Data.Food.Recipe as Recipe
import Data.Food.Retail as Retail
import Data.Impact as Impact
import Data.Impact.Definition as Definition
import Data.Unit as Unit
import Expect
import Length
import Mass
import Test exposing (..)
import TestUtils exposing (asTest, suiteWithDb)


expectImpactEqual : Unit.Impact -> Unit.Impact -> Expect.Expectation
expectImpactEqual expectedImpactUnit =
    let
        expectedImpact =
            Unit.impactToFloat expectedImpactUnit
    in
    Unit.impactToFloat
        >> Expect.within (Expect.Relative 0.0000000000000001) expectedImpact


suite : Test
suite =
    suiteWithDb "Data.Food.Recipe"
        (\db ->
            [ let
                testComputedComplements complements =
                    Recipe.computeIngredientComplementsImpacts complements (Mass.kilograms 2)
              in
              describe "computeIngredientComplementsImpacts"
                [ describe "with zero complements applied"
                    (let
                        complementsImpacts =
                            testComputedComplements
                                { hedges = Unit.impact 0
                                , plotSize = Unit.impact 0
                                , cropDiversity = Unit.impact 0
                                , permanentPasture = Unit.impact 0
                                , livestockDensity = Unit.impact 0
                                }
                     in
                     [ complementsImpacts.hedges
                        |> expectImpactEqual (Unit.impact 0)
                        |> asTest "should compute a zero hedges ingredient complement"
                     , Impact.getTotalComplementsImpacts complementsImpacts
                        |> expectImpactEqual (Unit.impact 0)
                        |> asTest "should compute a zero total complement"
                     ]
                    )
                , describe "with non-zero complements applied"
                    (let
                        complementsImpacts =
                            testComputedComplements
                                { hedges = Unit.impact 1
                                , plotSize = Unit.impact 1
                                , cropDiversity = Unit.impact 1
                                , permanentPasture = Unit.impact 1
                                , livestockDensity = Unit.impact 1
                                }
                     in
                     [ complementsImpacts.hedges
                        |> expectImpactEqual (Unit.impact 6)
                        |> asTest "should compute a non-zero hedges ingredient complement"
                     , Impact.getTotalComplementsImpacts complementsImpacts
                        |> expectImpactEqual (Unit.impact 6031)
                        |> asTest "should compute a non-zero total complement"
                     ]
                    )
                ]
            , let
                recipe =
                    royalPizza
                        |> Recipe.fromQuery db
              in
              describe "fromQuery"
                [ recipe
                    |> Expect.ok
                    |> asTest "should return an Ok for a valid query"
                , { royalPizza
                    | transform =
                        Just
                            { code = Process.codeFromString "not a process"
                            , mass = Mass.kilograms 0
                            }
                  }
                    |> Recipe.fromQuery db
                    |> Result.map .transform
                    |> Expect.err
                    |> asTest "should return an Err for an invalid processing"
                , { royalPizza
                    | ingredients =
                        royalPizza.ingredients
                            |> List.map (\ingredient -> { ingredient | planeTransport = Ingredient.ByPlane })
                  }
                    |> Recipe.fromQuery db
                    |> Expect.err
                    |> asTest "should return an Err for an invalid 'planeTransport' value for an ingredient without a default origin by plane"
                ]
            , describe "compute"
                [ describe "standard carrot cake"
                    (let
                        royalPizzaResults =
                            royalPizza
                                |> Recipe.compute db
                     in
                     [ royalPizzaResults
                        |> Result.map (Tuple.second >> .total)
                        |> Result.withDefault Impact.empty
                        |> TestUtils.expectImpactsEqual
                            { acd = Expect.greaterThan 0
                            , cch = Expect.greaterThan 0
                            , ecs = Expect.greaterThan 0
                            , etf = Expect.greaterThan 0
                            , etfc = Expect.greaterThan 0
                            , fru = Expect.greaterThan 0
                            , fwe = Expect.greaterThan 0
                            , htc = Expect.greaterThan 0
                            , htcc = Expect.greaterThan 0
                            , htn = Expect.greaterThan 0
                            , htnc = Expect.greaterThan 0
                            , ior = Expect.greaterThan 0
                            , ldu = Expect.greaterThan 0
                            , mru = Expect.greaterThan 0
                            , ozd = Expect.greaterThan 0
                            , pco = Expect.greaterThan 0
                            , pef = Expect.greaterThan 0
                            , pma = Expect.greaterThan 0
                            , swe = Expect.greaterThan 0
                            , tre = Expect.greaterThan 0
                            , wtu = Expect.greaterThan 0
                            }
                        |> asTest "should return computed impacts where none equals zero"
                     , royalPizzaResults
                        |> Result.map (Tuple.second >> .recipe >> .edibleMass >> Mass.inKilograms)
                        |> Result.withDefault -99
                        |> Expect.within (Expect.Absolute 0.01) 0.3439
                        |> asTest "should compute ingredients total edible mass"
                     , asTest "should have the total ecs impact with the complement taken into account"
                        (case royalPizzaResults |> Result.map (Tuple.second >> .recipe >> .total >> Impact.getImpact Definition.Ecs) of
                            Err err ->
                                Expect.fail err

                            Ok result ->
<<<<<<< HEAD
                                expectImpactEqual (Unit.impact 134.07263857749047) result
=======
                                expectImpactEqual (Unit.impact 132.53791738069046) result
>>>>>>> b4cc13fd
                        )
                     , asTest "should have the ingredients' total ecs impact with the complement taken into account"
                        (case royalPizzaResults |> Result.map (Tuple.second >> .recipe >> .ingredientsTotal >> Impact.getImpact Definition.Ecs) of
                            Err err ->
                                Expect.fail err

                            Ok result ->
<<<<<<< HEAD
                                expectImpactEqual (Unit.impact 107.69892228425276) result
=======
                                expectImpactEqual (Unit.impact 106.16420108745277) result
>>>>>>> b4cc13fd
                        )
                     , describe "Scoring"
                        (case royalPizzaResults |> Result.map (Tuple.second >> .scoring) of
                            Err err ->
                                [ Expect.fail err
                                    |> asTest "should not fail"
                                ]

                            Ok scoring ->
                                [ Unit.impactToFloat scoring.all
<<<<<<< HEAD
                                    |> Expect.within (Expect.Absolute 0.01) 488.8840813373496
=======
                                    |> Expect.within (Expect.Absolute 0.01) 484.3239828902635
>>>>>>> b4cc13fd
                                    |> asTest "should properly score total impact"
                                , Unit.impactToFloat scoring.allWithoutComplements
                                    |> Expect.within (Expect.Absolute 0.01) 483.11174570602225
                                    |> asTest "should properly score total impact without complements"
                                , Unit.impactToFloat scoring.complements
<<<<<<< HEAD
                                    |> Expect.within (Expect.Absolute 0.01) -5.772335631327357
=======
                                    |> Expect.within (Expect.Absolute 0.01) -1.2122371842412405
>>>>>>> b4cc13fd
                                    |> asTest "should properly score complement impact"
                                , (Unit.impactToFloat scoring.allWithoutComplements - Unit.impactToFloat scoring.complements)
                                    |> Expect.within (Expect.Absolute 0.0001) (Unit.impactToFloat scoring.all)
                                    |> asTest "should expose coherent scoring"
                                , Unit.impactToFloat scoring.biodiversity
                                    |> Expect.within (Expect.Absolute 0.01) 194.37931247785687
                                    |> asTest "should properly score impact on biodiversity protected area"
                                , Unit.impactToFloat scoring.climate
                                    |> Expect.within (Expect.Absolute 0.01) 108.35763169433548
                                    |> asTest "should properly score impact on climate protected area"
                                , Unit.impactToFloat scoring.health
                                    |> Expect.within (Expect.Absolute 0.01) 62.08054112486502
                                    |> asTest "should properly score impact on health protected area"
                                , Unit.impactToFloat scoring.resources
                                    |> Expect.within (Expect.Absolute 0.01) 118.29596222120665
                                    |> asTest "should properly score impact on resources protected area"
                                ]
                        )
                     ]
                    )
                , describe "raw-to-cooked checks"
                    [ -- Carrot cake is cooked at plant, let's apply oven cooking at consumer: the
                      -- raw-to-cooked ratio should have been applied to resulting mass just once.
                      let
                        withPreps preps =
                            { royalPizza | preparation = preps }
                                |> Recipe.compute db
                                |> Result.map (Tuple.second >> .preparedMass >> Mass.inKilograms)
                                |> Result.withDefault 0
                      in
                      withPreps [ Preparation.Id "oven" ]
                        |> Expect.within (Expect.Absolute 0.0001) (withPreps [])
                        |> asTest "should apply raw-to-cooked ratio once"
                    ]
                ]
            , describe "getMassAtPackaging"
                [ { ingredients =
                        [ { id = Ingredient.idFromString "egg-indoor-code3"
                          , mass = Mass.grams 120
                          , country = Nothing
                          , planeTransport = Ingredient.PlaneNotApplicable
                          }
                        , { id = Ingredient.idFromString "soft-wheat-fr"
                          , mass = Mass.grams 140
                          , country = Nothing
                          , planeTransport = Ingredient.PlaneNotApplicable
                          }
                        ]
                  , transform = Nothing
                  , packaging = []
                  , distribution = Nothing
                  , preparation = []
                  }
                    |> Recipe.compute db
                    |> Result.map (Tuple.first >> Recipe.getMassAtPackaging)
                    |> Expect.equal (Ok (Mass.kilograms 0.23600000000000002))
                    |> asTest "should compute recipe ingredients mass with no cooking involved"
                , royalPizza
                    |> Recipe.compute db
                    |> Result.map (Tuple.first >> Recipe.getMassAtPackaging)
                    |> Expect.equal (Ok (Mass.kilograms 0.4365544000000001))
                    |> asTest "should compute recipe ingredients mass applying raw to cooked ratio"
                ]
            , let
                royalPizzaWithPackaging =
                    royalPizza
                        |> Recipe.compute db
                        |> Result.map (Tuple.first >> Recipe.getTransformedIngredientsMass)

                royalPizzaWithNoPackaging =
                    { royalPizza | packaging = [] }
                        |> Recipe.compute db
                        |> Result.map (Tuple.first >> Recipe.getTransformedIngredientsMass)
              in
              describe "getTransformedIngredientsMass"
                [ royalPizzaWithPackaging
                    |> Expect.equal (Ok (Mass.kilograms 0.3365544000000001))
                    |> asTest "should compute recipe treansformed ingredients mass excluding packaging one"
                , royalPizzaWithPackaging
                    |> Expect.equal royalPizzaWithNoPackaging
                    |> asTest "should give the same mass including packaging or not"
                ]
            , let
                mango =
                    { id = Ingredient.idFromString "mango-non-eu"
                    , mass = Mass.grams 120
                    , country = Nothing
                    , planeTransport = Ingredient.ByPlane
                    }

                firstIngredientAirDistance ( recipe, _ ) =
                    recipe
                        |> .ingredients
                        |> List.head
                        |> Maybe.map (Recipe.computeIngredientTransport db)
                        |> Maybe.map .air
                        |> Maybe.map Length.inKilometers
              in
              describe "computeIngredientTransport"
                [ { ingredients =
                        [ { id = Ingredient.idFromString "egg-indoor-code3"
                          , mass = Mass.grams 120
                          , country = Nothing
                          , planeTransport = Ingredient.PlaneNotApplicable
                          }
                        ]
                  , transform = Nothing
                  , packaging = []
                  , distribution = Nothing
                  , preparation = []
                  }
                    |> Recipe.compute db
                    |> Result.map firstIngredientAirDistance
                    |> Expect.equal (Ok (Just 0))
                    |> asTest "should have no air transport for standard ingredients"
                , { ingredients = [ mango ]
                  , transform = Nothing
                  , packaging = []
                  , distribution = Nothing
                  , preparation = []
                  }
                    |> Recipe.compute db
                    |> Result.map firstIngredientAirDistance
                    |> Expect.equal (Ok (Just 18000))
                    |> asTest "should have air transport for mango from its default origin"
                , { ingredients = [ { mango | country = Just (Country.codeFromString "CN"), planeTransport = Ingredient.ByPlane } ]
                  , transform = Nothing
                  , packaging = []
                  , distribution = Just Retail.ambient
                  , preparation = []
                  }
                    |> Recipe.compute db
                    |> Result.map firstIngredientAirDistance
                    |> Expect.equal (Ok (Just 8189))
                    |> asTest "should always have air transport for mango even from other countries if 'planeTransport' is 'byPlane'"
                , { ingredients = [ { mango | country = Just (Country.codeFromString "CN"), planeTransport = Ingredient.NoPlane } ]
                  , transform = Nothing
                  , packaging = []
                  , distribution = Just Retail.ambient
                  , preparation = []
                  }
                    |> Recipe.compute db
                    |> Result.map firstIngredientAirDistance
                    |> Expect.equal (Ok (Just 0))
                    |> asTest "should not have air transport for mango from other countries if 'planeTransport' is 'noPlane'"
                ]
            ]
        )<|MERGE_RESOLUTION|>--- conflicted
+++ resolved
@@ -149,11 +149,7 @@
                                 Expect.fail err
 
                             Ok result ->
-<<<<<<< HEAD
-                                expectImpactEqual (Unit.impact 134.07263857749047) result
-=======
                                 expectImpactEqual (Unit.impact 132.53791738069046) result
->>>>>>> b4cc13fd
                         )
                      , asTest "should have the ingredients' total ecs impact with the complement taken into account"
                         (case royalPizzaResults |> Result.map (Tuple.second >> .recipe >> .ingredientsTotal >> Impact.getImpact Definition.Ecs) of
@@ -161,11 +157,7 @@
                                 Expect.fail err
 
                             Ok result ->
-<<<<<<< HEAD
-                                expectImpactEqual (Unit.impact 107.69892228425276) result
-=======
                                 expectImpactEqual (Unit.impact 106.16420108745277) result
->>>>>>> b4cc13fd
                         )
                      , describe "Scoring"
                         (case royalPizzaResults |> Result.map (Tuple.second >> .scoring) of
@@ -176,21 +168,13 @@
 
                             Ok scoring ->
                                 [ Unit.impactToFloat scoring.all
-<<<<<<< HEAD
-                                    |> Expect.within (Expect.Absolute 0.01) 488.8840813373496
-=======
                                     |> Expect.within (Expect.Absolute 0.01) 484.3239828902635
->>>>>>> b4cc13fd
                                     |> asTest "should properly score total impact"
                                 , Unit.impactToFloat scoring.allWithoutComplements
                                     |> Expect.within (Expect.Absolute 0.01) 483.11174570602225
                                     |> asTest "should properly score total impact without complements"
                                 , Unit.impactToFloat scoring.complements
-<<<<<<< HEAD
-                                    |> Expect.within (Expect.Absolute 0.01) -5.772335631327357
-=======
                                     |> Expect.within (Expect.Absolute 0.01) -1.2122371842412405
->>>>>>> b4cc13fd
                                     |> asTest "should properly score complement impact"
                                 , (Unit.impactToFloat scoring.allWithoutComplements - Unit.impactToFloat scoring.complements)
                                     |> Expect.within (Expect.Absolute 0.0001) (Unit.impactToFloat scoring.all)

--- conflicted
+++ resolved
@@ -149,11 +149,7 @@
                                 Expect.fail err
 
                             Ok result ->
-<<<<<<< HEAD
-                                expectImpactEqual (Unit.impact 156.13519972904638) result
-=======
                                 expectImpactEqual (Unit.impact 130.6879152279544) result
->>>>>>> 158230b0
                         )
                      , asTest "should have the ingredients' total ecs impact with the complement taken into account"
                         (case royalPizzaResults |> Result.map (Tuple.second >> .recipe >> .ingredientsTotal >> Impact.getImpact Definition.Ecs) of
@@ -161,11 +157,7 @@
                                 Expect.fail err
 
                             Ok result ->
-<<<<<<< HEAD
-                                expectImpactEqual (Unit.impact 128.70743205171738) result
-=======
                                 expectImpactEqual (Unit.impact 105.55368717746057) result
->>>>>>> 158230b0
                         )
                      , describe "Scoring"
                         (case royalPizzaResults |> Result.map (Tuple.second >> .scoring) of
@@ -176,11 +168,7 @@
 
                             Ok scoring ->
                                 [ Unit.impactToFloat scoring.all
-<<<<<<< HEAD
-                                    |> Expect.within (Expect.Absolute 0.01) 560.5648682489411
-=======
                                     |> Expect.within (Expect.Absolute 0.01) 477.94042008578447
->>>>>>> 158230b0
                                     |> asTest "should properly score total impact"
                                 , Unit.impactToFloat scoring.allWithoutComplements
                                     |> Expect.within (Expect.Absolute 0.01) 472.25827508931434

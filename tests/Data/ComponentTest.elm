--- conflicted
+++ resolved
@@ -200,11 +200,7 @@
                             [ fading |> setProcessEcsImpact (Unit.impact 10)
                             , fading |> setProcessEcsImpact (Unit.impact 20)
                             ]
-<<<<<<< HEAD
-                            |> Expect.within (Expect.Absolute 1) 791
-=======
                             |> Expect.within (Expect.Absolute 1) 776
->>>>>>> ef6b859a
                         )
                     ]
                 , let
@@ -283,11 +279,7 @@
                          ]"""
                         |> decodeJsonThen (Decode.list Component.decodeItem) (Component.compute db)
                         |> Result.map extractEcsImpact
-<<<<<<< HEAD
-                        |> TestUtils.expectResultWithin (Expect.Absolute 1) 290
-=======
                         |> TestUtils.expectResultWithin (Expect.Absolute 1) 287
->>>>>>> ef6b859a
                     )
                 , it "should compute results from decoded component items with custom component elements"
                     (""" [ {
@@ -308,11 +300,7 @@
                          ]"""
                         |> decodeJsonThen (Decode.list Component.decodeItem) (Component.compute db)
                         |> Result.map extractEcsImpact
-<<<<<<< HEAD
-                        |> TestUtils.expectResultWithin (Expect.Absolute 1) 311
-=======
                         |> TestUtils.expectResultWithin (Expect.Absolute 1) 307
->>>>>>> ef6b859a
                     )
                 ]
             , TestUtils.suiteFromResult "computeElementResults"

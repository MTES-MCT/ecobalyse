--- conflicted
+++ resolved
@@ -186,7 +186,7 @@
                                         |> Impact.insertWithoutAggregateComputation Definition.Ecs (Unit.impact 10)
                               }
                             ]
-                            |> Expect.within (Expect.Absolute 1) 383
+                            |> Expect.within (Expect.Absolute 1) 391
                         )
                     , it "should add impacts when multiple transforms are passed (no elec, no heat)"
                         (getTestEcsImpact
@@ -200,7 +200,7 @@
                             [ fading |> setProcessEcsImpact (Unit.impact 10)
                             , fading |> setProcessEcsImpact (Unit.impact 20)
                             ]
-                            |> Expect.within (Expect.Absolute 1) 776
+                            |> Expect.within (Expect.Absolute 1) 793
                         )
                     ]
                 , let
@@ -260,7 +260,7 @@
                         [ it "should handle impacts+waste when applying transforms: impacts"
                             (withElecAndHeat
                                 |> extractEcsImpact
-                                |> Expect.within (Expect.Absolute 1) 679
+                                |> Expect.within (Expect.Absolute 1) 692
                             )
                         , it "should handle impacts+waste when applying transforms: mass"
                             (withElecAndHeat
@@ -279,11 +279,7 @@
                          ]"""
                         |> decodeJsonThen (Decode.list Component.decodeItem) (Component.compute db)
                         |> Result.map extractEcsImpact
-<<<<<<< HEAD
-                        |> TestUtils.expectResultWithin (Expect.Absolute 1) 401
-=======
                         |> TestUtils.expectResultWithin (Expect.Absolute 1) 293
->>>>>>> 3db79cbe
                     )
                 , it "should compute results from decoded component items with custom component elements"
                     (""" [ {
@@ -304,11 +300,7 @@
                          ]"""
                         |> decodeJsonThen (Decode.list Component.decodeItem) (Component.compute db)
                         |> Result.map extractEcsImpact
-<<<<<<< HEAD
-                        |> TestUtils.expectResultWithin (Expect.Absolute 1) 421
-=======
                         |> TestUtils.expectResultWithin (Expect.Absolute 1) 314
->>>>>>> 3db79cbe
                     )
                 ]
             , TestUtils.suiteFromResult "computeElementResults"
@@ -330,7 +322,7 @@
                     [ it "should compute element impacts"
                         (elementResults
                             |> extractEcsImpact
-                            |> Expect.within (Expect.Absolute 1) 2006
+                            |> Expect.within (Expect.Absolute 1) 2142
                         )
                     , it "should compute element mass"
                         (elementResults

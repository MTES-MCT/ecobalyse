module Server.ServerTest exposing (..)

import Data.Food.Process as FoodProcess
import Data.Food.Query as FoodQuery
import Data.Textile.Process as TextileProcess
import Expect
import Json.Encode as Encode
import Server
import Server.Request exposing (Request)
import Static.Db as StaticDb
import Test exposing (..)
import TestUtils exposing (asTest, suiteWithDb)


suite : Test
suite =
    suiteWithDb "Server"
        (\dbs ->
            [ describe "ports"
                -- Note: these prevent false elm-review reports
                [ Server.input (always Sub.none)
                    |> Expect.notEqual Sub.none
                    |> asTest "should apply input subscription"
                , Server.output Encode.null
                    |> Expect.notEqual Cmd.none
                    |> asTest "should apply output command"
                ]
            , describe "handleRequest"
                [ "/invalid"
                    |> request dbs "GET" Encode.null
                    |> Server.handleRequest dbs
                    |> Tuple.first
                    |> Expect.equal 404
                    |> asTest "should catch invalid endpoints"

                -- GET queries
<<<<<<< HEAD
                , "/food/recipe?ingredients[]=invalid"
                    |> request dbs "GET" Encode.null
=======
                , "/food?ingredients[]=invalid"
                    |> request "GET" Encode.null
>>>>>>> b4cc13fd
                    |> Server.handleRequest dbs
                    |> Tuple.first
                    |> Expect.equal 400
                    |> asTest "should reject an invalid GET query"
<<<<<<< HEAD
                , "/food/recipe?ingredients[]=egg-indoor-code3;120"
                    |> request dbs "GET" Encode.null
=======
                , "/food?ingredients[]=egg-indoor-code3;120"
                    |> request "GET" Encode.null
>>>>>>> b4cc13fd
                    |> Server.handleRequest dbs
                    |> Tuple.first
                    |> Expect.equal 200
                    |> asTest "should accept a valid GET query"

                -- POST queries
<<<<<<< HEAD
                , "/food/recipe"
                    |> request dbs "POST" Encode.null
=======
                , "/food"
                    |> request "POST" Encode.null
>>>>>>> b4cc13fd
                    |> Server.handleRequest dbs
                    |> Tuple.first
                    |> Expect.equal 400
                    |> asTest "should reject an invalid POST query"
<<<<<<< HEAD
                , "/food/recipe"
                    |> request dbs "POST" (FoodQuery.encode FoodQuery.empty)
=======
                , "/food"
                    |> request "POST" (FoodQuery.encode FoodQuery.empty)
>>>>>>> b4cc13fd
                    |> Server.handleRequest dbs
                    |> Tuple.first
                    |> Expect.equal 200
                    |> asTest "should accept a valid POST query"
                ]
            ]
        )


request : StaticDb.Db -> String -> Encode.Value -> String -> Request
request dbs method body url =
    { method = method
    , url = url
    , body = body
    , processes = { foodProcesses = Encode.list FoodProcess.encode dbs.food.processes |> Encode.encode 0, textileProcesses = Encode.list TextileProcess.encode dbs.textile.processes |> Encode.encode 0 }
    , jsResponseHandler = Encode.null
    }<|MERGE_RESOLUTION|>--- conflicted
+++ resolved
@@ -1,13 +1,10 @@
 module Server.ServerTest exposing (..)
 
-import Data.Food.Process as FoodProcess
 import Data.Food.Query as FoodQuery
-import Data.Textile.Process as TextileProcess
 import Expect
 import Json.Encode as Encode
 import Server
 import Server.Request exposing (Request)
-import Static.Db as StaticDb
 import Test exposing (..)
 import TestUtils exposing (asTest, suiteWithDb)
 
@@ -27,55 +24,35 @@
                 ]
             , describe "handleRequest"
                 [ "/invalid"
-                    |> request dbs "GET" Encode.null
+                    |> request "GET" Encode.null
                     |> Server.handleRequest dbs
                     |> Tuple.first
                     |> Expect.equal 404
                     |> asTest "should catch invalid endpoints"
 
                 -- GET queries
-<<<<<<< HEAD
-                , "/food/recipe?ingredients[]=invalid"
-                    |> request dbs "GET" Encode.null
-=======
                 , "/food?ingredients[]=invalid"
                     |> request "GET" Encode.null
->>>>>>> b4cc13fd
                     |> Server.handleRequest dbs
                     |> Tuple.first
                     |> Expect.equal 400
                     |> asTest "should reject an invalid GET query"
-<<<<<<< HEAD
-                , "/food/recipe?ingredients[]=egg-indoor-code3;120"
-                    |> request dbs "GET" Encode.null
-=======
                 , "/food?ingredients[]=egg-indoor-code3;120"
                     |> request "GET" Encode.null
->>>>>>> b4cc13fd
                     |> Server.handleRequest dbs
                     |> Tuple.first
                     |> Expect.equal 200
                     |> asTest "should accept a valid GET query"
 
                 -- POST queries
-<<<<<<< HEAD
-                , "/food/recipe"
-                    |> request dbs "POST" Encode.null
-=======
                 , "/food"
                     |> request "POST" Encode.null
->>>>>>> b4cc13fd
                     |> Server.handleRequest dbs
                     |> Tuple.first
                     |> Expect.equal 400
                     |> asTest "should reject an invalid POST query"
-<<<<<<< HEAD
-                , "/food/recipe"
-                    |> request dbs "POST" (FoodQuery.encode FoodQuery.empty)
-=======
                 , "/food"
                     |> request "POST" (FoodQuery.encode FoodQuery.empty)
->>>>>>> b4cc13fd
                     |> Server.handleRequest dbs
                     |> Tuple.first
                     |> Expect.equal 200
@@ -85,11 +62,10 @@
         )
 
 
-request : StaticDb.Db -> String -> Encode.Value -> String -> Request
-request dbs method body url =
+request : String -> Encode.Value -> String -> Request
+request method body url =
     { method = method
     , url = url
     , body = body
-    , processes = { foodProcesses = Encode.list FoodProcess.encode dbs.food.processes |> Encode.encode 0, textileProcesses = Encode.list TextileProcess.encode dbs.textile.processes |> Encode.encode 0 }
     , jsResponseHandler = Encode.null
     }
--- conflicted
+++ resolved
@@ -8,11 +8,7 @@
       "ingredients[]=carrot;225",
       "transform=aded2490573207ec7ad5a3813978f6a4;545",
       "packaging[]=23b2754e5943bc77916f8f871edc53b6;105",
-<<<<<<< HEAD
-      "conservation=ambient"
-=======
-      "category=cakes"
->>>>>>> 30758cd4
+      "conservation=ambient"
     ],
     "impacts": {
       "acd": 0.013282826501078777,
@@ -36,54 +32,31 @@
       "wtu": 0.24483563747335296
     },
     "scoring": {
-      "category": "Gâteaux",
+      "category": "Toutes les catégories",
       "all": {
         "impact": 166.29451849110046,
         "letter": "B",
-<<<<<<< HEAD
-        "outOf100": 72
+        "outOf100": 75
       },
       "climate": {
         "impact": 30.18881282750459,
         "letter": "B",
-        "outOf100": 72
-=======
-        "outOf100": 77
-      },
-      "climate": {
-        "impact": 26.99402247682233,
-        "letter": "A",
-        "outOf100": 87
->>>>>>> 30758cd4
+        "outOf100": 75
       },
       "biodiversity": {
         "impact": 128.99781596268198,
         "letter": "B",
-<<<<<<< HEAD
-        "outOf100": 72
+        "outOf100": 75
       },
       "health": {
         "impact": 45.180941631048185,
         "letter": "B",
-        "outOf100": 72
+        "outOf100": 75
       },
       "resources": {
         "impact": 22.59760103643419,
         "letter": "B",
-        "outOf100": 72
-=======
-        "outOf100": 66
-      },
-      "health": {
-        "impact": 40.559132670966044,
-        "letter": "A",
-        "outOf100": 81
-      },
-      "resources": {
-        "impact": 19.73424508355989,
-        "letter": "A",
-        "outOf100": 82
->>>>>>> 30758cd4
+        "outOf100": 75
       }
     }
   },
@@ -96,11 +69,7 @@
       "ingredients[]=carrot;225;default;CN",
       "transform=aded2490573207ec7ad5a3813978f6a4;545",
       "packaging[]=23b2754e5943bc77916f8f871edc53b6;105",
-<<<<<<< HEAD
-      "conservation=ambient"
-=======
-      "category=cakes"
->>>>>>> 30758cd4
+      "conservation=ambient"
     ],
     "impacts": {
       "acd": 0.014815131780162888,
@@ -124,54 +93,31 @@
       "wtu": 0.2415112972172062
     },
     "scoring": {
-      "category": "Gâteaux",
+      "category": "Toutes les catégories",
       "all": {
         "impact": 160.10157310114295,
         "letter": "B",
-<<<<<<< HEAD
-        "outOf100": 73
+        "outOf100": 76
       },
       "climate": {
         "impact": 27.13152924190964,
         "letter": "B",
-        "outOf100": 73
-=======
-        "outOf100": 79
-      },
-      "climate": {
-        "impact": 23.936738891227375,
-        "letter": "A",
-        "outOf100": 93
->>>>>>> 30758cd4
+        "outOf100": 76
       },
       "biodiversity": {
         "impact": 126.57708265347243,
         "letter": "B",
-<<<<<<< HEAD
-        "outOf100": 73
+        "outOf100": 76
       },
       "health": {
         "impact": 42.17619268842585,
         "letter": "B",
-        "outOf100": 73
+        "outOf100": 76
       },
       "resources": {
         "impact": 20.62066177119362,
         "letter": "B",
-        "outOf100": 73
-=======
-        "outOf100": 67
-      },
-      "health": {
-        "impact": 37.5543837283437,
-        "letter": "A",
-        "outOf100": 85
-      },
-      "resources": {
-        "impact": 17.757305818319317,
-        "letter": "A",
-        "outOf100": 88
->>>>>>> 30758cd4
+        "outOf100": 76
       }
     }
   },
@@ -184,11 +130,7 @@
       "ingredients[]=carrot;225;organic",
       "transform=aded2490573207ec7ad5a3813978f6a4;545",
       "packaging[]=23b2754e5943bc77916f8f871edc53b6;105",
-<<<<<<< HEAD
-      "conservation=ambient"
-=======
-      "category=cakes"
->>>>>>> 30758cd4
+      "conservation=ambient"
     ],
     "impacts": {
       "acd": 0.01265067112293485,
@@ -212,55 +154,31 @@
       "wtu": 0.2986921077808945
     },
     "scoring": {
-      "category": "Gâteaux",
-      "all": {
-<<<<<<< HEAD
+      "category": "Toutes les catégories",
+      "all": {
         "impact": 152.4983114246925,
         "letter": "B",
-        "outOf100": 75
+        "outOf100": 77
       },
       "climate": {
         "impact": 29.795081809282042,
         "letter": "B",
-        "outOf100": 75
-=======
-        "impact": 141.56802335424243,
-        "letter": "A",
-        "outOf100": 82
-      },
-      "climate": {
-        "impact": 26.600291458599777,
-        "letter": "A",
-        "outOf100": 88
->>>>>>> 30758cd4
+        "outOf100": 77
       },
       "biodiversity": {
         "impact": 121.77648628426657,
         "letter": "B",
-<<<<<<< HEAD
-        "outOf100": 75
+        "outOf100": 77
       },
       "health": {
         "impact": 39.29348300652515,
         "letter": "B",
-        "outOf100": 75
-=======
-        "outOf100": 69
-      },
-      "health": {
-        "impact": 34.671674046442995,
-        "letter": "A",
-        "outOf100": 89
->>>>>>> 30758cd4
+        "outOf100": 77
       },
       "resources": {
         "impact": 25.9497560787941,
         "letter": "B",
-<<<<<<< HEAD
-        "outOf100": 75
-=======
-        "outOf100": 74
->>>>>>> 30758cd4
+        "outOf100": 77
       }
     }
   },
@@ -273,11 +191,7 @@
       "ingredients[]=carrot;225;organic;CN",
       "transform=aded2490573207ec7ad5a3813978f6a4;545",
       "packaging[]=23b2754e5943bc77916f8f871edc53b6;105",
-<<<<<<< HEAD
-      "conservation=ambient"
-=======
-      "category=cakes"
->>>>>>> 30758cd4
+      "conservation=ambient"
     ],
     "impacts": {
       "acd": 0.01418297640201896,
@@ -301,55 +215,31 @@
       "wtu": 0.2953677675247478
     },
     "scoring": {
-      "category": "Gâteaux",
-      "all": {
-<<<<<<< HEAD
+      "category": "Toutes les catégories",
+      "all": {
         "impact": 146.30536603473496,
         "letter": "B",
-        "outOf100": 76
+        "outOf100": 79
       },
       "climate": {
         "impact": 26.73779822368708,
         "letter": "B",
-        "outOf100": 76
-=======
-        "impact": 135.37507796428488,
-        "letter": "A",
-        "outOf100": 84
-      },
-      "climate": {
-        "impact": 23.54300787300482,
-        "letter": "A",
-        "outOf100": 94
->>>>>>> 30758cd4
+        "outOf100": 79
       },
       "biodiversity": {
         "impact": 119.35575297505709,
         "letter": "B",
-<<<<<<< HEAD
-        "outOf100": 76
+        "outOf100": 79
       },
       "health": {
         "impact": 36.28873406390279,
         "letter": "B",
-        "outOf100": 76
-=======
-        "outOf100": 70
-      },
-      "health": {
-        "impact": 31.66692510382064,
-        "letter": "A",
-        "outOf100": 94
->>>>>>> 30758cd4
+        "outOf100": 79
       },
       "resources": {
         "impact": 23.97281681355352,
         "letter": "B",
-<<<<<<< HEAD
-        "outOf100": 76
-=======
-        "outOf100": 79
->>>>>>> 30758cd4
+        "outOf100": 79
       }
     }
   },
@@ -357,11 +247,7 @@
     "name": "Mango by plane",
     "query": [
       "ingredients[]=mango;120",
-<<<<<<< HEAD
-      "conservation=ambient"
-=======
-      "category=fruitsAndVegetables"
->>>>>>> 30758cd4
+      "conservation=ambient"
     ],
     "impacts": {
       "acd": 0.012016174716031652,
@@ -385,51 +271,31 @@
       "wtu": 0.10283929669109709
     },
     "scoring": {
-      "category": "Fruits et légumes",
+      "category": "Toutes les catégories",
       "all": {
         "impact": 1243.8496283646093,
         "letter": "E",
-<<<<<<< HEAD
-        "outOf100": 14
-=======
-        "outOf100": 0
->>>>>>> 30758cd4
+        "outOf100": 17
       },
       "climate": {
         "impact": 523.0023980677746,
         "letter": "E",
-<<<<<<< HEAD
-        "outOf100": 14
-=======
-        "outOf100": 0
->>>>>>> 30758cd4
+        "outOf100": 17
       },
       "biodiversity": {
         "impact": 960.4208728285639,
         "letter": "E",
-<<<<<<< HEAD
-        "outOf100": 14
-=======
-        "outOf100": 0
->>>>>>> 30758cd4
+        "outOf100": 17
       },
       "health": {
         "impact": 643.5367710238145,
         "letter": "E",
-<<<<<<< HEAD
-        "outOf100": 14
-=======
-        "outOf100": 0
->>>>>>> 30758cd4
+        "outOf100": 17
       },
       "resources": {
         "impact": 220.44315784787182,
         "letter": "E",
-<<<<<<< HEAD
-        "outOf100": 14
-=======
-        "outOf100": 0
->>>>>>> 30758cd4
+        "outOf100": 17
       }
     }
   },
@@ -437,11 +303,7 @@
     "name": "Mango by plane from Brazil (by default)",
     "query": [
       "ingredients[]=mango;120;default;BR",
-<<<<<<< HEAD
-      "conservation=ambient"
-=======
-      "category=fruitsAndVegetables"
->>>>>>> 30758cd4
+      "conservation=ambient"
     ],
     "impacts": {
       "acd": 0.005704480898785901,
@@ -465,57 +327,31 @@
       "wtu": 0.05613478704761561
     },
     "scoring": {
-      "category": "Fruits et légumes",
-      "all": {
-<<<<<<< HEAD
+      "category": "Toutes les catégories",
+      "all": {
         "impact": 615.362200196153,
         "letter": "D",
-        "outOf100": 35
+        "outOf100": 37
       },
       "climate": {
         "impact": 242.74313353321753,
         "letter": "D",
-        "outOf100": 35
+        "outOf100": 37
       },
       "biodiversity": {
         "impact": 482.3928168868964,
         "letter": "D",
-        "outOf100": 35
+        "outOf100": 37
       },
       "health": {
         "impact": 299.8392063885913,
         "letter": "D",
-        "outOf100": 35
+        "outOf100": 37
       },
       "resources": {
         "impact": 104.49379033490786,
         "letter": "D",
-        "outOf100": 35
-=======
-        "impact": 602.264743270431,
-        "letter": "E",
-        "outOf100": 0
-      },
-      "climate": {
-        "impact": 239.694465737187,
-        "letter": "E",
-        "outOf100": 0
-      },
-      "biodiversity": {
-        "impact": 474.584156182176,
-        "letter": "E",
-        "outOf100": 0
-      },
-      "health": {
-        "impact": 294.6272378120228,
-        "letter": "E",
-        "outOf100": 0
-      },
-      "resources": {
-        "impact": 100.24084754744443,
-        "letter": "E",
-        "outOf100": 0
->>>>>>> 30758cd4
+        "outOf100": 37
       }
     }
   },
@@ -523,11 +359,7 @@
     "name": "Mango by plane from Brazil (by default, explicitely)",
     "query": [
       "ingredients[]=mango;120;default;BR;default",
-<<<<<<< HEAD
-      "conservation=ambient"
-=======
-      "category=fruitsAndVegetables"
->>>>>>> 30758cd4
+      "conservation=ambient"
     ],
     "impacts": {
       "acd": 0.005704480898785901,
@@ -551,57 +383,31 @@
       "wtu": 0.05613478704761561
     },
     "scoring": {
-      "category": "Fruits et légumes",
-      "all": {
-<<<<<<< HEAD
+      "category": "Toutes les catégories",
+      "all": {
         "impact": 615.362200196153,
         "letter": "D",
-        "outOf100": 35
+        "outOf100": 37
       },
       "climate": {
         "impact": 242.74313353321753,
         "letter": "D",
-        "outOf100": 35
+        "outOf100": 37
       },
       "biodiversity": {
         "impact": 482.3928168868964,
         "letter": "D",
-        "outOf100": 35
+        "outOf100": 37
       },
       "health": {
         "impact": 299.8392063885913,
         "letter": "D",
-        "outOf100": 35
+        "outOf100": 37
       },
       "resources": {
         "impact": 104.49379033490786,
         "letter": "D",
-        "outOf100": 35
-=======
-        "impact": 602.264743270431,
-        "letter": "E",
-        "outOf100": 0
-      },
-      "climate": {
-        "impact": 239.694465737187,
-        "letter": "E",
-        "outOf100": 0
-      },
-      "biodiversity": {
-        "impact": 474.584156182176,
-        "letter": "E",
-        "outOf100": 0
-      },
-      "health": {
-        "impact": 294.6272378120228,
-        "letter": "E",
-        "outOf100": 0
-      },
-      "resources": {
-        "impact": 100.24084754744443,
-        "letter": "E",
-        "outOf100": 0
->>>>>>> 30758cd4
+        "outOf100": 37
       }
     }
   },
@@ -609,11 +415,7 @@
     "name": "Mango by plane from Brazil (explicitely)",
     "query": [
       "ingredients[]=mango;120;default;BR;byPlane",
-<<<<<<< HEAD
-      "conservation=ambient"
-=======
-      "category=fruitsAndVegetables"
->>>>>>> 30758cd4
+      "conservation=ambient"
     ],
     "impacts": {
       "acd": 0.005704480898785901,
@@ -637,57 +439,31 @@
       "wtu": 0.05613478704761561
     },
     "scoring": {
-      "category": "Fruits et légumes",
-      "all": {
-<<<<<<< HEAD
+      "category": "Toutes les catégories",
+      "all": {
         "impact": 615.362200196153,
         "letter": "D",
-        "outOf100": 35
+        "outOf100": 37
       },
       "climate": {
         "impact": 242.74313353321753,
         "letter": "D",
-        "outOf100": 35
+        "outOf100": 37
       },
       "biodiversity": {
         "impact": 482.3928168868964,
         "letter": "D",
-        "outOf100": 35
+        "outOf100": 37
       },
       "health": {
         "impact": 299.8392063885913,
         "letter": "D",
-        "outOf100": 35
+        "outOf100": 37
       },
       "resources": {
         "impact": 104.49379033490786,
         "letter": "D",
-        "outOf100": 35
-=======
-        "impact": 602.264743270431,
-        "letter": "E",
-        "outOf100": 0
-      },
-      "climate": {
-        "impact": 239.694465737187,
-        "letter": "E",
-        "outOf100": 0
-      },
-      "biodiversity": {
-        "impact": 474.584156182176,
-        "letter": "E",
-        "outOf100": 0
-      },
-      "health": {
-        "impact": 294.6272378120228,
-        "letter": "E",
-        "outOf100": 0
-      },
-      "resources": {
-        "impact": 100.24084754744443,
-        "letter": "E",
-        "outOf100": 0
->>>>>>> 30758cd4
+        "outOf100": 37
       }
     }
   },
@@ -695,11 +471,7 @@
     "name": "Mango by boat from Brazil",
     "query": [
       "ingredients[]=mango;120;default;BR;noPlane",
-<<<<<<< HEAD
-      "conservation=ambient"
-=======
-      "category=fruitsAndVegetables"
->>>>>>> 30758cd4
+      "conservation=ambient"
     ],
     "impacts": {
       "acd": 0.0006472453984518461,
@@ -723,54 +495,31 @@
       "wtu": 0.018476912766802363
     },
     "scoring": {
-      "category": "Fruits et légumes",
-      "all": {
-<<<<<<< HEAD
+      "category": "Toutes les catégories",
+      "all": {
         "impact": 100.04514522315327,
         "letter": "A",
-        "outOf100": 87
-=======
-        "impact": 86.94768829743137,
-        "letter": "B",
-        "outOf100": 60
->>>>>>> 30758cd4
+        "outOf100": 90
       },
       "climate": {
         "impact": 9.388646409912656,
         "letter": "A",
-<<<<<<< HEAD
-        "outOf100": 87
+        "outOf100": 90
       },
       "biodiversity": {
         "impact": 88.87385246259113,
         "letter": "A",
-        "outOf100": 87
-=======
-        "outOf100": 99
-      },
-      "biodiversity": {
-        "impact": 81.06519175787083,
-        "letter": "C",
-        "outOf100": 46
->>>>>>> 30758cd4
+        "outOf100": 90
       },
       "health": {
         "impact": 14.566542767742439,
         "letter": "A",
-<<<<<<< HEAD
-        "outOf100": 87
-=======
-        "outOf100": 96
->>>>>>> 30758cd4
+        "outOf100": 90
       },
       "resources": {
         "impact": 9.005256292988362,
         "letter": "A",
-<<<<<<< HEAD
-        "outOf100": 87
-=======
-        "outOf100": 95
->>>>>>> 30758cd4
+        "outOf100": 90
       }
     }
   },
@@ -783,11 +532,7 @@
       "ingredients[]=carrot;225;organic;CN;default",
       "transform=aded2490573207ec7ad5a3813978f6a4;545",
       "packaging[]=23b2754e5943bc77916f8f871edc53b6;105",
-<<<<<<< HEAD
-      "conservation=ambient"
-=======
-      "category=cakes"
->>>>>>> 30758cd4
+      "conservation=ambient"
     ],
     "impacts": {
       "acd": 0.01418297640201896,
@@ -811,55 +556,31 @@
       "wtu": 0.2953677675247478
     },
     "scoring": {
-      "category": "Gâteaux",
-      "all": {
-<<<<<<< HEAD
+      "category": "Toutes les catégories",
+      "all": {
         "impact": 146.30536603473496,
         "letter": "B",
-        "outOf100": 76
+        "outOf100": 79
       },
       "climate": {
         "impact": 26.73779822368708,
         "letter": "B",
-        "outOf100": 76
-=======
-        "impact": 135.37507796428488,
-        "letter": "A",
-        "outOf100": 84
-      },
-      "climate": {
-        "impact": 23.54300787300482,
-        "letter": "A",
-        "outOf100": 94
->>>>>>> 30758cd4
+        "outOf100": 79
       },
       "biodiversity": {
         "impact": 119.35575297505709,
         "letter": "B",
-<<<<<<< HEAD
-        "outOf100": 76
+        "outOf100": 79
       },
       "health": {
         "impact": 36.28873406390279,
         "letter": "B",
-        "outOf100": 76
-=======
-        "outOf100": 70
-      },
-      "health": {
-        "impact": 31.66692510382064,
-        "letter": "A",
-        "outOf100": 94
->>>>>>> 30758cd4
+        "outOf100": 79
       },
       "resources": {
         "impact": 23.97281681355352,
         "letter": "B",
-<<<<<<< HEAD
-        "outOf100": 76
-=======
-        "outOf100": 79
->>>>>>> 30758cd4
+        "outOf100": 79
       }
     }
   }

--- conflicted
+++ resolved
@@ -80,7 +80,7 @@
           const response = await makeRequest("/api/textile/simulator", successQuery);
 
           expectStatus(response, 200);
-          expect(response.body.impacts.ecs).toBeGreaterThan(0);
+          expect(response.body.impacts.cch).toBeGreaterThan(0);
         });
 
         it("should validate the mass param", async () => {
@@ -301,12 +301,12 @@
       });
     });
 
-    describe("/simulator/ecs", () => {
+    describe("/simulator/fwe", () => {
       it("should accept a valid query", async () => {
-        const response = await makeRequest("/api/textile/simulator/ecs", successQuery);
+        const response = await makeRequest("/api/textile/simulator/fwe", successQuery);
 
         expectStatus(response, 200);
-        expect(response.body.impacts.ecs).toBeGreaterThan(0);
+        expect(response.body.impacts.fwe).toBeGreaterThan(0);
       });
     });
 
@@ -378,11 +378,7 @@
     describe("/food", () => {
       describe("GET", () => {
         it("should compute 21 impacts for food", async () => {
-<<<<<<< HEAD
-          const response = await makeRequest("/api/food/recipe", [
-=======
           const response = await makeRequest("/api/food", [
->>>>>>> b4cc13fd
             "ingredients[]=carrot-fr;268",
             "transform=AGRIBALU000000003103966;1050",
             "distribution=ambient",
@@ -402,11 +398,7 @@
 
         it("should validate an ingredient mass", async () => {
           expectFieldErrorMessage(
-<<<<<<< HEAD
-            await makeRequest("/api/food/recipe", ["ingredients[]=carrot-fr;-1"]),
-=======
             await makeRequest("/api/food", ["ingredients[]=carrot-fr;-1"]),
->>>>>>> b4cc13fd
             "ingredients",
             /masse doit être supérieure ou égale à zéro/,
           );
@@ -414,11 +406,7 @@
 
         it("should validate an ingredient country code", async () => {
           expectFieldErrorMessage(
-<<<<<<< HEAD
-            await makeRequest("/api/food/recipe", ["ingredients[]=carrot-fr;123;BadCountryCode"]),
-=======
             await makeRequest("/api/food", ["ingredients[]=carrot-fr;123;BadCountryCode"]),
->>>>>>> b4cc13fd
             "ingredients",
             /Code pays invalide: BadCountryCode/,
           );
@@ -426,11 +414,7 @@
 
         it("should validate an ingredient transport by plane value", async () => {
           expectFieldErrorMessage(
-<<<<<<< HEAD
-            await makeRequest("/api/food/recipe", ["ingredients[]=mango-non-eu;123;BR;badValue"]),
-=======
             await makeRequest("/api/food", ["ingredients[]=mango-non-eu;123;BR;badValue"]),
->>>>>>> b4cc13fd
             "ingredients",
             /La valeur ne peut être que parmi les choix suivants: '', 'byPlane', 'noPlane'./,
           );
@@ -438,11 +422,7 @@
 
         it("should validate an ingredient transport by plane", async () => {
           expectFieldErrorMessage(
-<<<<<<< HEAD
-            await makeRequest("/api/food/recipe", ["ingredients[]=carrot-fr;123;BR;byPlane"]),
-=======
             await makeRequest("/api/food", ["ingredients[]=carrot-fr;123;BR;byPlane"]),
->>>>>>> b4cc13fd
             "ingredients",
             /Impossible de spécifier un acheminement par avion pour cet ingrédient, son origine par défaut ne le permet pas./,
           );
@@ -550,11 +530,7 @@
 
       for (const { name, query } of foodExamples) {
         it(name, async () => {
-<<<<<<< HEAD
-          const response = await makePostRequest("/api/food/recipe", query);
-=======
           const response = await makePostRequest("/api/food", query);
->>>>>>> b4cc13fd
           expect(response.body.error).toBeUndefined();
           expectStatus(response, 200);
         });

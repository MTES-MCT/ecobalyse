const request = require("supertest");
const app = require("../server");

async function makeRequest(path, query = []) {
  return await request(app).get(path).query(query.join("&"));
}

describe("Web", () => {
  it("should render the homepage", async () => {
    const response = await request(app).get("/");

    expect(response.statusCode).toBe(200);
    expect(response.type).toEqual("text/html");
    expect(response.text).toContain("<title>wikicarbone</title>");
  });
});

describe("API", () => {
  const successQuery =
    // Minimalistic successful query params.
    // Note: it's important to pass query string parameters as actual strings here,
    // so we can test for actual qs parsing from the server.
    [
      "mass=0.17",
      "product=13",
      "material=f211bbdb-415c-46fd-be4d-ddf199575b44",
      "countries=CN,CN,CN,CN,FR",
    ];

  function expectFieldErrorMessage(response, field, message) {
    expect(response.statusCode).toBe(400);
    expect("errors" in response.body).toEqual(true);
    expect(field in response.body.errors).toEqual(true);
    expect(response.body.errors[field]).toMatch(message);
  }

  describe("Not found", () => {
    it("should render a 404 response", async () => {
      const response = await request(app).get("/xxx");

      expect(response.statusCode).toBe(404);
    });
  });

  describe("/api", () => {
    it("should render the expected response", async () => {
      const response = await request(app).get("/api");

      expect(response.statusCode).toBe(200);
      expect(response.body.service).toEqual("Wikicarbone");
    });
  });

  describe("/api/simulator", () => {
    it("should validate a valid query", async () => {
      const response = await makeRequest("/api/simulator", successQuery);

      expect(response.statusCode).toBe(200);
      expect(response.body.impacts.cch).toBeGreaterThan(0);
    });

    it("should validate the mass param", async () => {
      expectFieldErrorMessage(
        await makeRequest("/api/simulator", ["mass=-1"]),
        "mass",
        /supérieure ou égale à zéro/,
      );
    });

    it("should validate the material param", async () => {
      expectFieldErrorMessage(
        await makeRequest("/api/simulator", ["material=xxx"]),
        "material",
        /matière manquant ou invalide/,
      );
    });

    it("should validate the product param", async () => {
      expectFieldErrorMessage(
        await makeRequest("/api/simulator", ["product=xxx"]),
        "product",
        /produit manquant ou invalide/,
      );
    });

    it("should validate the countries param (length)", async () => {
      expectFieldErrorMessage(
        await makeRequest("/api/simulator", ["countries=FR"]),
        "countries",
        /5 pays/,
      );
    });

    it("should validate the countries param (invalid codes)", async () => {
      expectFieldErrorMessage(
        await makeRequest("/api/simulator", ["countries=FR,FR,XX,FR,FR"]),
        "countries",
        /Code pays invalide: XX/,
      );
    });

<<<<<<< HEAD
    it("should perform a simulation featuring 16 impacts", async () => {
      const response = await makeRequest("/simulator/", successQuery);
=======
    it("should perform a simulation featuring 15 impacts", async () => {
      const response = await makeRequest("/api/simulator", successQuery);
>>>>>>> 7289defb

      expect(response.statusCode).toBe(200);
      expect(Object.keys(response.body.impacts)).toHaveLength(16);
    });

    it("should validate the airTransportRatio param", async () => {
      expectFieldErrorMessage(
        await makeRequest("/api/simulator", ["airTransportRatio=2"]),
        "airTransportRatio",
        /entre 0 et 1/,
      );
    });
  });

  describe("/api/simulator/fwe", () => {
    it("should validate a valid query", async () => {
      const response = await makeRequest("/api/simulator/fwe", successQuery);

      expect(response.statusCode).toBe(200);
      expect(response.body.impacts.fwe).toBeGreaterThan(0);
    });
  });

  describe("/api/simulator/detailed", () => {
    it("should validate a valid query", async () => {
      const response = await makeRequest("/api/simulator/detailed", successQuery);

      expect(response.statusCode).toBe(200);
      expect(response.body.lifeCycle.length).toBe(5);
    });
  });
});<|MERGE_RESOLUTION|>--- conflicted
+++ resolved
@@ -99,13 +99,8 @@
       );
     });
 
-<<<<<<< HEAD
     it("should perform a simulation featuring 16 impacts", async () => {
-      const response = await makeRequest("/simulator/", successQuery);
-=======
-    it("should perform a simulation featuring 15 impacts", async () => {
-      const response = await makeRequest("/api/simulator", successQuery);
->>>>>>> 7289defb
+      const response = await makeRequest("/api/simulator/", successQuery);
 
       expect(response.statusCode).toBe(200);
       expect(Object.keys(response.body.impacts)).toHaveLength(16);

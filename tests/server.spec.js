const fs = require("fs");
const request = require("supertest");
const app = require("../server");
const textileExamples = require("../public/data/textile/examples.json");

const e2eOutput = { food: [], textile: [] };

describe("Env", () => {
  it("should be a test environment", () => {
    // ensure the current test suite is run in the expected env!
    expect(process.env.NODE_ENV).toBe("test");
  });
});

describe("Web", () => {
  it("should render the homepage", async () => {
    const response = await request(app).get("/");

    expectStatus(response, 200, "text/html");
    expect(response.text).toContain("<title>Ecobalyse</title>");
  });
});

describe("API", () => {
  const textileQuery = {
    countryFabric: "CN",
    countryDyeing: "CN",
    countryMaking: "CN",
    mass: 0.17,
    materials: [
      { id: "ei-coton", share: 0.5 },
      { id: "ei-pet", share: 0.5 },
    ],
    product: "tshirt",
  };

  describe("Not found", () => {
    it("should render a 404 response", async () => {
      const response = await request(app).get("/xxx");

      expectStatus(response, 404, "text/html");
    });
  });

  describe("Common", () => {
    describe("/api", () => {
      it("should render the OpenAPI documentation", async () => {
        const response = await request(app).get("/api");

        expectStatus(response, 200);
        expect(response.body.openapi).toEqual("3.0.1");
        expect(response.body.info.title).toEqual("API Ecobalyse");
      });

      it("should respond with an HTTP 400 error on invalid JSON provided", async () => {
        const response = await request(app).post("/api/textile/simulator").type("json").send("}{");

        expectStatus(response, 400);
        expect(response.body).toHaveProperty("error");
        expect(response.body.error).toHaveProperty("decoding");
        expect(response.body.error.decoding).toMatch("Format JSON invalide");
      });
    });
  });

  describe("Textile", () => {
    describe("/textile/countries", () => {
      it("should render with textile countries list", async () => {
        await expectListResponseContains("/api/textile/countries", { code: "FR", name: "France" });
      });
    });

    describe("/materials", () => {
      it("should render with materials list", async () => {
        await expectListResponseContains("/api/textile/materials", {
          id: "ei-coton",
          name: "Coton",
        });
      });
    });

    describe("/products", () => {
      it("should render with products list", async () => {
        await expectListResponseContains("/api/textile/products", {
          id: "tshirt",
          name: "T-shirt / Polo",
        });
      });
    });

    describe("/simulator", () => {
      it("should accept a valid query", async () => {
        const response = await makePostRequest("/api/textile/simulator", textileQuery);

        expectStatus(response, 200);
        expect(response.body.impacts.ecs).toBeGreaterThan(0);
      });

      it("should validate the mass param", async () => {
        expectFieldErrorMessage(
          await makePostRequest("/api/textile/simulator", { ...textileQuery, mass: -1 }),
          "mass",
          /supérieure ou égale à zéro/,
        );
      });

      it("should validate the materials param", async () => {
        expectFieldErrorMessage(
          await makePostRequest("/api/textile/simulator", {
            ...textileQuery,
            materials: [{ id: "xxx", share: 1 }],
          }),
          "materials",
          /Matière non trouvée id=xxx/,
        );
      });

      it("should validate the product param", async () => {
        expectFieldErrorMessage(
          await makePostRequest("/api/textile/simulator", {}),
          "decoding",
          /a field named `product`/,
        );
      });

      it("should validate the countrySpinning param (invalid code)", async () => {
        expectFieldErrorMessage(
          await makePostRequest("/api/textile/simulator", {
            ...textileQuery,
            countrySpinning: "XX",
          }),
          "countrySpinning",
          /Code pays invalide: XX/,
        );
      });

      it("should validate the countryFabric param (invalid code)", async () => {
        expectFieldErrorMessage(
          await makePostRequest("/api/textile/simulator", {
            ...textileQuery,
            countryFabric: "XX",
          }),
          "countryFabric",
          /Code pays invalide: XX/,
        );
      });

      it("should validate the countryDyeing param (invalid code)", async () => {
        expectFieldErrorMessage(
          await makePostRequest("/api/textile/simulator", {
            ...textileQuery,
            countryDyeing: "XX",
          }),
          "countryDyeing",
          /Code pays invalide: XX/,
        );
      });

      it("should validate the countryMaking param (invalid code)", async () => {
        expectFieldErrorMessage(
          await makePostRequest("/api/textile/simulator", {
            ...textileQuery,
            countryMaking: "XX",
          }),
          "countryMaking",
          /Code pays invalide: XX/,
        );
      });

      it("should validate the disabledSteps param", async () => {
        expectFieldErrorMessage(
          await makePostRequest("/api/textile/simulator", {
            ...textileQuery,
            disabledSteps: ["xxx"],
          }),
          "decoding",
          /Code étape inconnu: xxx/i,
        );
      });

      it("should validate the dyeingProcessType param", async () => {
        expectFieldErrorMessage(
          await makePostRequest("/api/textile/simulator", {
            ...textileQuery,
            dyeingProcessType: "xxx",
          }),
          "decoding",
          /Type de teinture inconnu : xxx/i,
        );
      });

      it("should perform a simulation featuring 21 impacts for textile", async () => {
        const response = await makePostRequest("/api/textile/simulator/", textileQuery);

        expectStatus(response, 200);
        expect(Object.keys(response.body.impacts)).toHaveLength(21);
      });

      it("should validate the airTransportRatio param", async () => {
        expectFieldErrorMessage(
          await makePostRequest("/api/textile/simulator", {
            ...textileQuery,
            airTransportRatio: 2,
          }),
          "decoding",
          /doit être compris(e) entre 0 et 1 inclus/,
        );
      });

      it("should validate the makingWaste param", async () => {
        expectFieldErrorMessage(
          await makePostRequest("/api/textile/simulator", {
            ...textileQuery,
            makingWaste: 0.9,
          }),
          "makingWaste",
          /doit être compris\(e\) entre/,
        );
      });

      it("should validate the makingDeadStock param", async () => {
        expectFieldErrorMessage(
          await makePostRequest("/api/textile/simulator", {
            ...textileQuery,
            makingDeadStock: 0.9,
          }),
          "makingDeadStock",
          /taux de stocks dormants(.*)doit être compris\(e\) entre/,
        );
      });

      it("should validate the makingComplexity param", async () => {
        expectFieldErrorMessage(
          await makePostRequest("/api/textile/simulator", {
            ...textileQuery,
            makingComplexity: "bad-complexity",
          }),
          "decoding",
          /Type de complexité de fabrication inconnu : bad-complexity/,
        );
      });

      it("should validate the yarnSize param", async () => {
        expectFieldErrorMessage(
          await makePostRequest("/api/textile/simulator", { ...textileQuery, yarnSize: 0 }),
          "yarnSize",
          /titrage(.*)doit être compris\(e\) entre/,
        );
      });

      it("should validate the physicalDurability param range", async () => {
        expectFieldErrorMessage(
          await makePostRequest("/api/textile/simulator", {
            ...textileQuery,
            physicalDurability: 2,
          }),
          "physicalDurability",
          /coefficient de durabilité(.*)doit être compris\(e\) entre/,
        );
      });

      it("should validate the fabricProcess param", async () => {
        expectFieldErrorMessage(
          await makePostRequest("/api/textile/simulator", {
            ...textileQuery,
            fabricProcess: "notAFabricProcess",
          }),
          "decoding",
          /Procédé de tissage\/tricotage inconnu: notAFabricProcess/,
        );
      });

      it("should validate the surfaceMass param", async () => {
        expectFieldErrorMessage(
          await makePostRequest("/api/textile/simulator", { ...textileQuery, surfaceMass: 10 }),
          "surfaceMass",
          /masse surfacique doit être compris\(e\) entre/,
        );
      });

      it("should validate the printing param kind", async () => {
        expectFieldErrorMessage(
          await makePostRequest("/api/textile/simulator", {
            ...textileQuery,
            printing: { kind: "bonk", ratio: 1 },
          }),
          "decoding",
          /Type d'impression inconnu: bonk/,
        );
      });

      it("should validate the printing param ratio", async () => {
        expectFieldErrorMessage(
          await makePostRequest("/api/textile/simulator", {
            ...textileQuery,
            printing: { kind: "pigment", ratio: 2 },
          }),
          "decoding",
          /Une part(.*)doit être compris(e) entre 0 et 1/,
        );
      });

      it("should validate multiple errored parameters", async () => {
        const response = await makePostRequest("/api/textile/simulator", {
          ...textileQuery,
          countryDyeing: "BadDyeingCode",
          countrySpinning: "BadSpinningCode",
        });

        expect(Object.keys(response.body.error)).toEqual(["countryDyeing", "countrySpinning"]);
      });
    });

    describe("/simulator/ecs", () => {
      it("should accept a valid query", async () => {
        const response = await makePostRequest("/api/textile/simulator/ecs", textileQuery);

        expectStatus(response, 200);
        expect(response.body.impacts.ecs).toBeGreaterThan(0);
      });
    });

    describe("/simulator/detailed", () => {
      it("should accept a valid query", async () => {
        const response = await makePostRequest("/api/textile/simulator/detailed", textileQuery);

        expectStatus(response, 200);
        expect(response.body.lifeCycle).toHaveLength(8);
      });

      it("should expose impacts without durability", async () => {
        const response = await makePostRequest("/api/textile/simulator/detailed", textileQuery);

        expectStatus(response, 200);
        expect(response.body.impacts.ecs > response.body.impactsWithoutDurability.ecs);
      });

      it("should compute pre-treatments", async () => {
        const tShirt = textileExamples.filter(
          ({ name }) => name === "Tshirt coton (150g) - Majorant par défaut",
        )[0];
        expect(tShirt).toBeTruthy();

        const response = await makePostRequest("/api/textile/simulator/detailed", tShirt.query);

        expectStatus(response, 200);

        const ennoblingStep = response.body.lifeCycle.filter(
          ({ label }) => label === "Ennoblissement",
        )[0];
        expect(ennoblingStep).toBeTruthy();

<<<<<<< HEAD
        expect(ennoblingStep.preTreatments.impacts.ecs).toBeCloseTo(35.9162, 2);
=======
        // FIXME investigate why this has evolved before landing
        expect(ennoblingStep.preTreatments.impacts.ecs).toBeCloseTo(94.0048, 2);
>>>>>>> 9baf683a
      });
    });

    describe("End to end textile simulations", () => {
      const e2eTextile = require(`${__dirname}/e2e-textile.json`);

      for (const { name, query, impacts } of e2eTextile) {
        it(name, async () => {
          const response = await makePostRequest("/api/textile/simulator/detailed", query);
          e2eOutput.textile.push({
            name,
            query,
            impacts: response.status === 200 ? response.body.impacts : {},
          });
          expectStatus(response, 200);
          expect(response.body.impacts).toEqual(impacts);
        });
      }
    });

    describe("Changing the fabric process", () => {
      const jeanQuery = {
        mass: 0.45,
        product: "jean",
        fabricProcess: "weaving",
        materials: [{ id: "ei-coton", share: 1 }],
        countryFabric: "TR",
        countryDyeing: "TR",
        countryMaking: "TR",
        fading: true,
      };

      it("should change the waste", async () => {
        let response = await makePostRequest("/api/textile/simulator/detailed", jeanQuery);
        expectStatus(response, 200);
        let fabricLifeCycle = response.body.lifeCycle.find((l) => l.label == "Tissage & Tricotage");
        const weavingWaste = fabricLifeCycle.waste;

        response = await makePostRequest("/api/textile/simulator/detailed", {
          ...jeanQuery,
          fabricProcess: "knitting-mix",
        });
        expectStatus(response, 200);
        fabricLifeCycle = response.body.lifeCycle.find((l) => l.label == "Tissage & Tricotage");
        expect(fabricLifeCycle.waste).toBeLessThan(weavingWaste);
      });
    });

    describe("Textile product examples checks", () => {
      const textileExamples = require(`${__dirname}/../public/data/textile/examples.json`);

      for (const { name, query } of textileExamples) {
        it(name, async () => {
          const response = await makePostRequest("/api/textile/simulator", query);
          expect(response.body.error).toBeUndefined();
          expectStatus(response, 200);
        });
      }
    });
  });

  describe("Food", () => {
    describe("/food/countries", () => {
      it("should render with food countries list", async () => {
        await expectListResponseContains("/api/food/countries", { code: "FR", name: "France" });
      });
    });

    describe("/food/ingredients", () => {
      it("should render with ingredients list", async () => {
        await expectListResponseContains("/api/food/ingredients", {
          id: "8f3863e7-f981-4367-90a2-e1aaa096a6e0",
          name: "Lait FR",
          defaultOrigin: "France",
        });
      });
    });

    describe("/food/packagings", () => {
      it("should render with packagings list", async () => {
        await expectListResponseContains("/api/food/packagings", {
          id: "28fc90df-448e-5a31-994d-2fd83208747e",
          name: "PVC",
        });
      });
    });

    describe("/food/transforms", () => {
      it("should render with transforms list", async () => {
        await expectListResponseContains("/api/food/transforms", {
          id: "a2836bb8-7f45-5cfa-bb00-8b38046291cf",
          name: "Cuisson",
        });
      });
    });

    describe("/food", () => {
      describe("POST", () => {
        it("should compute 21 impacts", async () => {
          const response = await makePostRequest("/api/food", {
            ingredients: [
              { id: "9cbc31e9-80a4-4b87-ac4b-ddc051c47f69", mass: 120 },
              { id: "38788025-a65e-4edf-a92f-aab0b89b0d61", mass: 140 },
              { id: "8f3863e7-f981-4367-90a2-e1aaa096a6e0", mass: 60 },
              { id: "4d5198e7-413a-4ae2-8448-535aa3b302ae", mass: 225 },
            ],
            transform: {
              id: "a2836bb8-7f45-5cfa-bb00-8b38046291cf",
              mass: 545,
            },
            packaging: [
              {
                id: "edefa2be-abe4-5bb6-b0fc-0f666050dcc1",
                mass: 105,
              },
            ],
            distribution: "ambient",
            preparation: ["refrigeration"],
          });

          expectStatus(response, 200);
          expect(Object.keys(response.body.results.total)).toHaveLength(21);
        });
      });

      it("should validate an ingredient id", async () => {
        expectFieldErrorMessage(
          await makePostRequest("/api/food", {
            ingredients: [{ id: "invalid", mass: 268 }],
          }),
          "decoding",
          /Not a valid UUID/,
        );
      });

      it("should validate an ingredient mass", async () => {
        expectFieldErrorMessage(
          await makePostRequest("/api/food", {
            ingredients: [{ id: "4d5198e7-413a-4ae2-8448-535aa3b302ae", mass: -1 }],
          }),
          "ingredients",
          /masse doit être supérieure ou égale à zéro/,
        );
      });

      it("should validate an ingredient country code", async () => {
        expectFieldErrorMessage(
          await makePostRequest("/api/food", {
            ingredients: [
              {
                country: "BadCountryCode",
                id: "4d5198e7-413a-4ae2-8448-535aa3b302ae",
                mass: 123,
              },
            ],
          }),
          "ingredients",
          /Code pays invalide: BadCountryCode/,
        );
      });

      it("should validate an ingredient transport by plane value", async () => {
        expectFieldErrorMessage(
          await makePostRequest("/api/food", {
            ingredients: [
              {
                byPlane: "badValue",
                country: "BR",
                id: "db0e5f44-34b4-4160-b003-77c828d75e60",
                mass: 123,
              },
            ],
          }),
          "decoding",
          /Transport par avion inconnu : badValue/,
        );
      });

      it("should validate an ingredient transport by plane", async () => {
        expectFieldErrorMessage(
          await makePostRequest("/api/food", {
            ingredients: [
              {
                byPlane: "byPlane",
                country: "BR",
                id: "4d5198e7-413a-4ae2-8448-535aa3b302ae",
                mass: 123,
              },
            ],
          }),
          "general",
          /Impossible de spécifier un acheminement par avion pour cet ingrédient, son origine par défaut ne le permet pas/,
        );
      });

      it("should validate a transform code", async () => {
        expectFieldErrorMessage(
          await makePostRequest("/api/food", {
            ingredients: [{ id: "4d5198e7-413a-4ae2-8448-535aa3b302ae", mass: 268 }],
            transform: { id: "invalid", mass: 268 },
          }),
          "decoding",
          /\"invalid\" Not a valid UUID/,
        );
      });

      it("should validate a transform mass", async () => {
        expectFieldErrorMessage(
          await makePostRequest("/api/food", {
            ingredients: [{ id: "4d5198e7-413a-4ae2-8448-535aa3b302ae", mass: 268 }],
            transform: { id: "a2836bb8-7f45-5cfa-bb00-8b38046291cf", mass: -1 },
          }),
          "transform",
          /masse doit être supérieure ou égale à zéro/,
        );
      });

      it("should validate a packaging code", async () => {
        expectFieldErrorMessage(
          await makePostRequest("/api/food", {
            ingredients: [{ id: "4d5198e7-413a-4ae2-8448-535aa3b302ae", mass: 268 }],
            packaging: [{ id: "invalid", mass: 10 }],
          }),
          "decoding",
          /\"invalid\" Not a valid UUID/,
        );
      });

      it("should validate a packaging mass", async () => {
        expectFieldErrorMessage(
          await makePostRequest("/api/food", {
            ingredients: [{ id: "4d5198e7-413a-4ae2-8448-535aa3b302ae", mass: 268 }],
            packaging: [{ id: "edefa2be-abe4-5bb6-b0fc-0f666050dcc1", mass: -1 }],
          }),
          "packaging",
          /masse doit être supérieure ou égale à zéro/,
        );
      });

      it("should validate a distribution storage type", async () => {
        expectFieldErrorMessage(
          await makePostRequest("/api/food", {
            ingredients: [{ id: "4d5198e7-413a-4ae2-8448-535aa3b302ae", mass: 268 }],
            distribution: "invalid",
          }),
          "decoding",
          /Choix invalide pour la distribution : invalid/,
        );
      });

      it("should validate a consumption preparation technique id", async () => {
        expectFieldErrorMessage(
          await makePostRequest("/api/food", {
            ingredients: [{ id: "4d5198e7-413a-4ae2-8448-535aa3b302ae", mass: 268 }],
            preparation: ["invalid"],
          }),
          "decoding",
          /Préparation inconnue: invalid/,
        );
      });
    });

    describe("End to end food simulations", () => {
      const e2eFood = require(`${__dirname}/e2e-food.json`);

      for (const { name, query, impacts, scoring } of e2eFood) {
        it(name, async () => {
          const response = await makePostRequest("/api/food", query);
          e2eOutput.food.push({
            name,
            query,
            impacts: response.status === 200 ? response.body.results.total : {},
            scoring: response.status === 200 ? response.body.results.scoring : {},
          });
          expectStatus(response, 200);

          // Add tolerance check for impacts
          Object.entries(impacts).forEach(([key, value]) => {
            expect(response.body.results.total[key]).toBeCloseTo(value, 12);
          });

          Object.entries(scoring).forEach(([key, value]) => {
            expect(response.body.results.scoring[key]).toBeCloseTo(value, 12);
          });
        });
      }
    });

    describe("Food product examples checks", () => {
      const foodExamples = require(`${__dirname}/../public/data/food/examples.json`);

      for (const { name, query } of foodExamples) {
        it(name, async () => {
          const response = await makePostRequest("/api/food", query);
          expect(response.body.error).toBeUndefined();
          expectStatus(response, 200);
        });
      }
    });
  });
});

afterAll(() => {
  // Write the output results to new files, in case we want to update the old ones
  // with their contents.
  function writeE2eResult(key) {
    const target = `${__dirname}/e2e-${key}-output.json`;
    if (e2eOutput[key].length === 0) {
      console.error(`Not writing ${target} since it's empty`);
    } else {
      fs.writeFileSync(target, JSON.stringify(e2eOutput[key], null, 2) + "\n");
      console.info(`E2e ${key} tests output written to ${target}.`);
    }
  }

  writeE2eResult("textile");
  writeE2eResult("food");
});

// Test helpers

async function makePostRequest(path, body) {
  return await request(app).post(path).send(body);
}

function expectFieldErrorMessage(response, key, message) {
  expectStatus(response, 400);
  expect(response.body).toHaveProperty("error");
  expect(response.body.error).toHaveProperty(key);
  expect(response.body.error[key]).toMatch(message);
}

async function expectListResponseContains(path, object) {
  const response = await request(app).get(path);

  expectStatus(response, 200);
  expect(response.body).toContainObject(object);
}

function expectStatus(response, expectedCode, type = "application/json") {
  if (response.status === 400 && expectedCode != 400) {
    expect(response.body).toHaveProperty("error", "");
  }
  expect(response.type).toBe(type);
  expect(response.statusCode).toBe(expectedCode);
}

// https://medium.com/@andrei.pfeiffer/jest-matching-objects-in-array-50fe2f4d6b98
expect.extend({
  toContainObject(received, argument) {
    if (this.equals(received, expect.arrayContaining([expect.objectContaining(argument)]))) {
      return {
        message: () =>
          `expected ${this.utils.printReceived(
            received,
          )} not to contain object ${this.utils.printExpected(argument)}`,
        pass: true,
      };
    }
    return {
      message: () =>
        `expected ${this.utils.printReceived(
          received,
        )} to contain object ${this.utils.printExpected(argument)}`,
      pass: false,
    };
  },
});<|MERGE_RESOLUTION|>--- conflicted
+++ resolved
@@ -350,12 +350,8 @@
         )[0];
         expect(ennoblingStep).toBeTruthy();
 
-<<<<<<< HEAD
-        expect(ennoblingStep.preTreatments.impacts.ecs).toBeCloseTo(35.9162, 2);
-=======
         // FIXME investigate why this has evolved before landing
         expect(ennoblingStep.preTreatments.impacts.ecs).toBeCloseTo(94.0048, 2);
->>>>>>> 9baf683a
       });
     });
 
@@ -437,7 +433,7 @@
     describe("/food/packagings", () => {
       it("should render with packagings list", async () => {
         await expectListResponseContains("/api/food/packagings", {
-          id: "28fc90df-448e-5a31-994d-2fd83208747e",
+          id: "09b63a3c-b0b5-5907-8efd-775b8395f878",
           name: "PVC",
         });
       });
@@ -446,7 +442,7 @@
     describe("/food/transforms", () => {
       it("should render with transforms list", async () => {
         await expectListResponseContains("/api/food/transforms", {
-          id: "a2836bb8-7f45-5cfa-bb00-8b38046291cf",
+          id: "83b897cf-9ed2-5604-83b4-67fab8606d35",
           name: "Cuisson",
         });
       });
@@ -463,12 +459,12 @@
               { id: "4d5198e7-413a-4ae2-8448-535aa3b302ae", mass: 225 },
             ],
             transform: {
-              id: "a2836bb8-7f45-5cfa-bb00-8b38046291cf",
+              id: "83b897cf-9ed2-5604-83b4-67fab8606d35",
               mass: 545,
             },
             packaging: [
               {
-                id: "edefa2be-abe4-5bb6-b0fc-0f666050dcc1",
+                id: "25595091-35b6-5c62-869f-a29c318c367e",
                 mass: 105,
               },
             ],
@@ -566,7 +562,7 @@
         expectFieldErrorMessage(
           await makePostRequest("/api/food", {
             ingredients: [{ id: "4d5198e7-413a-4ae2-8448-535aa3b302ae", mass: 268 }],
-            transform: { id: "a2836bb8-7f45-5cfa-bb00-8b38046291cf", mass: -1 },
+            transform: { id: "83b897cf-9ed2-5604-83b4-67fab8606d35", mass: -1 },
           }),
           "transform",
           /masse doit être supérieure ou égale à zéro/,
@@ -588,7 +584,7 @@
         expectFieldErrorMessage(
           await makePostRequest("/api/food", {
             ingredients: [{ id: "4d5198e7-413a-4ae2-8448-535aa3b302ae", mass: 268 }],
-            packaging: [{ id: "edefa2be-abe4-5bb6-b0fc-0f666050dcc1", mass: -1 }],
+            packaging: [{ id: "25595091-35b6-5c62-869f-a29c318c367e", mass: -1 }],
           }),
           "packaging",
           /masse doit être supérieure ou égale à zéro/,

const fs = require("fs");
const request = require("supertest");
const app = require("../server");
const textileExamples = require("../public/data/textile/examples.json");

const e2eOutput = { food: [], textile: [] };

describe("Env", () => {
  it("should be a test environment", () => {
    // ensure the current test suite is run in the expected env!
    expect(process.env.NODE_ENV).toBe("test");
  });
});

describe("Web", () => {
  it("should render the homepage", async () => {
    const response = await request(app).get("/");

    expectStatus(response, 200, "text/html");
    expect(response.text).toContain("<title>Ecobalyse</title>");
  });
});

describe("API", () => {
  const textileQuery = {
    countryFabric: "CN",
    countryDyeing: "CN",
    countryMaking: "CN",
    mass: 0.17,
    materials: [
      { id: "ei-coton", share: 0.5 },
      { id: "ei-pet", share: 0.5 },
    ],
    product: "tshirt",
  };

  describe("Not found", () => {
    it("should render a 404 response", async () => {
      const response = await request(app).get("/xxx");

      expectStatus(response, 404, "text/html");
    });
  });

  describe("Common", () => {
    describe("/api", () => {
      it("should render the OpenAPI documentation", async () => {
        const response = await request(app).get("/api");

        expectStatus(response, 200);
        expect(response.body.openapi).toEqual("3.0.1");
        expect(response.body.info.title).toEqual("API Ecobalyse");
      });

      it("should respond with an HTTP 400 error on invalid JSON provided", async () => {
        const response = await request(app).post("/api/textile/simulator").type("json").send("}{");

        expectStatus(response, 400);
        expect(response.body).toHaveProperty("error");
        expect(response.body.error).toHaveProperty("decoding");
        expect(response.body.error.decoding).toMatch("Format JSON invalide");
      });
    });
  });

  describe("Textile", () => {
    describe("/textile/countries", () => {
      it("should render with textile countries list", async () => {
        await expectListResponseContains("/api/textile/countries", { code: "FR", name: "France" });
      });
    });

    describe("/materials", () => {
      it("should render with materials list", async () => {
        await expectListResponseContains("/api/textile/materials", {
          id: "ei-coton",
          name: "Coton",
        });
      });
    });

    describe("/products", () => {
      it("should render with products list", async () => {
        await expectListResponseContains("/api/textile/products", {
          id: "tshirt",
          name: "T-shirt / Polo",
        });
      });
    });

    describe("/simulator", () => {
      it("should accept a valid query", async () => {
        const response = await makePostRequest("/api/textile/simulator", textileQuery);

        expectStatus(response, 200);
        expect(response.body.impacts.ecs).toBeGreaterThan(0);
      });

      it("should validate the mass param", async () => {
        expectFieldErrorMessage(
          await makePostRequest("/api/textile/simulator", { ...textileQuery, mass: -1 }),
          "mass",
          /supérieure ou égale à zéro/,
        );
      });

      it("should validate the materials param", async () => {
        expectFieldErrorMessage(
          await makePostRequest("/api/textile/simulator", {
            ...textileQuery,
            materials: [{ id: "xxx", share: 1 }],
          }),
          "materials",
          /Matière non trouvée id=xxx/,
        );
      });

      it("should validate the product param", async () => {
        expectFieldErrorMessage(
          await makePostRequest("/api/textile/simulator", {}),
          "decoding",
          /a field named `product`/,
        );
      });

      it("should validate the countrySpinning param (invalid code)", async () => {
        expectFieldErrorMessage(
          await makePostRequest("/api/textile/simulator", {
            ...textileQuery,
            countrySpinning: "XX",
          }),
          "countrySpinning",
          /Code pays invalide: XX/,
        );
      });

      it("should validate the countryFabric param (invalid code)", async () => {
        expectFieldErrorMessage(
          await makePostRequest("/api/textile/simulator", {
            ...textileQuery,
            countryFabric: "XX",
          }),
          "countryFabric",
          /Code pays invalide: XX/,
        );
      });

      it("should validate the countryDyeing param (invalid code)", async () => {
        expectFieldErrorMessage(
          await makePostRequest("/api/textile/simulator", {
            ...textileQuery,
            countryDyeing: "XX",
          }),
          "countryDyeing",
          /Code pays invalide: XX/,
        );
      });

      it("should validate the countryMaking param (invalid code)", async () => {
        expectFieldErrorMessage(
          await makePostRequest("/api/textile/simulator", {
            ...textileQuery,
            countryMaking: "XX",
          }),
          "countryMaking",
          /Code pays invalide: XX/,
        );
      });

      it("should validate the disabledSteps param", async () => {
        expectFieldErrorMessage(
          await makePostRequest("/api/textile/simulator", {
            ...textileQuery,
            disabledSteps: ["xxx"],
          }),
          "decoding",
          /Code étape inconnu: xxx/i,
        );
      });

      it("should validate the dyeingProcessType param", async () => {
        expectFieldErrorMessage(
          await makePostRequest("/api/textile/simulator", {
            ...textileQuery,
            dyeingProcessType: "xxx",
          }),
          "decoding",
          /Type de teinture inconnu : xxx/i,
        );
      });

      it("should perform a simulation featuring 21 impacts for textile", async () => {
        const response = await makePostRequest("/api/textile/simulator/", textileQuery);

        expectStatus(response, 200);
        expect(Object.keys(response.body.impacts)).toHaveLength(21);
      });

      it("should validate the airTransportRatio param", async () => {
        expectFieldErrorMessage(
          await makePostRequest("/api/textile/simulator", {
            ...textileQuery,
            airTransportRatio: 2,
          }),
          "decoding",
          /doit être compris(e) entre 0 et 1 inclus/,
        );
      });

      it("should validate the makingWaste param", async () => {
        expectFieldErrorMessage(
          await makePostRequest("/api/textile/simulator", {
            ...textileQuery,
            makingWaste: 0.9,
          }),
          "makingWaste",
          /doit être compris\(e\) entre/,
        );
      });

      it("should validate the makingDeadStock param", async () => {
        expectFieldErrorMessage(
          await makePostRequest("/api/textile/simulator", {
            ...textileQuery,
            makingDeadStock: 0.9,
          }),
          "makingDeadStock",
          /taux de stocks dormants(.*)doit être compris\(e\) entre/,
        );
      });

      it("should validate the makingComplexity param", async () => {
        expectFieldErrorMessage(
          await makePostRequest("/api/textile/simulator", {
            ...textileQuery,
            makingComplexity: "bad-complexity",
          }),
          "decoding",
          /Type de complexité de fabrication inconnu : bad-complexity/,
        );
      });

      it("should validate the yarnSize param", async () => {
        expectFieldErrorMessage(
          await makePostRequest("/api/textile/simulator", { ...textileQuery, yarnSize: 0 }),
          "yarnSize",
          /titrage(.*)doit être compris\(e\) entre/,
        );
      });

      it("should validate the physicalDurability param range", async () => {
        expectFieldErrorMessage(
          await makePostRequest("/api/textile/simulator", {
            ...textileQuery,
            physicalDurability: 2,
          }),
          "physicalDurability",
          /coefficient de durabilité(.*)doit être compris\(e\) entre/,
        );
      });

      it("should validate the fabricProcess param", async () => {
        expectFieldErrorMessage(
          await makePostRequest("/api/textile/simulator", {
            ...textileQuery,
            fabricProcess: "notAFabricProcess",
          }),
          "decoding",
          /Procédé de tissage\/tricotage inconnu: notAFabricProcess/,
        );
      });

      it("should validate the surfaceMass param", async () => {
        expectFieldErrorMessage(
          await makePostRequest("/api/textile/simulator", { ...textileQuery, surfaceMass: 10 }),
          "surfaceMass",
          /masse surfacique doit être compris\(e\) entre/,
        );
      });

      it("should validate the printing param kind", async () => {
        const response = await makePostRequest("/api/textile/simulator", {
          ...textileQuery,
          printing: { kind: "pigment", ratio: 0.8 },
        });
        expectStatus(response, 200);
      });

      it("should validate the printing param kind", async () => {
        expectFieldErrorMessage(
          await makePostRequest("/api/textile/simulator", {
            ...textileQuery,
            printing: { kind: "bonk", ratio: 0.8 },
          }),
          "decoding",
          /Type d'impression inconnu: bonk/,
        );
      });

      it("should validate the printing param ratio (too high)", async () => {
        expectFieldErrorMessage(
          await makePostRequest("/api/textile/simulator", {
            ...textileQuery,
            printing: { kind: "pigment", ratio: 0.9 },
          }),
          "decoding",
          /doit être comprise entre 0 et 0.8/,
        );
      });

      it("should validate the printing param ratio (too low)", async () => {
        expectFieldErrorMessage(
          await makePostRequest("/api/textile/simulator", {
            ...textileQuery,
            printing: { kind: "pigment", ratio: -1 },
          }),
          "decoding",
          /doit être comprise entre 0 et 0.8/,
        );
      });

      it("should validate multiple errored parameters", async () => {
        const response = await makePostRequest("/api/textile/simulator", {
          ...textileQuery,
          countryDyeing: "BadDyeingCode",
          countrySpinning: "BadSpinningCode",
        });

        expect(Object.keys(response.body.error)).toEqual(["countryDyeing", "countrySpinning"]);
      });
    });

    describe("/simulator/ecs", () => {
      it("should accept a valid query", async () => {
        const response = await makePostRequest("/api/textile/simulator/ecs", textileQuery);

        expectStatus(response, 200);
        expect(response.body.impacts.ecs).toBeGreaterThan(0);
      });
    });

    describe("/simulator/detailed", () => {
      it("should accept a valid query", async () => {
        const response = await makePostRequest("/api/textile/simulator/detailed", textileQuery);

        expectStatus(response, 200);
        expect(response.body.lifeCycle).toHaveLength(8);
      });

      it("should expose impacts without durability", async () => {
        const response = await makePostRequest("/api/textile/simulator/detailed", textileQuery);

        expectStatus(response, 200);
        expect(response.body.impacts.ecs > response.body.impactsWithoutDurability.ecs);
      });

      it("should compute pre-treatments", async () => {
        const tShirt = textileExamples.filter(
          ({ name }) => name === "Tshirt coton (150g) - Majorant par défaut",
        )[0];
        expect(tShirt).toBeTruthy();

        const response = await makePostRequest("/api/textile/simulator/detailed", tShirt.query);

        expectStatus(response, 200);

        const ennoblingStep = response.body.lifeCycle.filter(
          ({ label }) => label === "Ennoblissement",
        )[0];
        expect(ennoblingStep).toBeTruthy();

        // FIXME investigate why this has evolved before landing
<<<<<<< HEAD
        expect(ennoblingStep.preTreatments.impacts.ecs).toBeCloseTo(94.1173, 2);
=======
        expect(ennoblingStep.preTreatments.impacts.ecs).toBeCloseTo(92.6464, 2);
>>>>>>> e3c1abe7
      });
    });

    describe("End to end textile simulations", () => {
      const e2eTextile = require(`${__dirname}/e2e-textile.json`);

      for (const { name, query, impacts } of e2eTextile) {
        it(name, async () => {
          const response = await makePostRequest("/api/textile/simulator/detailed", query);
          e2eOutput.textile.push({
            name,
            query,
            impacts: response.status === 200 ? response.body.impacts : {},
          });
          expectStatus(response, 200);
          expect(response.body.impacts).toEqual(impacts);
        });
      }
    });

    describe("Changing the fabric process", () => {
      const jeanQuery = {
        mass: 0.45,
        product: "jean",
        fabricProcess: "weaving",
        materials: [{ id: "ei-coton", share: 1 }],
        countryFabric: "TR",
        countryDyeing: "TR",
        countryMaking: "TR",
        fading: true,
      };

      it("should change the waste", async () => {
        let response = await makePostRequest("/api/textile/simulator/detailed", jeanQuery);
        expectStatus(response, 200);
        let fabricLifeCycle = response.body.lifeCycle.find((l) => l.label == "Tissage & Tricotage");
        const weavingWaste = fabricLifeCycle.waste;

        response = await makePostRequest("/api/textile/simulator/detailed", {
          ...jeanQuery,
          fabricProcess: "knitting-mix",
        });
        expectStatus(response, 200);
        fabricLifeCycle = response.body.lifeCycle.find((l) => l.label == "Tissage & Tricotage");
        expect(fabricLifeCycle.waste).toBeLessThan(weavingWaste);
      });
    });

    describe("Textile product examples checks", () => {
      const textileExamples = require(`${__dirname}/../public/data/textile/examples.json`);

      for (const { name, query } of textileExamples) {
        it(name, async () => {
          const response = await makePostRequest("/api/textile/simulator", query);
          expect(response.body.error).toBeUndefined();
          expectStatus(response, 200);
        });
      }
    });
  });

  describe("Food", () => {
    describe("/food/countries", () => {
      it("should render with food countries list", async () => {
        await expectListResponseContains("/api/food/countries", { code: "FR", name: "France" });
      });
    });

    describe("/food/ingredients", () => {
      it("should render with ingredients list", async () => {
        await expectListResponseContains("/api/food/ingredients", {
          id: "8f3863e7-f981-4367-90a2-e1aaa096a6e0",
          name: "Lait FR",
          defaultOrigin: "France",
        });
      });
    });

    describe("/food/packagings", () => {
      it("should render with packagings list", async () => {
        await expectListResponseContains("/api/food/packagings", {
          id: "28fc90df-448e-5a31-994d-2fd83208747e",
          name: "PVC",
        });
      });
    });

    describe("/food/transforms", () => {
      it("should render with transforms list", async () => {
        await expectListResponseContains("/api/food/transforms", {
          id: "a2836bb8-7f45-5cfa-bb00-8b38046291cf",
          name: "Cuisson",
        });
      });
    });

    describe("/food", () => {
      describe("POST", () => {
        it("should compute 21 impacts", async () => {
          const response = await makePostRequest("/api/food", {
            ingredients: [
              { id: "9cbc31e9-80a4-4b87-ac4b-ddc051c47f69", mass: 120 },
              { id: "38788025-a65e-4edf-a92f-aab0b89b0d61", mass: 140 },
              { id: "8f3863e7-f981-4367-90a2-e1aaa096a6e0", mass: 60 },
              { id: "4d5198e7-413a-4ae2-8448-535aa3b302ae", mass: 225 },
            ],
            transform: {
              id: "a2836bb8-7f45-5cfa-bb00-8b38046291cf",
              mass: 545,
            },
            packaging: [
              {
                id: "edefa2be-abe4-5bb6-b0fc-0f666050dcc1",
                mass: 105,
              },
            ],
            distribution: "ambient",
            preparation: ["refrigeration"],
          });

          expectStatus(response, 200);
          expect(Object.keys(response.body.results.total)).toHaveLength(21);
        });
      });

      it("should validate an ingredient id", async () => {
        expectFieldErrorMessage(
          await makePostRequest("/api/food", {
            ingredients: [{ id: "invalid", mass: 268 }],
          }),
          "decoding",
          /Not a valid UUID/,
        );
      });

      it("should validate an ingredient mass", async () => {
        expectFieldErrorMessage(
          await makePostRequest("/api/food", {
            ingredients: [{ id: "4d5198e7-413a-4ae2-8448-535aa3b302ae", mass: -1 }],
          }),
          "ingredients",
          /masse doit être supérieure ou égale à zéro/,
        );
      });

      it("should validate an ingredient country code", async () => {
        expectFieldErrorMessage(
          await makePostRequest("/api/food", {
            ingredients: [
              {
                country: "BadCountryCode",
                id: "4d5198e7-413a-4ae2-8448-535aa3b302ae",
                mass: 123,
              },
            ],
          }),
          "ingredients",
          /Code pays invalide: BadCountryCode/,
        );
      });

      it("should validate an ingredient transport by plane value", async () => {
        expectFieldErrorMessage(
          await makePostRequest("/api/food", {
            ingredients: [
              {
                byPlane: "badValue",
                country: "BR",
                id: "db0e5f44-34b4-4160-b003-77c828d75e60",
                mass: 123,
              },
            ],
          }),
          "decoding",
          /Transport par avion inconnu : badValue/,
        );
      });

      it("should validate an ingredient transport by plane", async () => {
        expectFieldErrorMessage(
          await makePostRequest("/api/food", {
            ingredients: [
              {
                byPlane: "byPlane",
                country: "BR",
                id: "4d5198e7-413a-4ae2-8448-535aa3b302ae",
                mass: 123,
              },
            ],
          }),
          "general",
          /Impossible de spécifier un acheminement par avion pour cet ingrédient, son origine par défaut ne le permet pas/,
        );
      });

      it("should validate a transform code", async () => {
        expectFieldErrorMessage(
          await makePostRequest("/api/food", {
            ingredients: [{ id: "4d5198e7-413a-4ae2-8448-535aa3b302ae", mass: 268 }],
            transform: { id: "invalid", mass: 268 },
          }),
          "decoding",
          /\"invalid\" Not a valid UUID/,
        );
      });

      it("should validate a transform mass", async () => {
        expectFieldErrorMessage(
          await makePostRequest("/api/food", {
            ingredients: [{ id: "4d5198e7-413a-4ae2-8448-535aa3b302ae", mass: 268 }],
            transform: { id: "a2836bb8-7f45-5cfa-bb00-8b38046291cf", mass: -1 },
          }),
          "transform",
          /masse doit être supérieure ou égale à zéro/,
        );
      });

      it("should validate a packaging code", async () => {
        expectFieldErrorMessage(
          await makePostRequest("/api/food", {
            ingredients: [{ id: "4d5198e7-413a-4ae2-8448-535aa3b302ae", mass: 268 }],
            packaging: [{ id: "invalid", mass: 10 }],
          }),
          "decoding",
          /\"invalid\" Not a valid UUID/,
        );
      });

      it("should validate a packaging mass", async () => {
        expectFieldErrorMessage(
          await makePostRequest("/api/food", {
            ingredients: [{ id: "4d5198e7-413a-4ae2-8448-535aa3b302ae", mass: 268 }],
            packaging: [{ id: "edefa2be-abe4-5bb6-b0fc-0f666050dcc1", mass: -1 }],
          }),
          "packaging",
          /masse doit être supérieure ou égale à zéro/,
        );
      });

      it("should validate a distribution storage type", async () => {
        expectFieldErrorMessage(
          await makePostRequest("/api/food", {
            ingredients: [{ id: "4d5198e7-413a-4ae2-8448-535aa3b302ae", mass: 268 }],
            distribution: "invalid",
          }),
          "decoding",
          /Choix invalide pour la distribution : invalid/,
        );
      });

      it("should validate a consumption preparation technique id", async () => {
        expectFieldErrorMessage(
          await makePostRequest("/api/food", {
            ingredients: [{ id: "4d5198e7-413a-4ae2-8448-535aa3b302ae", mass: 268 }],
            preparation: ["invalid"],
          }),
          "decoding",
          /Préparation inconnue: invalid/,
        );
      });
    });

    describe("End to end food simulations", () => {
      const e2eFood = require(`${__dirname}/e2e-food.json`);

      for (const { name, query, impacts, scoring } of e2eFood) {
        it(name, async () => {
          const response = await makePostRequest("/api/food", query);
          e2eOutput.food.push({
            name,
            query,
            impacts: response.status === 200 ? response.body.results.total : {},
            scoring: response.status === 200 ? response.body.results.scoring : {},
          });
          expectStatus(response, 200);

          // Add tolerance check for impacts
          Object.entries(impacts).forEach(([key, value]) => {
            expect(response.body.results.total[key]).toBeCloseTo(value, 12);
          });

          Object.entries(scoring).forEach(([key, value]) => {
            expect(response.body.results.scoring[key]).toBeCloseTo(value, 12);
          });
        });
      }
    });

    describe("Food product examples checks", () => {
      const foodExamples = require(`${__dirname}/../public/data/food/examples.json`);

      for (const { name, query } of foodExamples) {
        it(name, async () => {
          const response = await makePostRequest("/api/food", query);
          expect(response.body.error).toBeUndefined();
          expectStatus(response, 200);
        });
      }
    });
  });
});

afterAll(() => {
  // Write the output results to new files, in case we want to update the old ones
  // with their contents.
  function writeE2eResult(key) {
    const target = `${__dirname}/e2e-${key}-output.json`;
    if (e2eOutput[key].length === 0) {
      console.error(`Not writing ${target} since it's empty`);
    } else {
      fs.writeFileSync(target, JSON.stringify(e2eOutput[key], null, 2) + "\n");
      console.info(`E2e ${key} tests output written to ${target}.`);
    }
  }

  writeE2eResult("textile");
  writeE2eResult("food");
});

// Test helpers

async function makePostRequest(path, body) {
  return await request(app).post(path).send(body);
}

function expectFieldErrorMessage(response, key, message) {
  expectStatus(response, 400);
  expect(response.body).toHaveProperty("error");
  expect(response.body.error).toHaveProperty(key);
  expect(response.body.error[key]).toMatch(message);
}

async function expectListResponseContains(path, object) {
  const response = await request(app).get(path);

  expectStatus(response, 200);
  expect(response.body).toContainObject(object);
}

function expectStatus(response, expectedCode, type = "application/json") {
  if (response.status === 400 && expectedCode != 400) {
    expect(response.body).toHaveProperty("error", "");
  }
  expect(response.type).toBe(type);
  expect(response.statusCode).toBe(expectedCode);
}

// https://medium.com/@andrei.pfeiffer/jest-matching-objects-in-array-50fe2f4d6b98
expect.extend({
  toContainObject(received, argument) {
    if (this.equals(received, expect.arrayContaining([expect.objectContaining(argument)]))) {
      return {
        message: () =>
          `expected ${this.utils.printReceived(
            received,
          )} not to contain object ${this.utils.printExpected(argument)}`,
        pass: true,
      };
    }
    return {
      message: () =>
        `expected ${this.utils.printReceived(
          received,
        )} to contain object ${this.utils.printExpected(argument)}`,
      pass: false,
    };
  },
});<|MERGE_RESOLUTION|>--- conflicted
+++ resolved
@@ -370,11 +370,7 @@
         expect(ennoblingStep).toBeTruthy();
 
         // FIXME investigate why this has evolved before landing
-<<<<<<< HEAD
-        expect(ennoblingStep.preTreatments.impacts.ecs).toBeCloseTo(94.1173, 2);
-=======
-        expect(ennoblingStep.preTreatments.impacts.ecs).toBeCloseTo(92.6464, 2);
->>>>>>> e3c1abe7
+        expect(ennoblingStep.preTreatments.impacts.ecs).toBeCloseTo(92.7573, 2);
       });
     });
 

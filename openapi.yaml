openapi: 3.0.1
info:
  title: API Ecobalyse
  description: L'API HTTP Ecobalyse permet de calculer les impacts environnementaux des produits textiles.
  version: 0.0.1-alpha
externalDocs:
  description: Visiter le site
  url: https://ecobalyse.beta.gouv.fr
servers:
- url: https://ecobalyse.beta.gouv.fr/api
tags:
- name: Commun
  description: Documentation de l'API multi-domaines au format OpenAPI
  externalDocs:
    description: À propos
    url: https://fabrique-numerique.gitbook.io/ecobalyse
- name: Textile
  description: Documentation de l'API pour le domaine textile au format OpenAPI
  externalDocs:
    description: À propos
    url: https://fabrique-numerique.gitbook.io/ecobalyse
- name: Alimentaire
  description: |
    Documentation de l'API pour le domaine alimentaire au format OpenAPI

    **⚠️ En construction, les résultats fournis sont incomplets et probablement invalides.**
  externalDocs:
    description: À propos
    url: https://fabrique-numerique.gitbook.io/ecobalyse
paths:
  /:
    get:
      tags:
      - Commun
      summary: Documentation OpenAPI de l'API
      description: Sert la documentation de l'API au format [OpenAPI](https://swagger.io/specification/)
      responses:
        200:
          description: Documentation de l'API au format OpenAPI.
  /countries:
    get:
      tags:
      - Commun
      summary: Liste des pays
      responses:
        200:
          description: Opération réussie
          content:
            application/json:
              schema:
                $ref: '#/components/schemas/CountryListResponse'
  /materials:
    get:
      tags:
      - Textile
      summary: Liste des matières textile
      responses:
        200:
          description: Opération réussie
          content:
            application/json:
              schema:
                $ref: '#/components/schemas/MaterialListResponse'
  /products:
    get:
      tags:
      - Textile
      summary: Liste des types de produits textiles
      responses:
        200:
          description: Opération réussie
          content:
            application/json:
              schema:
                $ref: '#/components/schemas/ProductListResponse'
  /simulator:
    get:
      tags:
      - Textile
      summary: Calcul des impacts environnementaux d'un produit textile
      parameters:
      - $ref: '#/components/parameters/massParam'
      - $ref: '#/components/parameters/materialsParam'
      - $ref: '#/components/parameters/productParam'
      - $ref: '#/components/parameters/countryFabricParam'
      - $ref: '#/components/parameters/countryDyeingParam'
      - $ref: '#/components/parameters/countryMakingParam'
      - $ref: '#/components/parameters/countrySpinningParam'
      - $ref: '#/components/parameters/airTransportRatioParam'
      - $ref: '#/components/parameters/qualityParam'
      - $ref: '#/components/parameters/reparabilityParam'
      - $ref: '#/components/parameters/makingWasteParam'
      - $ref: '#/components/parameters/pickingParam'
      - $ref: '#/components/parameters/surfaceMassParam'
      - $ref: '#/components/parameters/disabledFadingParam'
      - $ref: '#/components/parameters/disabledStepsParam'
      - $ref: '#/components/parameters/ennoblingHeatSourceParam'
      - $ref: '#/components/parameters/dyeingMediumParam'
      - $ref: '#/components/parameters/printingParam'
      responses:
        200:
          description: Opération réussie
          content:
            application/json:
              schema:
                $ref: '#/components/schemas/GenericImpactsResponse'
        400:
          description: Paramètres invalides
          content:
            application/json:
              schema:
                $ref: '#/components/schemas/InvalidParametersError'
  /simulator/{impact}:
    get:
      tags:
      - Textile
      summary: Calcul d'un impact environnemental spécifique d'un produit textile
      parameters:
      - name: impact
        in: path
        description: |
          Trigramme de l'impact étudié ([la liste est documenté ici](https://fabrique-numerique.gitbook.io/ecobalyse/methodologie/impacts-consideres))
        required: true
        schema:
          type: string
          minLength: 3
          maxLength: 3
          default: "cch"
          enum:
          - "acd"
          - "ozd"
          - "cch"
          - "fwe"
          - "swe"
          - "tre"
          - "pco"
          - "pma"
          - "ior"
          - "fru"
          - "mru"
          - "ldu"
          - "wtu"
          - "pef"
      - $ref: '#/components/parameters/massParam'
      - $ref: '#/components/parameters/materialsParam'
      - $ref: '#/components/parameters/productParam'
      - $ref: '#/components/parameters/countryFabricParam'
      - $ref: '#/components/parameters/countryDyeingParam'
      - $ref: '#/components/parameters/countryMakingParam'
      - $ref: '#/components/parameters/countrySpinningParam'
      - $ref: '#/components/parameters/airTransportRatioParam'
      - $ref: '#/components/parameters/qualityParam'
      - $ref: '#/components/parameters/reparabilityParam'
      - $ref: '#/components/parameters/makingWasteParam'
      - $ref: '#/components/parameters/pickingParam'
      - $ref: '#/components/parameters/surfaceMassParam'
      - $ref: '#/components/parameters/disabledFadingParam'
      - $ref: '#/components/parameters/disabledStepsParam'
      - $ref: '#/components/parameters/ennoblingHeatSourceParam'
      - $ref: '#/components/parameters/dyeingMediumParam'
      - $ref: '#/components/parameters/printingParam'
      responses:
        200:
          description: successful operation
          content:
            application/json:
              schema:
                $ref: '#/components/schemas/SingleImpactResponse'
        400:
          description: Paramètres invalides
          content:
            application/json:
              schema:
                $ref: '#/components/schemas/InvalidParametersError'
  /simulator/detailed:
    get:
      tags:
      - Textile
      summary: Calcul exhaustif des impacts environnementaux d'un produit textile
      description: L'intégralité des calculs intermédiaires sont présentés dans une réponse détaillée
      parameters:
      - $ref: '#/components/parameters/massParam'
      - $ref: '#/components/parameters/materialsParam'
      - $ref: '#/components/parameters/productParam'
      - $ref: '#/components/parameters/countryFabricParam'
      - $ref: '#/components/parameters/countryDyeingParam'
      - $ref: '#/components/parameters/countryMakingParam'
      - $ref: '#/components/parameters/countrySpinningParam'
      - $ref: '#/components/parameters/airTransportRatioParam'
      - $ref: '#/components/parameters/qualityParam'
      - $ref: '#/components/parameters/reparabilityParam'
      - $ref: '#/components/parameters/makingWasteParam'
      - $ref: '#/components/parameters/pickingParam'
      - $ref: '#/components/parameters/surfaceMassParam'
      - $ref: '#/components/parameters/disabledFadingParam'
      - $ref: '#/components/parameters/disabledStepsParam'
      - $ref: '#/components/parameters/ennoblingHeatSourceParam'
      - $ref: '#/components/parameters/dyeingMediumParam'
      - $ref: '#/components/parameters/printingParam'
      responses:
        200:
          description: Opération réussie
          content:
            application/json:
              schema:
                type: object
        400:
          description: Paramètres invalides
          content:
            application/json:
              schema:
                $ref: '#/components/schemas/InvalidParametersError'
  /food/ingredients:
    get:
      tags:
      - Alimentaire
      summary: Liste des ingrédients disponibles pour élaborer une recette
      responses:
        200:
          description: Opération réussie
          content:
            application/json:
              schema:
                $ref: '#/components/schemas/IngredientListResponse'
  /food/transforms:
    get:
      tags:
      - Alimentaire
      summary: Liste des procédés de transformation alimentaire
      responses:
        200:
          description: Opération réussie
          content:
            application/json:
              schema:
                $ref: '#/components/schemas/TransformListResponse'
  /food/packagings:
    get:
      tags:
      - Alimentaire
      summary: Liste des emballages disponibles pour conditionner une recette
      responses:
        200:
          description: Opération réussie
          content:
            application/json:
              schema:
                $ref: '#/components/schemas/PackagingListResponse'
  /food/recipe:
    get:
      tags:
      - Alimentaire
      summary: Calcul des impacts environnementaux d'une recette alimentaire
      parameters:
      - $ref: '#/components/parameters/ingredientsParam'
      - $ref: '#/components/parameters/transformParam'
      - $ref: '#/components/parameters/packagingParam'
      responses:
        200:
          description: Opération réussie
          content:
            application/json:
              schema:
                $ref: '#/components/schemas/RecipeResultsResponse'
        400:
          description: Paramètres invalides
          content:
            application/json:
              schema:
                $ref: '#/components/schemas/InvalidParametersError'
components:
  parameters:
    massParam:
      name: mass
      in: query
      description: Masse du produit fini, **exprimée en kilogrammes**
      required: true
      style: form
      schema:
        type: number
        minimum: 0.01
      example: 0.17
    materialsParam:
      name: "materials[]"
      in: query
      description: |
        Liste des matières composant le produit (liste disponible sur le point d'entrée `/materials`).
        Le format de chaque entrée est composé de l'identifiant de la matière et de la part du produit
        qu'elle représente :

        - `coton;0.3` signifie *30% coton*;
        - `coton-rdp;0.7` signifie *70% coton recyclé (déchets de production)*;

        > Par exemple, les paramètres à passer pour un t-shirt 30% coton, 30% coton recyclé et 40% acrylique sont :
        >
        > ```js
        > materials[]=coton;0.3&materials[]=coton-rdp;0.3&materials[]=acrylique;0.4
        > ```
      required: true
      style: form
      schema:
        type: array
        items:
          type: string
      examples:
        coton:
          value: ["coton;1"]
        acrylique:
          value: ["coton;0.7", "acrylique;0.3"]
        mixed:
          value: ["coton;0.3", "coton-rdp;0.3", "acrylique;0.4"]
    productParam:
      name: product
      in: query
      description: Identifiant du produit (liste disponible sur le point d'entrée `/products`)
      required: true
      style: form
      schema:
        type: string
      examples:
        tshirt:
          value: "tshirt"
        pantalon:
          value: "pantalon"
    countrySpinningParam:
      name: countrySpinning
      in: query
      description: |
        Code pays pour l'étape de **Filature** (liste disponible sur le point d'entrée `countries`).
        Si non spécifié, le pays de filature pris en considération est celui de production de
        la matière la plus représentée dans le mix.
      required: false
      style: form
      schema:
        type: string
        minLength: 2
        maxLength: 2
      examples:
        Default:
          value: ""
        Chine:
          value: "CN"
        France:
          value: "FR"
    countryFabricParam:
      name: countryFabric
      in: query
      description: |
        Code pays pour l'étape de **Tissage/Tricotage** (liste disponible sur le point d'entrée `countries`)
      required: true
      style: form
      schema:
        type: string
        minLength: 2
        maxLength: 2
      examples:
        Chine:
          value: "CN"
        France:
          value: "FR"
    countryDyeingParam:
      name: countryDyeing
      in: query
      description: "Code pays pour l'étape de **Teinture** (liste disponible sur le point d'entrée `countries`)"
      required: true
      style: form
      schema:
        type: string
        minLength: 2
        maxLength: 2
      examples:
        Chine:
          value: "CN"
        France:
          value: "FR"
    countryMakingParam:
      name: countryMaking
      in: query
      description: "Code pays pour l'étape de **Confection** (liste disponible sur le point d'entrée `countries`)"
      required: true
      style: form
      schema:
        type: string
        minLength: 2
        maxLength: 2
      examples:
        Chine:
          value: "CN"
        France:
          value: "FR"
    airTransportRatioParam:
      name: airTransportRatio
      in: query
      description: |
        Part de **transport aérien** entre l'étape de **Confection** et l'étape de **Distribution**, entre `0` et `1`
      required: false
      style: form
      schema:
        type: number
        minimum: 0
        maximum: 1
    qualityParam:
      name: quality
      in: query
      description: |
        Qualité intrinsèque du produit. Le coefficient de qualité intrinsèque représente à quel point
        le produit va durer dans le temps. Il varie entre 0.67 (peu durable) et 1.45 (très durable).
        Il est calculé à partir du résultat d’une série de tests de durabilité. Il est utilisé en
        coefficient multiplicateur du nombre de jours d’utilisation du produit.
      required: false
      style: form
      schema:
        type: number
        minimum: 0.67
        maximum: 1.45
    reparabilityParam:
      name: reparability
      in: query
      description: |
        Indice de réparabilité du produit. Il varie entre `1.00` (peu réparable) et `1.15` (très réparable).
        Il est utilisé en coefficient multiplicateur du nombre de jours d’utilisation du produit.
      required: false
      style: form
      schema:
        type: number
        minimum: 1
        maximum: 1.15
    makingWasteParam:
      name: makingWaste
      in: query
      description: |
        Taux de perte en confection (incluant la découpe), entre `0` et `0.4`.
      required: false
      style: form
      schema:
        type: number
        minimum: 0
        maximum: 0.25
    pickingParam:
      name: picking
      in: query
      description: |
        Le duitage correspond au nombre de fils de trame (aussi appelés duites) par mètre
        pour un tissu. Ce paramètre est pris en compte car il est connecté avec la
        consommation électrique du métier à tisser. À grammage égal, plus le duitage est
        important, plus la consommation d'électricité est élevée.

        **Attention, ce paramètre est uniquement pris en compte pour les produits tissés**
        et inopérant sur les produits tricotés.
      required: false
      style: form
      schema:
        type: number
        minimum: 800
        maximum: 9000
    surfaceMassParam:
      name: surfaceMass
      in: query
      description: |
        Le grammage de l'étoffe, exprimé en gr/m², représente sa masse surfacique.

        **⚠️ Sur les produits tricotés, ce paramètre n'impacte que l'impression.**
      required: false
      style: form
      schema:
        type: number
        minimum: 30
        maximum: 500
    disabledFadingParam:
      name: disabledFading
      in: query
      description: |
        Désactive l'application du **procédé de délavage** pour l'étape de confection d'un jean (par conséquent inopérant sur d'autres produits).
      required: false
      style: form
      schema:
        type: string
        enum: ["true", "false"]
      examples:
        default:
          value: ""
        enabled:
          value: "true"
        disabled:
          value: "false"
    disabledStepsParam:
      name: disabledSteps
      in: query
      description: |
        Liste des étapes du cycle de vie à désactiver, séparée par des virgules. Chaque étape est identifiée par un code :

        - `material`: Matière
        - `spinning`: Filature
        - `fabric`: Tissage ou Tricotage
        - `ennobling`: Ennoblissement (incluant le pré-traitement, la teinture et la finition)
        - `making`: Confection
        - `distribution`: Distribution
        - `use`: Utilisation
        - `eol`: Fin de vie

        Par exemple, pour désactiver l'étape de filature ainsi que celle d'ennoblissement, on peut passer `disabledSteps=spinning,ennobling`.
      required: false
      style: form
      schema:
        type: string
      examples:
        default:
          summary: "Aucune étape désactivée"
          value: ""
        making:
          summary: "Confection desactivée"
          value: "making"
        spinningDyeing:
<<<<<<< HEAD
          value: "spinning,dyeing"
    ennoblingHeatSourceParam:
      name: ennoblingHeatSource
      in: query
      description: |
        Ce paramètre permet de préciser la source de chaleur à l'étape d'ennoblissement ; il peut prendre les valeurs
        suivantes :

        - `coal`: Vapeur à partir de Charbon
        - `naturalgas`: Vapeur à partir de Gaz naturel
        - `lightfuel`: Vapeur à partir de Fioul léger
        - `heavyfuel`: Vapeur à partir de Fioul lourd

        ⚠️ En l'absence d'utilisation explicite du paramètre, la source de chaleur utilisée sera celle du mix régional.
      required: false
      style: form
      schema:
        type: string
      examples:
        default:
          summary: "par défaut, mix régional"
          value: ""
        coal:
          summary: "Charbon"
          value: "coal"
        naturalGas:
          summary: "Gaz naturel"
          value: "naturalgas"
        lightfuel:
          summary: "Fuel léger"
          value: "lightfuel"
        heavyfuel:
          summary: "Fuel lourd"
          value: "heavyfuel"
=======
          summary: "Filature et ennoblissement désactivés"
          value: "spinning,ennobling"
>>>>>>> b4b66f58
    dyeingMediumParam:
      name: dyeingMedium
      in: query
      description: |
        Ce paramètre permet de préciser le support sur lequel s'effectue la teinture ; il peut prendre les valeurs
        suivantes :

        - `article` lorsque la teinture est effectuée sur l'article ;
        - `fabric` lorsqu'elle est effectuée sur le tissu ;
        - `yarn` lorsqu'elle est effectuée sur le fil.

        ⚠️ En l'absence d'utilisation explicite du paramètre, le support de teinture utilisé sera celui affecté par
        défaut à la famille de produit.
      required: false
      style: form
      schema:
        type: string
      examples:
        default:
          summary: "par défaut, sur tissu"
          value: ""
        surArticle:
          summary: "sur article"
          value: "article"
        surTissu:
          summary: "sur tissu"
          value: "fabric"
        surFil:
          summary: "sur fil"
          value: "yarn"
    printingParam:
      name: printing
      in: query
      description: |
        Ce paramètre permet de préciser le type d'impression effectuée sur le produit, suivi du pourcentage de
        surface teinte. Par exemple, `pigment;0.1` signifie impression pigmentaire sur 10% de la superficie du
        vêtement. L'identifiant de procédé d'impression peut prendre les valeurs suivantes :

        - `pigment` pour une impression pigmentaire ;
        - `substantive` pour une impression fixé/lavé ;
      required: false
      style: form
      schema:
        type: string
      examples:
        default:
          summary: "Aucune impression"
          value: ""
        pigment:
          summary: "Pigmentaire sur 50% de la surface"
          value: "pigment;0.5"
        substantive:
          summary: "Fixé/Lavé sur 20% de la surface"
          value: "substantive;0.2"
    ingredientsParam:
      name: "ingredients[]"
      in: query
      description: |
        Liste des ingrédients composant la recette (liste disponible sur le point d'entrée `/food/ingredients`).
        Le format de chaque entrée est composé de l'identifiant de la matière et de sa masse **exprimée en grammes** :

        - `2e3f03c6de1e43900e09ae852182e9c7;268` signifie *268g de mozzarella ("Mozzarella cheese, from cow's milk, at plant")*;
        - `83da330027d4b25dbc7817f06b738571;30` signifie *30g d'huile d'olive* ("Olive oil, at plant");

        > Par exemple, les paramètres à passer pour une recette à base de 268g de mozzarella et 30g d'huile d'olive sont :
        >
        > ```js
        > ingredients[]=2e3f03c6de1e43900e09ae852182e9c7;268&ingredients[]=83da330027d4b25dbc7817f06b738571;30
        > ```
      required: true
      style: form
      schema:
        type: array
        items:
          type: string
      examples:
        oneIngredient:
          summary: Mozzarella
          value: ["2e3f03c6de1e43900e09ae852182e9c7;268"]
        twoIngredients:
          summary: Mozzarella, Olive Oil
          value: ["2e3f03c6de1e43900e09ae852182e9c7;268", "83da330027d4b25dbc7817f06b738571;30"]
        threeIngredients:
          summary: Mozzarella, Olive Oil, Tuna
          value: ["2e3f03c6de1e43900e09ae852182e9c7;268", "83da330027d4b25dbc7817f06b738571;30", "568c715f977f32948813855d5efd95ba;149"]
    packagingParam:
      name: "packaging[]"
      in: query
      description: |
        Liste des emballages composant la recette (liste disponible sur le point d'entrée `/food/packaging`).

        Le format de chaque entrée est composé de l'identifiant de l'emballage et de sa masse **exprimée en grammes**.
      required: true
      style: form
      schema:
        type: array
        items:
          type: string
      examples:
        onePackaging:
          summary: "105g de Carton"
          value: ["23b2754e5943bc77916f8f871edc53b6;105"]
    transformParam:
      name: transform
      in: query
      description: |
        Identifiant du procédé de transformation (optionnel — liste disponible sur le point d'entrée `/food/transforms`)

        Le format est composé de l'identifiant de l'emballage et de sa masse **exprimée en grammes**.
        Par exemple: `aded2490573207ec7ad5a3813978f6a4;1000` pour 1kg de matière à cuire.
      required: false
      style: form
      schema:
        type: string
        minLength: 32
        maxLength: 32
      examples:
        Default:
          summary: "Aucune transformation"
          value: ""
        Cuisson:
          summary: Cuisson d'1kg de matière
          value: "aded2490573207ec7ad5a3813978f6a4;1000"
  schemas:
    Impacts:
      type: object
      properties:
        acd:
          type: number
          description: "Acidification (mol éq. H+)"
        ozd:
          type: number
          description: "Appauvrissement de la couche d'ozone (kg éq. CFC 11)"
        cch:
          type: number
          description: "Changement climatique (kg éq. CO2)"
        fwe:
          type: number
          description: "Eutrophisation eaux douces (kg éq. P)"
        swe:
          type: number
          description: "Eutrophisation marine (kg éq. N)"
        tre:
          type: number
          description: "Eutrophisation terrestre (mol éq. N)"
        pco:
          type: number
          description: "Formation d'ozone photochimique (kg éq. COVNM)"
        pma:
          type: number
          description: "Particules (incidence de maladie)"
        ior:
          type: number
          description: "Radiations ionisantes (éq. kBq U235)"
        fru:
          type: number
          description: "Utilisation de ressources fossiles (MJ)"
        mru:
          type: number
          description: "Utilisation de ressources minérales et métalliques (kg éq. Sb)"
        ldu:
          type: number
          description: "Utilisation des sols (sans dimension (pt))"
        wtu:
          type: number
          description: "Utilisation de ressources en eau (m³)"
        pef:
          type: number
          description: "Score PEF (µPt)"
    InvalidParametersError:
      type: object
      properties:
        error:
          type: array
          description: Description de l'erreur de validation des paramètres fournis
          items:
            type: string
        documentation:
          type: string
          description: "Lien hypertexte vers la documentation de l'API"
    CountryListResponse:
      type: array
      description: Liste des pays
      items:
        type: object
        properties:
          code:
            type: string
          name:
            type: string
    MaterialListResponse:
      type: array
      description: Liste des matières
      items:
        type: object
        properties:
          uuid:
            type: string
          name:
            type: string
    ProductListResponse:
      type: array
      description: Liste des types de produits
      items:
        type: object
        properties:
          id:
            type: string
          name:
            type: string
    RecipeResultsResponse:
      type: object
      description: |
        Recipe impact results.
      properties:
        results:
          type: object
          properties:
            impacts:
              $ref: '#/components/schemas/Impacts'
    GenericImpactsResponse:
      type: object
      description: |
        Impacts environnementaux exprimés dans leurs unités respectives, dont
        [la documentation est disponible ici](https://fabrique-numerique.gitbook.io/ecobalyse/methodologie/impacts-consideres).
      properties:
        impacts:
          $ref: '#/components/schemas/Impacts'
        description:
          type: string
          description: Une description de la simulation.
        query:
          type: object
          description: Le jeu de paramètres utilisé pour effectuer la simulation.
    SingleImpactResponse:
      type: object
      properties:
        impacts:
          type: object
          properties:
            "{impact}":
              type: number
              description: Valeur de l'impact recherché
        description:
          type: string
          description: Une description de la simulation.
        query:
          type: object
          description: Le jeu de paramètres utilisé pour effectuer la simulation.
    IngredientListResponse:
      type: array
      description: Liste des ingrédients utilisables dans une recette
      items:
        type: object
        properties:
          code:
            type: string
          name:
            type: string
    PackagingListResponse:
      type: array
      description: Liste des emballages utilisables pour conditionner une recette
      items:
        type: object
        properties:
          code:
            type: string
          name:
            type: string
    TransformListResponse:
      type: array
      description: Liste des procédés de transformation utilisables pour une recette
      items:
        type: object
        properties:
          code:
            type: string
          name:
            type: string<|MERGE_RESOLUTION|>--- conflicted
+++ resolved
@@ -511,8 +511,8 @@
           summary: "Confection desactivée"
           value: "making"
         spinningDyeing:
-<<<<<<< HEAD
-          value: "spinning,dyeing"
+          summary: "Filature et ennoblissement désactivés"
+          value: "spinning,ennobling"
     ennoblingHeatSourceParam:
       name: ennoblingHeatSource
       in: query
@@ -546,10 +546,6 @@
         heavyfuel:
           summary: "Fuel lourd"
           value: "heavyfuel"
-=======
-          summary: "Filature et ennoblissement désactivés"
-          value: "spinning,ennobling"
->>>>>>> b4b66f58
     dyeingMediumParam:
       name: dyeingMedium
       in: query

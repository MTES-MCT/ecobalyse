--- conflicted
+++ resolved
@@ -94,10 +94,7 @@
         - $ref: "#/components/parameters/surfaceMassParam"
         - $ref: "#/components/parameters/disabledFadingParam"
         - $ref: "#/components/parameters/disabledStepsParam"
-<<<<<<< HEAD
         - $ref: "#/components/parameters/ennoblingHeatSourceParam"
-=======
->>>>>>> 282d21ca
         - $ref: "#/components/parameters/dyeingMediumParam"
         - $ref: "#/components/parameters/printingParam"
       responses:
@@ -159,10 +156,7 @@
         - $ref: "#/components/parameters/surfaceMassParam"
         - $ref: "#/components/parameters/disabledFadingParam"
         - $ref: "#/components/parameters/disabledStepsParam"
-<<<<<<< HEAD
         - $ref: "#/components/parameters/ennoblingHeatSourceParam"
-=======
->>>>>>> 282d21ca
         - $ref: "#/components/parameters/dyeingMediumParam"
         - $ref: "#/components/parameters/printingParam"
       responses:
@@ -200,10 +194,7 @@
         - $ref: "#/components/parameters/surfaceMassParam"
         - $ref: "#/components/parameters/disabledFadingParam"
         - $ref: "#/components/parameters/disabledStepsParam"
-<<<<<<< HEAD
         - $ref: "#/components/parameters/ennoblingHeatSourceParam"
-=======
->>>>>>> 282d21ca
         - $ref: "#/components/parameters/dyeingMediumParam"
         - $ref: "#/components/parameters/printingParam"
       responses:
@@ -638,18 +629,8 @@
           summary: Lait, carrotes bio
           value: ["milk;268", "carrot;30;organic"]
         threeIngredients:
-<<<<<<< HEAD
-          summary: Mozzarella, Olive Oil, Tuna
-          value:
-            [
-              "2e3f03c6de1e43900e09ae852182e9c7;268",
-              "83da330027d4b25dbc7817f06b738571;30",
-              "568c715f977f32948813855d5efd95ba;149",
-            ]
-=======
           summary: Lait, carrotes bio, oeuf
           value: ["milk;268", "carrot;30;organic", "egg;149"]
->>>>>>> 282d21ca
     packagingParam:
       name: "packaging[]"
       in: query

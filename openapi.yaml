--- conflicted
+++ resolved
@@ -290,162 +290,6 @@
             application/json:
               schema:
                 $ref: "#/components/schemas/InvalidParametersError"
-<<<<<<< HEAD
-  /food/countries:
-    get:
-      tags:
-        - Alimentaire
-      summary: Liste des pays utilisables pour les simulations alimentairess.
-      responses:
-        200:
-          description: Opération réussie
-          content:
-            application/json:
-              schema:
-                $ref: "#/components/schemas/CountryListResponse"
-  /food/ingredients:
-    get:
-      tags:
-        - Alimentaire
-      summary: Liste des ingrédients disponibles pour élaborer une recette
-      responses:
-        200:
-          description: Opération réussie
-          content:
-            application/json:
-              schema:
-                $ref: "#/components/schemas/IngredientListResponse"
-  /food/transforms:
-    get:
-      tags:
-        - Alimentaire
-      summary: Liste des procédés de transformation alimentaire
-      responses:
-        200:
-          description: Opération réussie
-          content:
-            application/json:
-              schema:
-                $ref: "#/components/schemas/TransformListResponse"
-  /food/packagings:
-    get:
-      tags:
-        - Alimentaire
-      summary: Liste des emballages disponibles pour conditionner une recette
-      responses:
-        200:
-          description: Opération réussie
-          content:
-            application/json:
-              schema:
-                $ref: "#/components/schemas/PackagingListResponse"
-  /food/recipe:
-    get:
-      tags:
-        - Alimentaire
-      summary: Calcul des impacts environnementaux d'une recette alimentaire
-      parameters:
-        - $ref: "#/components/parameters/ingredientsParam"
-        - $ref: "#/components/parameters/transformParam"
-        - $ref: "#/components/parameters/packagingParam"
-        - $ref: "#/components/parameters/distributionParam"
-        - $ref: "#/components/parameters/preparationParam"
-      responses:
-        200:
-          description: Opération réussie
-          content:
-            application/json:
-              schema:
-                $ref: "#/components/schemas/RecipeResultsResponse"
-        400:
-          description: Paramètres invalides
-          content:
-            application/json:
-              schema:
-                $ref: "#/components/schemas/InvalidParametersError"
-    post:
-      tags:
-        - Alimentaire
-      summary: Calcul des impacts environnementaux d'une recette alimentaire
-      requestBody:
-        description: Requête modélisant les éléments de la recette à évaluer
-        required: true
-        content:
-          application/json:
-            schema:
-              $ref: "#/components/schemas/FoodQuery"
-            examples:
-              CarrotCake:
-                summary: "Carrot cake conventionnel"
-                value:
-                  ingredients:
-                  - id: egg
-                    mass: 120
-                  - id: wheat
-                    mass: 140
-                  - id: milk
-                    mass: 60
-                  - id: carrot
-                    mass: 225
-                  transform:
-                    code: AGRIBALU000000003103966
-                    mass: 545
-                  packaging:
-                  - code: AGRIBALU000000003104019
-                    mass: 105
-                  distribution: ambient
-                  preparation:
-                  - refrigeration
-              SpanishOrganicCarrotCake:
-                summary: "Carrot cake bio, origine Espagne"
-                value:
-                  ingredients:
-                  - id: egg-organic
-                    mass: 120
-                    country: ES
-                  - id: wheat-organic
-                    mass: 140
-                    country: ES
-                  - id: milk-organic
-                    mass: 60
-                    country: ES
-                  - id: carrot-organic
-                    mass: 225
-                    country: ES
-                  transform:
-                    code: AGRIBALU000000003103966
-                    mass: 545
-                  packaging:
-                  - code: AGRIBALU000000003104019
-                    mass: 105
-                  distribution: ambient
-                  preparation:
-                  - refrigeration
-              BrazilianMango:
-                summary: "Mangue du Brésil"
-                value:
-                  ingredients:
-                  - id: mango
-                    mass: 500
-                    country: BR
-                  transform: null
-                  packaging: []
-                  distribution: ambient
-                  preparation: []
-      responses:
-        200:
-          description: Opération réussie
-          content:
-            application/json:
-              schema:
-                $ref: "#/components/schemas/RecipeResultsResponse"
-        400:
-          description: Paramètres invalides
-          content:
-            application/json:
-              schema:
-                $ref: "#/components/schemas/InvalidParametersError"
-=======
   # /food/countries:
   #   get:
   #     tags:
@@ -600,7 +444,6 @@
   #           application/json:
   #             schema:
   #               $ref: "#/components/schemas/InvalidParametersError"
->>>>>>> b4cc13fd
 components:
   examples:
     tShirtFrance:
@@ -689,11 +532,7 @@
         qu'elle représente, optionnellement du [procédé de filature ou filage pour la matière](https://fabrique-numerique.gitbook.io/ecobalyse/textile/etapes-du-cycle-de-vie/etape-2-fabrication-du-fil-new-draft#hypotheses-par-defaut), et optionnellement du code du pays d'origine de la matière :
 
         - `ei-coton;0.3` signifie *30% coton*;
-<<<<<<< HEAD
         - `coton-rdp;0.7` signifie *70% coton recyclé (déchets de production)*;
-=======
-        - `ei-coton-rdp;0.7` signifie *70% coton recyclé (déchets de production)*;
->>>>>>> b4cc13fd
         - `ei-coton;0.3;UnconventionalSpinning` signifie *30% coton avec un procédé de filature non conventionel*
         - `ei-coton;0.3;UnconventionalSpinning;FR` signifie *30% coton avec un procédé de filature non conventionel en provenance de France*
         - `ei-coton;0.3;;FR` signifie *30% coton avec un procédé de filature par défaut en provenance de France*
@@ -718,15 +557,9 @@
         coton:
           value: ["ei-coton;1"]
         acrylique:
-<<<<<<< HEAD
-          value: ["ei-coton;0.7", "acrylique;0.3"]
+          value: ["ei-coton;0.7", "ei-acrylique;0.3"]
         mixed:
-          value: ["ei-coton;0.3", "coton-rdp;0.3", "acrylique;0.4"]
-=======
-          value: ["ei-coton;0.7", "ei-pet;0.3"]
-        mixed:
-          value: ["ei-coton;0.3", "coton-rdp;0.3", "ei-pet;0.4"]
->>>>>>> b4cc13fd
+          value: ["ei-coton;0.3", "coton-rdp;0.3", "ei-acrylique;0.4"]
         spinning:
           value: ["ei-coton;0.96;UnconventionalSpinning"]
     productParam:
@@ -837,7 +670,6 @@
           "$ref": "#/components/schemas/BusinessEnum"
     numberOfReferencesParam:
       name: numberOfReferences
-<<<<<<< HEAD
       in: query
       description: |
         Nombre de références au catalogue de la marque.
@@ -852,30 +684,11 @@
       in: query
       description: |
         Prix du produit, en Euros (€).
-=======
-      in: query
-      description: |
-        Nombre de références au catalogue de la marque.
->>>>>>> b4cc13fd
       required: false
       style: form
       schema:
         type: number
         minimum: 1
-<<<<<<< HEAD
-=======
-        maximum: 999999
-    priceParam:
-      name: price
-      in: query
-      description: |
-        Prix du produit, en Euros (€).
-      required: false
-      style: form
-      schema:
-        type: number
-        minimum: 1
->>>>>>> b4cc13fd
         maximum: 1000
     marketingDurationParam:
       name: marketingDuration

--- conflicted
+++ resolved
@@ -791,19 +791,9 @@
         bwoutput = repr(e)
     try:
         process = urllib.parse.quote(activity["name"], encoding=None, errors=None)
-<<<<<<< HEAD
-        spsurface = json.loads(
-            requests.get(
-                f"http://simapro.ecobalyse.fr:8000/surface?process={process}"
-            ).content
-        )["surface"]
-
-        spoutput = str(spsurface)
-        spsurface = float(spsurface)
-=======
         project = urllib.parse.quote(spproject(activity), encoding=None, errors=None)
         method = urllib.parse.quote("Selected LCI results", encoding=None, errors=None)
-        w_landFootprint.value = (
+        spsurface = (
             json.loads(
                 requests.get(
                     f"http://simapro.ecobalyse.fr:8000/impact?process={process}&project={project}&method={method}"
@@ -812,9 +802,8 @@
             .get("Land occupation", {})
             .get("amount", 0)
         )
-        spoutput = str(w_landFootprint.value)
-        w_landFootprint
->>>>>>> 27248fe3
+        spoutput = str(spsurface)
+        spsurface = float(spsurface)
     except Exception as e:
         spsurface = 0
         spoutput = repr(e)

#!/usr/bin/env python
# coding: utf-8

"""Export des ingrédients et des processes de l'alimentaire"""

from bw2data.project import projects
from common.impacts import impacts as definitions, main_method, bytrigram
from common.export import (
    cached_search,
    display_changes,
    export_json,
    load_json,
    progress_bar,
    spproject,
    with_corrected_impacts,
    with_subimpacts,
)
from food.ecosystemic_services.ecosystemic_services import (
    load_ecosystemic_dic,
    load_ugb_dic,
    plot_ecs_transformations,
    compute_vegetal_ecosystemic_services,
    compute_animal_ecosystemic_services,
)
import bw2calc
import bw2data
import json
import requests
import urllib.parse

# Configuration
CONFIG = {
    "PROJECT": "food",
    "AGRIBALYSE": "Agribalyse 3.1.1",
    "BIOSPHERE": "Agribalyse 3.1.1 biosphere",
    "ACTIVITIES_FILE": "activities.json",
    "IMPACTS_FILE": "../../public/data/impacts.json",
    "ECOSYSTEMIC_FACTORS_FILE": "ecosystemic_services/ecosystemic_factors.csv",
    "FEED_FILE": "ecosystemic_services/feed.json",
    "UGB_FILE": "ecosystemic_services/ugb.csv",
    "ECS_PNG": "ecosystemic_services/ecs_transformations.png",
    "INGREDIENTS_FILE": "../../public/data/food/ingredients.json",
    "PROCESSES_FILE": "../../public/data/food/processes.json",
    "LAND_OCCUPATION_METHOD": ("selected LCI results", "resource", "land occupation"),
}


def setup_environment():
    projects.set_current(CONFIG["PROJECT"])
    bw2data.config.p["biosphere_database"] = CONFIG["BIOSPHERE"]


def sync_datapackages():
    print("Syncing datackages...")
    for method in bw2data.methods:
        bw2data.Method(method).process()

    for database in bw2data.databases:
        bw2data.Database(database).process()


def find_id(dbname, activity):
    return cached_search(dbname, activity["search"]).get(
        "Process identifier", activity["id"]
    )


def create_ingredient_list(activities):
    print("Creating ingredient list...")
    return [
        process_activity_for_ingredient(activity)
        for activity in activities
        if activity["category"] == "ingredient"
    ]


def process_activity_for_ingredient(activity):
    return {
        "id": activity["id"],
        "name": activity["name"],
        "categories": [c for c in activity["categories"] if c != "ingredient"],
        "default": find_id(activity.get("database", CONFIG["AGRIBALYSE"]), activity),
        "default_origin": activity["default_origin"],
        "raw_to_cooked_ratio": activity["raw_to_cooked_ratio"],
        "density": activity["density"],
        "inedible_part": activity["inedible_part"],
        "transport_cooling": activity["transport_cooling"],
        "ecosystemicServices": activity.get("ecosystemicServices", {}),
        **(
            {"land_occupation": activity["land_occupation"]}
            if "land_occupation" in activity
            else {}
        ),
        **({"crop_group": activity["crop_group"]} if "crop_group" in activity else {}),
        **({"scenario": activity["scenario"]} if "scenario" in activity else {}),
        "visible": activity["visible"],
    }


def compute_land_occupation(activities):
    """"""
    print("Computing land occupation for activities")
    for index, activity in enumerate(activities):
        progress_bar(index, len(activities))
        if "land_occupation" not in activity:
            lca = bw2calc.LCA(
                {
                    cached_search(
                        activity.get("database", CONFIG["AGRIBALYSE"]),
                        activity["search"],
                    ): 1
                }
            )
            lca.lci()
            lca.switch_method(CONFIG["LAND_OCCUPATION_METHOD"])
            lca.lcia()
            activity["land_occupation"] = float("{:.10g}".format(lca.score))


def check_ids(ingredients):
    # Check the id is lowercase and does not contain spaces
    for ingredient in ingredients:
        if (
            ingredient["id"].lower() != ingredient["id"]
            or ingredient["id"].replace(" ", "") != ingredient["id"]
        ):
            raise ValueError(
                f"This identifier is not lowercase or contains spaces: {ingredient['id']}"
            )


<<<<<<< HEAD
=======
def compute_ecosystemic_factors(ingredients, ecosystemic_factors):
    for ingredient in ingredients:
        if all(
            ingredient.get(key) for key in ["land_occupation", "crop_group", "scenario"]
        ):
            print(f"Computing ecosystemic services for {ingredient['id']}")
            for eco_service in ecosystemic_services_list:
                factor_raw = ecosystemic_factors[ingredient["crop_group"]][eco_service][
                    ingredient["scenario"]
                ]
                factor_transformed = ecs_transform(eco_service, factor_raw)
                factor_final = factor_transformed * ingredient["land_occupation"]
                ingredient.setdefault("ecosystemicServices", {})[eco_service] = float(
                    "{:.5g}".format(factor_final)
                )


>>>>>>> 27248fe3
def create_process_list(activities):
    print("Creating process list...")
    return {
        activity["id"]: process_activity_for_processes(activity)
        for activity in activities
    }


def process_activity_for_processes(activity):
    AGRIBALYSE = CONFIG["AGRIBALYSE"]
    return {
        "id": activity["id"],
        "name": cached_search(activity.get("database", AGRIBALYSE), activity["search"])[
            "name"
        ],
        "displayName": activity["name"],
        "unit": cached_search(activity.get("database", AGRIBALYSE), activity["search"])[
            "unit"
        ],
        "identifier": find_id(activity.get("database", AGRIBALYSE), activity),
        "system_description": cached_search(
            activity.get("database", AGRIBALYSE), activity["search"]
        )["System description"],
        "category": activity.get("category"),
        "comment": (
            prod[0]["comment"]
            if (
                prod := list(
                    cached_search(
                        activity.get("database", AGRIBALYSE), activity["search"]
                    ).production()
                )
            )
            else activity.get("comment", "")
        ),
        # those are removed at the end:
        "database": activity.get("database", AGRIBALYSE),
        "search": activity["search"],
    }


def compute_impacts(processes):
    print("Computing impacts:")
    for index, (_, process) in enumerate(processes.items()):
        progress_bar(index, len(processes))

        # simapro
        activity = cached_search(
            process.get("database", CONFIG["AGRIBALYSE"]), process["search"]
        )
        strprocess = urllib.parse.quote(activity["name"], encoding=None, errors=None)
        project = urllib.parse.quote(spproject(activity), encoding=None, errors=None)
        method = urllib.parse.quote(main_method, encoding=None, errors=None)
        results = bytrigram(
            definitions,
            json.loads(
                requests.get(
                    f"http://simapro.ecobalyse.fr:8000/impact?process={strprocess}&project={project}&method={method}"
                ).content
            ),
        )
        if type(results) is dict and results:
            # simapro succeeded
            process["impacts"] = results
            print(f"got impacts from simapro for: {process['name']}")
        else:
            # simapro failed (unexisting Ecobalyse project or some other reason)
            # brightway
            lca = bw2calc.LCA(
                {
                    cached_search(
                        process.get("database", CONFIG["AGRIBALYSE"]), process["search"]
                    ): 1
                }
            )
            lca.lci()
            for key, method in definitions.items():
                lca.switch_method(method)
                lca.lcia()
                process.setdefault("impacts", {})[key] = float(
                    "{:.10g}".format(lca.score)
                )
            print(f"got impacts from brightway for: {process['name']}")

        # compute subimpacts
        process = with_subimpacts(process)

        # remove unneeded attributes
        for attribute in ["search"]:
            if attribute in process:
                del process[attribute]


if __name__ == "__main__":
    setup_environment()

    # keep the previous processes with old impacts
    oldprocesses = load_json(CONFIG["PROCESSES_FILE"])
    activities = load_json(CONFIG["ACTIVITIES_FILE"])

    ingredients = create_ingredient_list(activities)
    compute_land_occupation(activities)

    plot_ecs_transformations(save_path=CONFIG["ECS_PNG"])
    ecosystemic_factors = load_ecosystemic_dic(CONFIG["ECOSYSTEMIC_FACTORS_FILE"])
    compute_vegetal_ecosystemic_services(ingredients, ecosystemic_factors)

    feed_file = load_json(CONFIG["FEED_FILE"])
    ugb = load_ugb_dic(CONFIG["UGB_FILE"])
    compute_animal_ecosystemic_services(
        ingredients, activities, ecosystemic_factors, feed_file, ugb
    )

    check_ids(ingredients)
    processes = create_process_list(activities)
    compute_impacts(processes)

    processes = with_corrected_impacts(load_json(CONFIG["IMPACTS_FILE"]), processes)

    # Export

    export_json(activities, CONFIG["ACTIVITIES_FILE"])
    export_json(ingredients, CONFIG["INGREDIENTS_FILE"])
    display_changes("id", oldprocesses, processes)
    export_json(list(processes.values()), CONFIG["PROCESSES_FILE"])<|MERGE_RESOLUTION|>--- conflicted
+++ resolved
@@ -129,26 +129,6 @@
             )
 
 
-<<<<<<< HEAD
-=======
-def compute_ecosystemic_factors(ingredients, ecosystemic_factors):
-    for ingredient in ingredients:
-        if all(
-            ingredient.get(key) for key in ["land_occupation", "crop_group", "scenario"]
-        ):
-            print(f"Computing ecosystemic services for {ingredient['id']}")
-            for eco_service in ecosystemic_services_list:
-                factor_raw = ecosystemic_factors[ingredient["crop_group"]][eco_service][
-                    ingredient["scenario"]
-                ]
-                factor_transformed = ecs_transform(eco_service, factor_raw)
-                factor_final = factor_transformed * ingredient["land_occupation"]
-                ingredient.setdefault("ecosystemicServices", {})[eco_service] = float(
-                    "{:.5g}".format(factor_final)
-                )
-
-
->>>>>>> 27248fe3
 def create_process_list(activities):
     print("Creating process list...")
     return {

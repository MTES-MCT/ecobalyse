--- conflicted
+++ resolved
@@ -87,38 +87,23 @@
     processes = {
         activity["id"]: {
             "id": activity["id"],
-<<<<<<< HEAD
-            "name": cached_search(DBNAME, activity["search"])["name"],
+            "name": cached_search(
+                activity.get("database", AGRIBALYSE), activity["search"]
+            )["name"],
             "displayName": activity["name"],
-            "unit": cached_search(DBNAME, activity["search"])["unit"],
-            "identifier": find_id(DBNAME, activity),
-            "system_description": cached_search(DBNAME, activity["search"])[
-                "System description"
-=======
-            "name": search(activity.get("database", AGRIBALYSE), activity["search"])[
-                "name"
-            ],
-            "displayName": activity["name"],
-            "unit": search(activity.get("database", AGRIBALYSE), activity["search"])[
-                "unit"
->>>>>>> 0caac9cb
-            ],
+            "unit": cached_search(
+                activity.get("database", AGRIBALYSE), activity["search"]
+            )["unit"],
             "identifier": find_id(activity.get("database", AGRIBALYSE), activity),
-            "system_description": search(
+            "system_description": cached_search(
                 activity.get("database", AGRIBALYSE), activity["search"]
             )["System description"],
             "category": activity.get("category"),
-<<<<<<< HEAD
-            "comment": list(cached_search(DBNAME, activity["search"]).production())[0][
-                "comment"
-            ],
-=======
             "comment": list(
-                search(
+                cached_search(
                     activity.get("database", AGRIBALYSE), activity["search"]
                 ).production()
             )[0]["comment"],
->>>>>>> 0caac9cb
             # those are removed at the end:
             "search": activity["search"],
         }
@@ -139,13 +124,9 @@
             + f") {str(index)}/{len(processes)}",
             end="\r",
         )
-<<<<<<< HEAD
-        lca = bw2calc.LCA({cached_search(DBNAME, process["search"]): 1})
-=======
         lca = bw2calc.LCA(
-            {search(process.get("database", AGRIBALYSE), process["search"]): 1}
+            {cached_search(process.get("database", AGRIBALYSE), process["search"]): 1}
         )
->>>>>>> 0caac9cb
         lca.lci()
         for key, method in impacts_definition.items():
             lca.switch_method(method)

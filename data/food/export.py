#!/usr/bin/env python
# coding: utf-8

"""Export des ingrédients et des processes de l'alimentaire"""

from bw2data.project import projects
from common.export import (
    with_subimpacts,
    search,
    with_corrected_impacts,
    display_changes,
)
from common.impacts import impacts as impacts_definition
import bw2calc
import bw2data
import hashlib
import json
import uuid


# Input
PROJECT = "food"
DBNAME = "Agribalyse 3.1.1"
BIOSPHERE = DBNAME + " biosphere"
ACTIVITIES = "activities.json"
IMPACTS = "../../public/data/impacts.json"  # TODO move the impact definition somewhere else and remove base impact
# Output
INGREDIENTS = "../../public/data/food/ingredients.json"
PROCESSES = "../../public/data/food/processes.json"

projects.set_current(PROJECT)
# projects.activate_project(PROJECT)
bw2data.config.p["biosphere_database"] = BIOSPHERE


def find_id(dbname, activity):
<<<<<<< HEAD
    # if this is a complex ingredient, the id is the one constructed by ecobalyse
    if "ratio" in activity.keys():
        return str(
            uuid.UUID(
                hashlib.md5(
                    f"{activity['id']}, constructed by Ecobalyse".encode("utf-8")
                ).hexdigest()
            )
        )
    else:
        act = search(dbname, activity["search"])
        return act.get("Process identifier", act["code"])
=======
    print(activity["search"])
    return search(dbname, activity["search"])["Process identifier"]
>>>>>>> 67620a70


if __name__ == "__main__":
    # keep the previous processes with old impacts
    with open(PROCESSES) as f:
        oldprocesses = json.load(f)

    with open(ACTIVITIES, "r") as f:
        activities = json.load(f)

    print("Creating ingredient list...")
    ingredients = [
        {
            "id": activity["id"],
            "name": activity["name"],
            "categories": [c for c in activity["categories"] if c != "ingredient"],
            "default": find_id(DBNAME, activity),
            "default_origin": activity["default_origin"],
            "raw_to_cooked_ratio": activity["raw_to_cooked_ratio"],
            "density": activity["density"],
            "inedible_part": activity["inedible_part"],
            "transport_cooling": activity["transport_cooling"],
            "visible": activity["visible"],
            "complements": activity.get("complements", []),
        }
        for activity in activities
        if activity["category"] == "ingredient"
    ]
    # cleanup unuseful attributes
    for ingredient in ingredients:
        if (
            "animal_product" not in ingredient["categories"]
            and "dairy_product" not in ingredient["categories"]
            and "animal-welfare" in ingredient.get("complements", [])
        ):
            del ingredient["complements"]["animal-welfare"]

    # Check the id is lowercase and does not contain spaces
    for ingredient in ingredients:
        if (
            ingredient["id"].lower() != ingredient["id"]
            or ingredient["id"].replace(" ", "") != ingredient["id"]
        ):
            raise ValueError(
                f"This identifier is not lowercase or contains spaces: {ingredient['id']}"
            )

    print("Creating process list...")
    processes = {
        activity["id"]: {
            "id": activity["id"],
            "name": search(DBNAME, activity["search"])["name"],
            "displayName": activity["name"],
            "unit": search(DBNAME, activity["search"])["unit"],
            "identifier": find_id(DBNAME, activity),
            "system_description": search(DBNAME, activity["search"])[
                "System description"
            ],
            "category": activity.get("category"),
            "comment": list(search(DBNAME, activity["search"]).production())[0][
                "comment"
            ],
            # those are removed at the end:
            "search": activity["search"],
        }
        for activity in activities
    }
    # remove empty category
    for p in processes:
        if not processes[p]["category"]:
            del processes[p]["category"]

    # compute the impacts of base processes
    print("Computing impacts:")
    for index, (processid, process) in enumerate(processes.items()):
        print(
            "("
            + (index) * "•"
            + (len(processes) - index) * " "
            + f") {str(index)}/{len(processes)}",
            end="\r",
        )
        lca = bw2calc.LCA({search(DBNAME, process["search"]): 1})
        lca.lci()
        for key, method in impacts_definition.items():
            lca.switch_method(method)
            lca.lcia()
            process.setdefault("impacts", {})[key] = float("{:.10g}".format(lca.score))

        # compute subimpacts
        process = with_subimpacts(process)

        # remove unneeded attributes
        for attribute in ["search"]:
            if attribute in process:
                del process[attribute]

    print("Computing corrected impacts (etf-c, htc-c, htn-c)...")
    with open(IMPACTS, "r") as f:
        processes = with_corrected_impacts(json.load(f), processes)

    # export ingredients
    with open(INGREDIENTS, "w") as outfile:
        json.dump(ingredients, outfile, indent=2, ensure_ascii=False)
        # Add a newline at the end of the file, to avoid creating a diff with editors adding a newline
        outfile.write("\n")
    print(f"\nExported {len(ingredients)} ingredients to {INGREDIENTS}")

    # display impacts that have changed
    display_changes("id", oldprocesses, processes)

    # export processes
    with open(PROCESSES, "w") as outfile:
        json.dump(list(processes.values()), outfile, indent=2, ensure_ascii=False)
        # Add a newline at the end of the file, to avoid creating a diff with editors adding a newline
        outfile.write("\n")
    print(f"Exported {len(processes)} processes to {PROCESSES}")<|MERGE_RESOLUTION|>--- conflicted
+++ resolved
@@ -13,9 +13,7 @@
 from common.impacts import impacts as impacts_definition
 import bw2calc
 import bw2data
-import hashlib
 import json
-import uuid
 
 
 # Input
@@ -34,23 +32,8 @@
 
 
 def find_id(dbname, activity):
-<<<<<<< HEAD
-    # if this is a complex ingredient, the id is the one constructed by ecobalyse
-    if "ratio" in activity.keys():
-        return str(
-            uuid.UUID(
-                hashlib.md5(
-                    f"{activity['id']}, constructed by Ecobalyse".encode("utf-8")
-                ).hexdigest()
-            )
-        )
-    else:
-        act = search(dbname, activity["search"])
-        return act.get("Process identifier", act["code"])
-=======
     print(activity["search"])
     return search(dbname, activity["search"])["Process identifier"]
->>>>>>> 67620a70
 
 
 if __name__ == "__main__":

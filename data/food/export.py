#!/usr/bin/env python
# coding: utf-8

"""Export des ingrédients et des processes de l'alimentaire"""

from bw2data.project import projects
from common.impacts import impacts as definitions, main_method, bytrigram
from common.export import (
    cached_search,
    display_changes,
    export_json,
    load_json,
    progress_bar,
    spproject,
    with_corrected_impacts,
    with_subimpacts,
)
from food.ecosystemic_services.ecosystemic_services import (
<<<<<<< HEAD
    ecosystemic_services_list,
    ecs_transform,
    load_ecosystemic_dic,
    plot_ecs_transformations,
=======
    load_ecosystemic_dic,
    load_ugb_dic,
    plot_ecs_transformations,
    compute_vegetal_ecosystemic_services,
    compute_animal_ecosystemic_services,
>>>>>>> b4cc13fd
)
import bw2calc
import bw2data
import json
import requests
import urllib.parse
<<<<<<< HEAD
=======
from frozendict import frozendict
>>>>>>> b4cc13fd

# Configuration
CONFIG = {
    "PROJECT": "food",
    "AGRIBALYSE": "Agribalyse 3.1.1",
    "BIOSPHERE": "Agribalyse 3.1.1 biosphere",
    "ACTIVITIES_FILE": "activities.json",
    "IMPACTS_FILE": "../../public/data/impacts.json",
    "ECOSYSTEMIC_FACTORS_FILE": "ecosystemic_services/ecosystemic_factors.csv",
<<<<<<< HEAD
    "ECS_PNG": "ecosystemic_services/ecs_transformations.png",
=======
    "FEED_FILE": "ecosystemic_services/feed.json",
    "UGB_FILE": "ecosystemic_services/ugb.csv",
>>>>>>> b4cc13fd
    "INGREDIENTS_FILE": "../../public/data/food/ingredients.json",
    "PROCESSES_FILE": "../../public/data/food/processes_impacts.json",
    "LAND_OCCUPATION_METHOD": ("selected LCI results", "resource", "land occupation"),
}


def setup_environment():
    projects.set_current(CONFIG["PROJECT"])
    bw2data.config.p["biosphere_database"] = CONFIG["BIOSPHERE"]


def find_id(dbname, activity):
    return cached_search(dbname, activity["search"]).get(
        "Process identifier", activity["id"]
    )


<<<<<<< HEAD
def create_ingredient_list(activities):
    print("Creating ingredient list...")
    return [
        process_activity_for_ingredient(activity)
        for activity in activities
        if activity["category"] == "ingredient"
    ]


def process_activity_for_ingredient(activity):
    return {
        "id": activity["id"],
        "name": activity["name"],
        "categories": [c for c in activity["categories"] if c != "ingredient"],
        "default": find_id(activity.get("database", CONFIG["AGRIBALYSE"]), activity),
        "default_origin": activity["default_origin"],
        "raw_to_cooked_ratio": activity["raw_to_cooked_ratio"],
        "density": activity["density"],
        "inedible_part": activity["inedible_part"],
        "transport_cooling": activity["transport_cooling"],
        "ecosystemicServices": activity.get("ecosystemicServices", {}),
        **(
            {"land_occupation": activity["land_occupation"]}
            if "land_occupation" in activity
            else {}
        ),
        **({"crop_group": activity["crop_group"]} if "crop_group" in activity else {}),
        **({"scenario": activity["scenario"]} if "scenario" in activity else {}),
        "visible": activity["visible"],
    }


def compute_land_occupation(activities):
    """"""
    print("Computing land occupation for activities")
    for index, activity in enumerate(activities):
        progress_bar(index, len(activities))
        if "land_occupation" not in activity:
            lca = bw2calc.LCA(
                {
                    cached_search(
                        activity.get("database", CONFIG["AGRIBALYSE"]),
                        activity["search"],
                    ): 1
                }
            )
            lca.lci()
            lca.switch_method(CONFIG["LAND_OCCUPATION_METHOD"])
            lca.lcia()
            activity["land_occupation"] = float("{:.10g}".format(lca.score))


def check_ids(ingredients):
    # Check the id is lowercase and does not contain spaces
=======
def create_ingredient_list(activities_tuple):
    print("Creating ingredient list...")
    activities = list(activities_tuple)
    return tuple(
        [
            process_activity_for_ingredient(activity)
            for activity in activities
            if activity["category"] == "ingredient"
        ]
    )


def process_activity_for_ingredient(activity):
    return {
        "id": activity["id"],
        "name": activity["name"],
        "categories": [c for c in activity["categories"] if c != "ingredient"],
        "search": activity["search"],
        "default": find_id(activity.get("database", CONFIG["AGRIBALYSE"]), activity),
        "default_origin": activity["default_origin"],
        "raw_to_cooked_ratio": activity["raw_to_cooked_ratio"],
        "density": activity["density"],
        "inedible_part": activity["inedible_part"],
        "transport_cooling": activity["transport_cooling"],
        "ecosystemicServices": activity.get("ecosystemicServices", {}),
        **(
            {"land_occupation": activity["land_occupation"]}
            if "land_occupation" in activity
            else {}
        ),
        **({"crop_group": activity["crop_group"]} if "crop_group" in activity else {}),
        **({"scenario": activity["scenario"]} if "scenario" in activity else {}),
        "visible": activity["visible"],
    }


def compute_land_occupation(activities_tuple):
    """"""
    print("Computing land occupation for activities")
    activities = list(activities_tuple)
    updated_activities = []
    for index, activity in enumerate(activities):
        progress_bar(index, len(activities))
        if "land_occupation" not in activity:
            lca = bw2calc.LCA(
                {
                    cached_search(
                        activity.get("database", CONFIG["AGRIBALYSE"]),
                        activity["search"],
                    ): 1
                }
            )
            lca.lci()
            lca.switch_method(CONFIG["LAND_OCCUPATION_METHOD"])
            lca.lcia()
            activity["land_occupation"] = float("{:.10g}".format(lca.score))
        updated_activities.append(frozendict(activity))
    return tuple(updated_activities)


def check_ids(ingredients):
    # Check the id is lowercase and does not contain space
>>>>>>> b4cc13fd
    for ingredient in ingredients:
        if (
            ingredient["id"].lower() != ingredient["id"]
            or ingredient["id"].replace(" ", "") != ingredient["id"]
        ):
            raise ValueError(
                f"This identifier is not lowercase or contains spaces: {ingredient['id']}"
            )


<<<<<<< HEAD
def compute_ecosystemic_factors(ingredients, ecosystemic_factors):
    for ingredient in ingredients:
        if all(
            ingredient.get(key) for key in ["land_occupation", "crop_group", "scenario"]
        ):
            print(f"Computing ecosystemic services for {ingredient['id']}")
            for eco_service in ecosystemic_services_list:
                factor_raw = ecosystemic_factors[ingredient["crop_group"]][eco_service][
                    ingredient["scenario"]
                ]
                factor_transformed = ecs_transform(eco_service, factor_raw)
                factor_final = factor_transformed * ingredient["land_occupation"]
                ingredient.setdefault("ecosystemicServices", {})[eco_service] = float(
                    "{:.5g}".format(factor_final)
                )


def create_process_list(activities):
    print("Creating process list...")
    return {
        activity["id"]: process_activity_for_processes(activity)
        for activity in activities
    }
=======
def create_process_list(activities):
    print("Creating process list...")
    return frozendict(
        {
            activity["id"]: process_activity_for_processes(activity)
            for activity in activities
        }
    )
>>>>>>> b4cc13fd


def process_activity_for_processes(activity):
    AGRIBALYSE = CONFIG["AGRIBALYSE"]
    return {
        "id": activity["id"],
        "name": cached_search(activity.get("database", AGRIBALYSE), activity["search"])[
            "name"
        ],
        "displayName": activity["name"],
        "unit": cached_search(activity.get("database", AGRIBALYSE), activity["search"])[
            "unit"
        ],
        "identifier": find_id(activity.get("database", AGRIBALYSE), activity),
        "system_description": cached_search(
            activity.get("database", AGRIBALYSE), activity["search"]
        )["System description"],
        "category": activity.get("category"),
<<<<<<< HEAD
=======
        "categories": activity.get("categories"),
>>>>>>> b4cc13fd
        "comment": (
            prod[0]["comment"]
            if (
                prod := list(
                    cached_search(
                        activity.get("database", AGRIBALYSE), activity["search"]
                    ).production()
                )
            )
            else activity.get("comment", "")
        ),
        # those are removed at the end:
        "database": activity.get("database", AGRIBALYSE),
        "search": activity["search"],
    }


<<<<<<< HEAD
def compute_impacts(processes):
    print("Computing impacts:")
    for index, (_, process) in enumerate(processes.items()):
        progress_bar(index, len(processes))

=======
def compute_impacts(processes_fd):
    processes = dict(processes_fd)
    print("Computing impacts:")
    for index, (key, process) in enumerate(processes.items()):
        progress_bar(index, len(processes))
>>>>>>> b4cc13fd
        # simapro
        activity = cached_search(
            process.get("database", CONFIG["AGRIBALYSE"]), process["search"]
        )
        strprocess = urllib.parse.quote(activity["name"], encoding=None, errors=None)
        project = urllib.parse.quote(spproject(activity), encoding=None, errors=None)
        method = urllib.parse.quote(main_method, encoding=None, errors=None)
        results = bytrigram(
            definitions,
            json.loads(
                requests.get(
                    f"http://simapro.ecobalyse.fr:8000/impact?process={strprocess}&project={project}&method={method}"
                ).content
            ),
        )
        # WARNING assume remote is in m3 or MJ (couldn't find unit from COM intf)
        if process["unit"] == "kilowatt hour" and type(results) is dict:
            results = {k: v * 3.6 for k, v in results.items()}
        if process["unit"] == "litre" and type(results) is dict:
            results = {k: v / 1000 for k, v in results.items()}

        if type(results) is dict and results:
            # simapro succeeded
            process["impacts"] = results
            print(f"got impacts from simapro for: {process['name']}")
        else:
            # simapro failed (unexisting Ecobalyse project or some other reason)
            # brightway
            lca = bw2calc.LCA(
                {
                    cached_search(
                        process.get("database", CONFIG["AGRIBALYSE"]), process["search"]
                    ): 1
                }
            )
            lca.lci()
            for key, method in definitions.items():
                lca.switch_method(method)
                lca.lcia()
                process.setdefault("impacts", {})[key] = float(
                    "{:.10g}".format(lca.score)
                )
            print(f"got impacts from brightway for: {process['name']}")

        # compute subimpacts
        process = with_subimpacts(process)

        # remove unneeded attributes
        for attribute in ["search"]:
            if attribute in process:
                del process[attribute]

<<<<<<< HEAD
=======
    return frozendict({k:frozendict(v) for k, v in processes.items()})

>>>>>>> b4cc13fd

if __name__ == "__main__":
    setup_environment()

    # keep the previous processes with old impacts
    oldprocesses = load_json(CONFIG["PROCESSES_FILE"])
<<<<<<< HEAD
    activities = load_json(CONFIG["ACTIVITIES_FILE"])

    ingredients = create_ingredient_list(activities)
    compute_land_occupation(activities)

    plot_ecs_transformations(save_path=CONFIG["ECS_PNG"])
    ecosystemic_factors = load_ecosystemic_dic(CONFIG["ECOSYSTEMIC_FACTORS_FILE"])
    compute_ecosystemic_factors(ingredients, ecosystemic_factors)

    check_ids(ingredients)
    processes = create_process_list(activities)
    compute_impacts(processes)

    processes = with_corrected_impacts(load_json(CONFIG["IMPACTS_FILE"]), processes)

    # Export

    export_json(activities, CONFIG["ACTIVITIES_FILE"])
    export_json(ingredients, CONFIG["INGREDIENTS_FILE"])
    display_changes("id", oldprocesses, processes)
    export_json(list(processes.values()), CONFIG["PROCESSES_FILE"])
=======
    activities = tuple(load_json(CONFIG["ACTIVITIES_FILE"]))

    activities_land_occ = compute_land_occupation(activities)
    ingredients = create_ingredient_list(activities_land_occ)

    ecosystemic_factors = load_ecosystemic_dic(CONFIG["ECOSYSTEMIC_FACTORS_FILE"])
    ingredients_veg_es = compute_vegetal_ecosystemic_services(
        ingredients, ecosystemic_factors
    )

    feed_file = load_json(CONFIG["FEED_FILE"])
    ugb = load_ugb_dic(CONFIG["UGB_FILE"])
    ingredients_animal_es = compute_animal_ecosystemic_services(
        ingredients_veg_es, activities_land_occ, ecosystemic_factors, feed_file, ugb
    )

    check_ids(ingredients_animal_es)
    processes = create_process_list(activities_land_occ)
    processes_impacts = compute_impacts(processes)

    processes_corrected_impacts = with_corrected_impacts(
        load_json(CONFIG["IMPACTS_FILE"]), processes_impacts
    )

    # Export

    export_json(activities_land_occ, CONFIG["ACTIVITIES_FILE"])
    export_json(ingredients_animal_es, CONFIG["INGREDIENTS_FILE"])
    display_changes("id", oldprocesses, processes_corrected_impacts)
    export_json(list(processes_corrected_impacts.values()), CONFIG["PROCESSES_FILE"])
>>>>>>> b4cc13fd
<|MERGE_RESOLUTION|>--- conflicted
+++ resolved
@@ -16,28 +16,18 @@
     with_subimpacts,
 )
 from food.ecosystemic_services.ecosystemic_services import (
-<<<<<<< HEAD
-    ecosystemic_services_list,
-    ecs_transform,
-    load_ecosystemic_dic,
-    plot_ecs_transformations,
-=======
     load_ecosystemic_dic,
     load_ugb_dic,
     plot_ecs_transformations,
     compute_vegetal_ecosystemic_services,
     compute_animal_ecosystemic_services,
->>>>>>> b4cc13fd
 )
 import bw2calc
 import bw2data
 import json
 import requests
 import urllib.parse
-<<<<<<< HEAD
-=======
 from frozendict import frozendict
->>>>>>> b4cc13fd
 
 # Configuration
 CONFIG = {
@@ -47,12 +37,8 @@
     "ACTIVITIES_FILE": "activities.json",
     "IMPACTS_FILE": "../../public/data/impacts.json",
     "ECOSYSTEMIC_FACTORS_FILE": "ecosystemic_services/ecosystemic_factors.csv",
-<<<<<<< HEAD
-    "ECS_PNG": "ecosystemic_services/ecs_transformations.png",
-=======
     "FEED_FILE": "ecosystemic_services/feed.json",
     "UGB_FILE": "ecosystemic_services/ugb.csv",
->>>>>>> b4cc13fd
     "INGREDIENTS_FILE": "../../public/data/food/ingredients.json",
     "PROCESSES_FILE": "../../public/data/food/processes_impacts.json",
     "LAND_OCCUPATION_METHOD": ("selected LCI results", "resource", "land occupation"),
@@ -70,62 +56,6 @@
     )
 
 
-<<<<<<< HEAD
-def create_ingredient_list(activities):
-    print("Creating ingredient list...")
-    return [
-        process_activity_for_ingredient(activity)
-        for activity in activities
-        if activity["category"] == "ingredient"
-    ]
-
-
-def process_activity_for_ingredient(activity):
-    return {
-        "id": activity["id"],
-        "name": activity["name"],
-        "categories": [c for c in activity["categories"] if c != "ingredient"],
-        "default": find_id(activity.get("database", CONFIG["AGRIBALYSE"]), activity),
-        "default_origin": activity["default_origin"],
-        "raw_to_cooked_ratio": activity["raw_to_cooked_ratio"],
-        "density": activity["density"],
-        "inedible_part": activity["inedible_part"],
-        "transport_cooling": activity["transport_cooling"],
-        "ecosystemicServices": activity.get("ecosystemicServices", {}),
-        **(
-            {"land_occupation": activity["land_occupation"]}
-            if "land_occupation" in activity
-            else {}
-        ),
-        **({"crop_group": activity["crop_group"]} if "crop_group" in activity else {}),
-        **({"scenario": activity["scenario"]} if "scenario" in activity else {}),
-        "visible": activity["visible"],
-    }
-
-
-def compute_land_occupation(activities):
-    """"""
-    print("Computing land occupation for activities")
-    for index, activity in enumerate(activities):
-        progress_bar(index, len(activities))
-        if "land_occupation" not in activity:
-            lca = bw2calc.LCA(
-                {
-                    cached_search(
-                        activity.get("database", CONFIG["AGRIBALYSE"]),
-                        activity["search"],
-                    ): 1
-                }
-            )
-            lca.lci()
-            lca.switch_method(CONFIG["LAND_OCCUPATION_METHOD"])
-            lca.lcia()
-            activity["land_occupation"] = float("{:.10g}".format(lca.score))
-
-
-def check_ids(ingredients):
-    # Check the id is lowercase and does not contain spaces
-=======
 def create_ingredient_list(activities_tuple):
     print("Creating ingredient list...")
     activities = list(activities_tuple)
@@ -188,7 +118,6 @@
 
 def check_ids(ingredients):
     # Check the id is lowercase and does not contain space
->>>>>>> b4cc13fd
     for ingredient in ingredients:
         if (
             ingredient["id"].lower() != ingredient["id"]
@@ -199,31 +128,6 @@
             )
 
 
-<<<<<<< HEAD
-def compute_ecosystemic_factors(ingredients, ecosystemic_factors):
-    for ingredient in ingredients:
-        if all(
-            ingredient.get(key) for key in ["land_occupation", "crop_group", "scenario"]
-        ):
-            print(f"Computing ecosystemic services for {ingredient['id']}")
-            for eco_service in ecosystemic_services_list:
-                factor_raw = ecosystemic_factors[ingredient["crop_group"]][eco_service][
-                    ingredient["scenario"]
-                ]
-                factor_transformed = ecs_transform(eco_service, factor_raw)
-                factor_final = factor_transformed * ingredient["land_occupation"]
-                ingredient.setdefault("ecosystemicServices", {})[eco_service] = float(
-                    "{:.5g}".format(factor_final)
-                )
-
-
-def create_process_list(activities):
-    print("Creating process list...")
-    return {
-        activity["id"]: process_activity_for_processes(activity)
-        for activity in activities
-    }
-=======
 def create_process_list(activities):
     print("Creating process list...")
     return frozendict(
@@ -232,7 +136,6 @@
             for activity in activities
         }
     )
->>>>>>> b4cc13fd
 
 
 def process_activity_for_processes(activity):
@@ -251,10 +154,7 @@
             activity.get("database", AGRIBALYSE), activity["search"]
         )["System description"],
         "category": activity.get("category"),
-<<<<<<< HEAD
-=======
         "categories": activity.get("categories"),
->>>>>>> b4cc13fd
         "comment": (
             prod[0]["comment"]
             if (
@@ -272,19 +172,11 @@
     }
 
 
-<<<<<<< HEAD
-def compute_impacts(processes):
-    print("Computing impacts:")
-    for index, (_, process) in enumerate(processes.items()):
-        progress_bar(index, len(processes))
-
-=======
 def compute_impacts(processes_fd):
     processes = dict(processes_fd)
     print("Computing impacts:")
     for index, (key, process) in enumerate(processes.items()):
         progress_bar(index, len(processes))
->>>>>>> b4cc13fd
         # simapro
         activity = cached_search(
             process.get("database", CONFIG["AGRIBALYSE"]), process["search"]
@@ -337,40 +229,14 @@
             if attribute in process:
                 del process[attribute]
 
-<<<<<<< HEAD
-=======
     return frozendict({k:frozendict(v) for k, v in processes.items()})
 
->>>>>>> b4cc13fd
 
 if __name__ == "__main__":
     setup_environment()
 
     # keep the previous processes with old impacts
     oldprocesses = load_json(CONFIG["PROCESSES_FILE"])
-<<<<<<< HEAD
-    activities = load_json(CONFIG["ACTIVITIES_FILE"])
-
-    ingredients = create_ingredient_list(activities)
-    compute_land_occupation(activities)
-
-    plot_ecs_transformations(save_path=CONFIG["ECS_PNG"])
-    ecosystemic_factors = load_ecosystemic_dic(CONFIG["ECOSYSTEMIC_FACTORS_FILE"])
-    compute_ecosystemic_factors(ingredients, ecosystemic_factors)
-
-    check_ids(ingredients)
-    processes = create_process_list(activities)
-    compute_impacts(processes)
-
-    processes = with_corrected_impacts(load_json(CONFIG["IMPACTS_FILE"]), processes)
-
-    # Export
-
-    export_json(activities, CONFIG["ACTIVITIES_FILE"])
-    export_json(ingredients, CONFIG["INGREDIENTS_FILE"])
-    display_changes("id", oldprocesses, processes)
-    export_json(list(processes.values()), CONFIG["PROCESSES_FILE"])
-=======
     activities = tuple(load_json(CONFIG["ACTIVITIES_FILE"]))
 
     activities_land_occ = compute_land_occupation(activities)
@@ -400,5 +266,4 @@
     export_json(activities_land_occ, CONFIG["ACTIVITIES_FILE"])
     export_json(ingredients_animal_es, CONFIG["INGREDIENTS_FILE"])
     display_changes("id", oldprocesses, processes_corrected_impacts)
-    export_json(list(processes_corrected_impacts.values()), CONFIG["PROCESSES_FILE"])
->>>>>>> b4cc13fd
+    export_json(list(processes_corrected_impacts.values()), CONFIG["PROCESSES_FILE"])
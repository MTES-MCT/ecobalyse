--- conflicted
+++ resolved
@@ -1,5 +1,4 @@
 [
-<<<<<<< HEAD
     {
         "id": "egg",
         "name": "Oeuf",
@@ -7,8 +6,17 @@
         "default_origin": "EuropeAndMaghreb",
         "raw_to_cooked_ratio": 0.974,
         "density": 1,
-        "variants": {
-            "organic": "a99a8677a1ad37bfa7471f6c94df3e59",
+        "transport_cooling": "none",
+        "visible": true,
+        "variants": {
+            "organic": {
+                "process": "a99a8677a1ad37bfa7471f6c94df3e59",
+                "beyondLCA": {
+                    "agro-diversity": 0.5,
+                    "agro-ecology": 0.5,
+                    "animal-welfare": 0.5
+                }
+            },
             "bleu_blanc_coeur": "216bb767da5b0a3f8aca1e18440700ac"
         }
     },
@@ -19,8 +27,17 @@
         "default_origin": "EuropeAndMaghreb",
         "raw_to_cooked_ratio": 1,
         "density": 1,
-        "variants": {
-            "organic": "dbbfa8c533e09b20f7909f4c68f72ffa"
+        "transport_cooling": "always",
+        "visible": true,
+        "variants": {
+            "organic": {
+                "process": "dbbfa8c533e09b20f7909f4c68f72ffa",
+                "beyondLCA": {
+                    "agro-diversity": 0.5,
+                    "agro-ecology": 0.5,
+                    "animal-welfare": 0.5
+                }
+            }
         }
     },
     {
@@ -30,8 +47,16 @@
         "default_origin": "OutOfEuropeAndMaghreb",
         "raw_to_cooked_ratio": 0.856,
         "density": 0.6375,
-        "variants": {
-            "organic": "9f147496e4f222def9af93b7b18ad49b"
+        "transport_cooling": "once_transformed",
+        "visible": true,
+        "variants": {
+            "organic": {
+                "process": "9f147496e4f222def9af93b7b18ad49b",
+                "beyondLCA": {
+                    "agro-diversity": 0.5,
+                    "agro-ecology": 0.5
+                }
+            }
         }
     },
     {
@@ -41,8 +66,16 @@
         "default_origin": "France",
         "raw_to_cooked_ratio": 2.259,
         "density": 1,
-        "variants": {
-            "organic": "9a0d187afb6c6d30bd71b9306b32f28c"
+        "transport_cooling": "once_transformed",
+        "visible": true,
+        "variants": {
+            "organic": {
+                "process": "9a0d187afb6c6d30bd71b9306b32f28c",
+                "beyondLCA": {
+                    "agro-diversity": 0.5,
+                    "agro-ecology": 0.5
+                }
+            }
         }
     },
     {
@@ -52,11 +85,17 @@
         "default_origin": "EuropeAndMaghreb",
         "raw_to_cooked_ratio": 1,
         "density": 1,
-        "variants": {
-            "organic": {
+        "transport_cooling": "once_transformed",
+        "visible": true,
+        "variants": {
+            "organic": {
+                "beyondLCA": {
+                    "agro-diversity": 0.5,
+                    "agro-ecology": 0.5
+                },
                 "ratio": 1.16,
                 "simple_ingredient_default": "Soft wheat grain, conventional, breadmaking quality, 15% moisture, at farm gate",
-                "simple_ingredient_variant": "Soft wheat grain, organic, 15% moisture, Central Region, at feed plant"
+                "simple_ingredient_variant": "Soft wheat grain, organic, 15% moisture, Central Region, at farm gate"
             }
         }
     },
@@ -67,8 +106,16 @@
         "default_origin": "OutOfEuropeAndMaghreb",
         "raw_to_cooked_ratio": 1,
         "density": 1,
-        "variants": {
-            "organic": "9f659ea8371928ec9e17956fea75fcae"
+        "transport_cooling": "once_transformed",
+        "visible": true,
+        "variants": {
+            "organic": {
+                "process": "9f659ea8371928ec9e17956fea75fcae",
+                "beyondLCA": {
+                    "agro-diversity": 0.5,
+                    "agro-ecology": 0.5
+                }
+            }
         }
     },
     {
@@ -78,8 +125,16 @@
         "default_origin": "OutOfEuropeAndMaghreb",
         "raw_to_cooked_ratio": 1,
         "density": 1,
-        "variants": {
-            "organic": "1a558498ad7a0c44a2d90f83f3bf0970"
+        "transport_cooling": "once_transformed",
+        "visible": true,
+        "variants": {
+            "organic": {
+                "process": "1a558498ad7a0c44a2d90f83f3bf0970",
+                "beyondLCA": {
+                    "agro-diversity": 0.5,
+                    "agro-ecology": 0.5
+                }
+            }
         }
     },
     {
@@ -89,8 +144,16 @@
         "default_origin": "OutOfEuropeAndMaghreb",
         "raw_to_cooked_ratio": 0.856,
         "density": 0.447,
-        "variants": {
-            "organic": "e4a0e19482acde343e3d83f86747e7b6"
+        "transport_cooling": "once_transformed",
+        "visible": false,
+        "variants": {
+            "organic": {
+                "process": "e4a0e19482acde343e3d83f86747e7b6",
+                "beyondLCA": {
+                    "agro-diversity": 0.5,
+                    "agro-ecology": 0.5
+                }
+            }
         }
     },
     {
@@ -100,26 +163,26 @@
         "default_origin": "France",
         "raw_to_cooked_ratio": 0.856,
         "density": 0.6375,
+        "transport_cooling": "once_transformed",
+        "visible": true,
         "variants": {}
     },
     {
-        "id": "durum wheat",
-        "name": "Blé dur",
-        "default": "da43175dd8163643ce4d9cac19a45884",
-        "default_origin": "France",
-        "raw_to_cooked_ratio": 2.259,
-        "density": 1,
-        "variants": {}
-    },
-    {
-        "id": "ground beef",
+        "id": "ground-beef",
         "name": "Boeuf haché",
         "default": "da9409534ad17989aaccae4d44369016",
         "default_origin": "EuropeAndMaghreb",
         "raw_to_cooked_ratio": 0.792,
         "density": 1,
-        "variants": {
-            "organic": {
+        "transport_cooling": "always",
+        "visible": true,
+        "variants": {
+            "organic": {
+                "beyondLCA": {
+                    "agro-diversity": 0.5,
+                    "agro-ecology": 0.5,
+                    "animal-welfare": 0.5
+                },
                 "ratio": 2.3,
                 "simple_ingredient_default": "Beef cattle, national average, at farm gate",
                 "simple_ingredient_variant": "Cull cow, organic, milk system n°4, at farm gate"
@@ -127,14 +190,21 @@
         }
     },
     {
-        "id": "cooked ham",
+        "id": "cooked-ham",
         "name": "Jambon",
         "default": "159fc059d675499a87c7f8973e66fd8e",
         "default_origin": "EuropeAndMaghreb",
         "raw_to_cooked_ratio": 0.792,
         "density": 1,
-        "variants": {
-            "organic": {
+        "transport_cooling": "always",
+        "visible": true,
+        "variants": {
+            "organic": {
+                "beyondLCA": {
+                    "agro-diversity": 0.5,
+                    "agro-ecology": 0.5,
+                    "animal-welfare": 0.5
+                },
                 "ratio": 2.02,
                 "simple_ingredient_default": "Pig, conventional, national average, at farm gate",
                 "simple_ingredient_variant": "Pig, organic, system n°2, at farm gate"
@@ -142,44 +212,25 @@
         }
     },
     {
-        "id": "chicken breast",
+        "id": "chicken-breast",
         "name": "Poulet",
         "default": "199c1eb451fccdeadc3109d74f6802b5",
         "default_origin": "EuropeAndMaghreb",
         "raw_to_cooked_ratio": 0.73,
         "density": 1,
-        "variants": {
-            "organic": {
+        "transport_cooling": "always",
+        "visible": true,
+        "variants": {
+            "organic": {
+                "beyondLCA": {
+                    "agro-diversity": 0.5,
+                    "agro-ecology": 0.5,
+                    "animal-welfare": 0.5
+                },
                 "ratio": 1,
                 "simple_ingredient_default": "Broiler, conventional, at farm gate",
                 "simple_ingredient_variant": "Broiler, organic, at farm gate"
             }
-        }
-    },
-    {
-        "id": "lamb",
-        "name": "Agneau",
-        "default": "920ac3e2ac3579b5c4d2f549382c7e6b",
-        "default_origin": "EuropeAndMaghreb",
-        "raw_to_cooked_ratio": 0.792,
-        "density": 1,
-        "variants": {
-            "organic": {
-                "ratio": 1.91,
-                "simple_ingredient_default": "Lamb, conventional, indoor production system, at farm gate",
-                "simple_ingredient_variant": "Lamb, organic, system n°1, at farm gate"
-            }
-        }
-    },
-    {
-        "id": "apple",
-        "name": "Pomme",
-        "default": "590c11ca7aa7534b27f5403fb4688c5b",
-        "default_origin": "EuropeAndMaghreb",
-        "raw_to_cooked_ratio": 0.856,
-        "density": 0.447,
-        "variants": {
-            "organic": "f1308e8aaa0cee8f63f6afb48e9abecd"
         }
     },
     {
@@ -189,8 +240,16 @@
         "default_origin": "France",
         "raw_to_cooked_ratio": 0.856,
         "density": 0.447,
-        "variants": {
-            "organic": "a16fca295aff5ab9de57b3915cf8657a"
+        "transport_cooling": "once_transformed",
+        "visible": false,
+        "variants": {
+            "organic": {
+                "process": "a16fca295aff5ab9de57b3915cf8657a",
+                "beyondLCA": {
+                    "agro-diversity": 0.5,
+                    "agro-ecology": 0.5
+                }
+            }
         }
     },
     {
@@ -199,272 +258,9 @@
         "default": "c1e6f84a4fa89c2408bd7a2b2ed6cb96",
         "default_origin": "OutOfEuropeAndMaghrebByPlane",
         "raw_to_cooked_ratio": 0.856,
+        "density": 0.447,
+        "transport_cooling": "once_transformed",
+        "visible": true,
         "variants": {}
     }
-=======
-  {
-    "id": "egg",
-    "name": "Oeuf",
-    "default": "83752804d1bf53b08b817b1bf9f83d1b",
-    "default_origin": "EuropeAndMaghreb",
-    "raw_to_cooked_ratio": 0.974,
-    "density": 1,
-    "transport_cooling": "none",
-    "visible": true,
-    "variants": {
-      "organic": {
-        "process": "a99a8677a1ad37bfa7471f6c94df3e59",
-        "beyondLCA": {
-          "agro-diversity": 0.5,
-          "agro-ecology": 0.5,
-          "animal-welfare": 0.5
-        }
-      },
-      "bleu_blanc_coeur": "216bb767da5b0a3f8aca1e18440700ac"
-    }
-  },
-  {
-    "id": "milk",
-    "name": "Lait",
-    "default": "6dcf5acf59f35dce15894539dbb4f097",
-    "default_origin": "EuropeAndMaghreb",
-    "raw_to_cooked_ratio": 1,
-    "density": 1,
-    "transport_cooling": "always",
-    "visible": true,
-    "variants": {
-      "organic": {
-        "process": "dbbfa8c533e09b20f7909f4c68f72ffa",
-        "beyondLCA": {
-          "agro-diversity": 0.5,
-          "agro-ecology": 0.5,
-          "animal-welfare": 0.5
-        }
-      }
-    }
-  },
-  {
-    "id": "carrot",
-    "name": "Carotte",
-    "default": "61ca6413bd2be0106255b003424d00ba",
-    "default_origin": "OutOfEuropeAndMaghreb",
-    "raw_to_cooked_ratio": 0.856,
-    "density": 0.6375,
-    "transport_cooling": "once_transformed",
-    "visible": true,
-    "variants": {
-      "organic": {
-        "process": "9f147496e4f222def9af93b7b18ad49b",
-        "beyondLCA": {
-          "agro-diversity": 0.5,
-          "agro-ecology": 0.5
-        }
-      }
-    }
-  },
-  {
-    "id": "wheat",
-    "name": "Blé tendre",
-    "default": "d77308bcc6f3988597e56b34d5e2c4fa",
-    "default_origin": "France",
-    "raw_to_cooked_ratio": 2.259,
-    "density": 1,
-    "transport_cooling": "once_transformed",
-    "visible": true,
-    "variants": {
-      "organic": {
-        "process": "9a0d187afb6c6d30bd71b9306b32f28c",
-        "beyondLCA": {
-          "agro-diversity": 0.5,
-          "agro-ecology": 0.5
-        }
-      }
-    }
-  },
-  {
-    "id": "flour",
-    "name": "Farine",
-    "default": "a343353e431d7dddc7bb25cbc41e179a",
-    "default_origin": "EuropeAndMaghreb",
-    "raw_to_cooked_ratio": 1,
-    "density": 1,
-    "transport_cooling": "once_transformed",
-    "visible": true,
-    "variants": {
-      "organic": {
-        "beyondLCA": {
-          "agro-diversity": 0.5,
-          "agro-ecology": 0.5
-        },
-        "ratio": 1.16,
-        "simple_ingredient_default": "Soft wheat grain, conventional, breadmaking quality, 15% moisture, at farm gate",
-        "simple_ingredient_variant": "Soft wheat grain, organic, 15% moisture, Central Region, at farm gate"
-      }
-    }
-  },
-  {
-    "id": "sunflower",
-    "name": "Tournesol",
-    "default": "e8bee37ff29dc235950eeda2410748f5",
-    "default_origin": "OutOfEuropeAndMaghreb",
-    "raw_to_cooked_ratio": 1,
-    "density": 1,
-    "transport_cooling": "once_transformed",
-    "visible": true,
-    "variants": {
-      "organic": {
-        "process": "9f659ea8371928ec9e17956fea75fcae",
-        "beyondLCA": {
-          "agro-diversity": 0.5,
-          "agro-ecology": 0.5
-        }
-      }
-    }
-  },
-  {
-    "id": "rapeseed",
-    "name": "Colza",
-    "default": "6e52cdd418148c6aa2e6d94c4a92028d",
-    "default_origin": "OutOfEuropeAndMaghreb",
-    "raw_to_cooked_ratio": 1,
-    "density": 1,
-    "transport_cooling": "once_transformed",
-    "visible": true,
-    "variants": {
-      "organic": {
-        "process": "1a558498ad7a0c44a2d90f83f3bf0970",
-        "beyondLCA": {
-          "agro-diversity": 0.5,
-          "agro-ecology": 0.5
-        }
-      }
-    }
-  },
-  {
-    "id": "tomato",
-    "name": "Tomate",
-    "default": "0eb889c2db4f2a017150c944bbf78278",
-    "default_origin": "OutOfEuropeAndMaghreb",
-    "raw_to_cooked_ratio": 0.856,
-    "density": 0.447,
-    "transport_cooling": "once_transformed",
-    "visible": false,
-    "variants": {
-      "organic": {
-        "process": "e4a0e19482acde343e3d83f86747e7b6",
-        "beyondLCA": {
-          "agro-diversity": 0.5,
-          "agro-ecology": 0.5
-        }
-      }
-    }
-  },
-  {
-    "id": "potato",
-    "name": "Pomme de terre",
-    "default": "f2a99884d14493ebe4cd70b759106096",
-    "default_origin": "France",
-    "raw_to_cooked_ratio": 0.856,
-    "density": 0.6375,
-    "transport_cooling": "once_transformed",
-    "visible": true,
-    "variants": {}
-  },
-  {
-    "id": "ground-beef",
-    "name": "Boeuf haché",
-    "default": "da9409534ad17989aaccae4d44369016",
-    "default_origin": "EuropeAndMaghreb",
-    "raw_to_cooked_ratio": 0.792,
-    "density": 1,
-    "transport_cooling": "always",
-    "visible": true,
-    "variants": {
-      "organic": {
-        "beyondLCA": {
-          "agro-diversity": 0.5,
-          "agro-ecology": 0.5,
-          "animal-welfare": 0.5
-        },
-        "ratio": 2.3,
-        "simple_ingredient_default": "Beef cattle, national average, at farm gate",
-        "simple_ingredient_variant": "Cull cow, organic, milk system n°4, at farm gate"
-      }
-    }
-  },
-  {
-    "id": "cooked-ham",
-    "name": "Jambon",
-    "default": "159fc059d675499a87c7f8973e66fd8e",
-    "default_origin": "EuropeAndMaghreb",
-    "raw_to_cooked_ratio": 0.792,
-    "density": 1,
-    "transport_cooling": "always",
-    "visible": true,
-    "variants": {
-      "organic": {
-        "beyondLCA": {
-          "agro-diversity": 0.5,
-          "agro-ecology": 0.5,
-          "animal-welfare": 0.5
-        },
-        "ratio": 2.02,
-        "simple_ingredient_default": "Pig, conventional, national average, at farm gate",
-        "simple_ingredient_variant": "Pig, organic, system n°2, at farm gate"
-      }
-    }
-  },
-  {
-    "id": "chicken-breast",
-    "name": "Poulet",
-    "default": "199c1eb451fccdeadc3109d74f6802b5",
-    "default_origin": "EuropeAndMaghreb",
-    "raw_to_cooked_ratio": 0.73,
-    "density": 1,
-    "transport_cooling": "always",
-    "visible": true,
-    "variants": {
-      "organic": {
-        "beyondLCA": {
-          "agro-diversity": 0.5,
-          "agro-ecology": 0.5,
-          "animal-welfare": 0.5
-        },
-        "ratio": 1,
-        "simple_ingredient_default": "Broiler, conventional, at farm gate",
-        "simple_ingredient_variant": "Broiler, organic, at farm gate"
-      }
-    }
-  },
-  {
-    "id": "grape",
-    "name": "Raisin de cuve",
-    "default": "264003a8e64837cf18d6aaa1a9f477f0",
-    "default_origin": "France",
-    "raw_to_cooked_ratio": 0.856,
-    "density": 0.447,
-    "transport_cooling": "once_transformed",
-    "visible": false,
-    "variants": {
-      "organic": {
-        "process": "a16fca295aff5ab9de57b3915cf8657a",
-        "beyondLCA": {
-          "agro-diversity": 0.5,
-          "agro-ecology": 0.5
-        }
-      }
-    }
-  },
-  {
-    "id": "mango",
-    "name": "Mangue",
-    "default": "c1e6f84a4fa89c2408bd7a2b2ed6cb96",
-    "default_origin": "OutOfEuropeAndMaghrebByPlane",
-    "raw_to_cooked_ratio": 0.856,
-    "density": 0.447,
-    "transport_cooling": "once_transformed",
-    "visible": true,
-    "variants": {}
-  }
->>>>>>> 3d2185b4
 ]
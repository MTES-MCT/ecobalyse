--- conflicted
+++ resolved
@@ -36,17 +36,10 @@
 Cooking, industrial, 1kg of cooked product/ FR U
 Cow milk, organic, system n°1, at farm gate
 Transport, freight, lorry 16-32 metric ton, EURO5 {RER}| transport, freight, lorry 16-32 metric ton, EURO5 | Cut-off, S - Copied from Ecoinvent
-<<<<<<< HEAD
-Transport, freight, sea, container ship {GLO}| market for transport, freight, sea, container ship | Cut-off, S - Copied from Ecoinvent U
-Transport, freight, aircraft, long haul {GLO}| market for transport, freight, aircraft, long haul | Cut-off, S - Copied from Ecoinvent U
-Apple, conventional, national average, at orchard
-Apple, organic, national average, at orchard
-=======
 Transport, freight, sea, transoceanic ship {GLO}| processing | Cut-off, S - Copied from Ecoinvent
 Transport, freight, aircraft {RER}| intercontinental | Cut-off, S - Copied from Ecoinvent
 Transport, freight, sea, transoceanic ship with reefer, cooling {GLO}| processing | Cut-off, S - Copied from Ecoinvent"
 Transport, freight, lorry with refrigeration machine, 7.5-16 ton, EURO5, R134a refrigerant, cooling {GLO}| transport, freight, lorry with refrigeration machine, 7.5-16 ton, EURO5, R134a refrigerant, cooling | Cut-off, S - Copied from Ecoinvent"
->>>>>>> 3d2185b4
 Grape, full production (phase), integrated, variety mix, Languedoc-Roussillon, at vineyard
 Grape, full production (phase), organic, variety mix, Languedoc-Roussillon, at vineyard
 Electricity, low voltage {FR}| market for | Cut-off, S - Copied from Ecoinvent

[
  {
    "id": "egg",
    "name": "Oeuf (sortie de ferme)",
    "search": "Egg national average at farm gate",
    "category": "ingredient",
    "categories": ["animal_product"],
    "default_origin": "EuropeAndMaghreb",
    "raw_to_cooked_ratio": 0.974,
    "density": 1,
    "inedible_part": 0.2,
    "transport_cooling": "none",
    "visible": true,
    "complements": {
      "agro-diversity": 10,
      "agro-ecology": 10,
      "animal-welfare": 10
    }
  },
  {
    "id": "egg-organic",
    "name": "Oeuf bio (sortie de ferme)",
    "search": "Egg organic at farm gate",
    "category": "ingredient",
    "categories": ["animal_product", "organic"],
    "default_origin": "EuropeAndMaghreb",
    "raw_to_cooked_ratio": 0.974,
    "density": 1,
    "inedible_part": 0.2,
    "transport_cooling": "none",
    "visible": true,
    "complements": {
      "agro-diversity": 50,
      "agro-ecology": 50,
      "animal-welfare": 50
    }
  },
  {
    "id": "egg-bleublanccoeur",
    "name": "Oeuf Bleu-Blanc-Cœur (sortie de ferme)",
    "search": "Egg Bleu Blanc Coeur outdoor system at farm gate",
    "category": "ingredient",
    "categories": ["animal_product", "bleublanccoeur"],
    "default_origin": "EuropeAndMaghreb",
    "raw_to_cooked_ratio": 0.974,
    "density": 1,
    "inedible_part": 0.2,
    "transport_cooling": "none",
    "visible": true,
    "complements": {
      "agro-diversity": 50,
      "agro-ecology": 50,
      "animal-welfare": 50
    }
  },
  {
    "id": "milk",
    "name": "Lait (sortie de ferme)",
    "search": "Cow milk national average at farm gate",
    "category": "ingredient",
    "categories": ["dairy_product"],
    "default_origin": "EuropeAndMaghreb",
    "raw_to_cooked_ratio": 1,
    "density": 1,
    "inedible_part": 0,
    "transport_cooling": "always",
    "visible": true,
    "complements": {
      "agro-diversity": 10,
      "agro-ecology": 10,
      "animal-welfare": 10
    }
  },
  {
    "id": "milk-organic",
    "name": "Lait bio (sortie de ferme)",
    "search": "cow milk organic system number 5",
    "category": "ingredient",
    "categories": ["dairy_product", "organic"],
    "default_origin": "EuropeAndMaghreb",
    "raw_to_cooked_ratio": 1,
    "density": 1,
    "inedible_part": 0,
    "transport_cooling": "always",
    "visible": true,
    "complements": {
      "agro-diversity": 50,
      "agro-ecology": 50,
      "animal-welfare": 50
    }
  },
  {
    "id": "carrot",
    "name": "Carotte (sortie de ferme)",
    "search": "Carrot conventional national average at farm gate",
    "category": "ingredient",
    "categories": ["vegetable_fresh"],
    "default_origin": "EuropeAndMaghreb",
    "raw_to_cooked_ratio": 0.856,
    "density": 0.6375,
    "inedible_part": 0.1,
    "transport_cooling": "once_transformed",
    "visible": true,
    "complements": {
      "agro-diversity": 10,
      "agro-ecology": 10
    }
  },
  {
    "id": "carrot-organic",
    "name": "Carotte bio (sortie de ferme)",
    "search": "Carrot organic Lower Normandy at farm gate",
    "category": "ingredient",
    "categories": ["vegetable_fresh", "organic"],
    "default_origin": "EuropeAndMaghreb",
    "raw_to_cooked_ratio": 0.856,
    "density": 0.6375,
    "inedible_part": 0.1,
    "transport_cooling": "once_transformed",
    "visible": true,
    "complements": {
      "agro-diversity": 50,
      "agro-ecology": 50
    }
  },
  {
    "id": "wheat",
    "name": "Blé tendre (sortie de ferme)",
    "search": "Soft wheat grain conventional national average animal feed at farm gate production",
    "category": "ingredient",
    "categories": ["grain_raw"],
    "default_origin": "France",
    "raw_to_cooked_ratio": 2.259,
    "density": 1,
    "inedible_part": 0,
    "transport_cooling": "once_transformed",
    "visible": true,
    "complements": {
      "agro-diversity": 10,
      "agro-ecology": 10
    }
  },
  {
    "id": "wheat-organic",
    "name": "Blé tendre bio (sortie de moulin)",
    "search": "soft wheat grain organic central region",
    "category": "ingredient",
    "categories": ["grain_raw", "organic"],
    "default_origin": "France",
    "raw_to_cooked_ratio": 2.259,
    "density": 1,
    "inedible_part": 0,
    "transport_cooling": "once_transformed",
    "visible": true,
    "complements": {
      "agro-diversity": 50,
      "agro-ecology": 50
    }
  },
  {
    "id": "flour",
    "name": "Farine (sortie de moulin)",
    "search": "Wheat flour at industrial mill",
    "category": "ingredient",
    "categories": ["grain_processed"],
    "default_origin": "EuropeAndMaghreb",
    "raw_to_cooked_ratio": 1,
    "density": 1,
    "inedible_part": 0,
    "transport_cooling": "once_transformed",
    "visible": true,
    "complements": {
      "agro-diversity": 10,
      "agro-ecology": 10
    }
  },
  {
    "id": "flour-organic",
    "name": "Farine bio (sortie de moulin)",
    "search": "Wheat flour at industrial mill organic, constructed by Ecobalyse",
    "category": "ingredient",
    "categories": ["grain_processed", "organic"],
    "default_origin": "EuropeAndMaghreb",
    "raw_to_cooked_ratio": 1,
    "density": 1,
    "inedible_part": 0,
    "transport_cooling": "once_transformed",
    "visible": true,
    "complements": {
      "agro-diversity": 50,
      "agro-ecology": 50
    }
  },
  {
    "id": "sunflower",
    "name": "Tournesol (sortie de ferme)",
<<<<<<< HEAD
    "search": "Sunflower at farm FR Adapted",
=======
    "search": "Sunflower at farm FR WFLDB",
>>>>>>> 67620a70
    "category": "ingredient",
    "categories": ["nut_oilseed_raw"],
    "default_origin": "OutOfEuropeAndMaghreb",
    "raw_to_cooked_ratio": 1,
    "density": 1,
    "inedible_part": 0,
    "transport_cooling": "once_transformed",
    "visible": true,
    "complements": {
      "agro-diversity": 10,
      "agro-ecology": 10
    }
  },
  {
    "id": "sunflower-organic",
    "name": "Tournesol bio (sortie de ferme)",
    "search": "Sunflower grain organic system 3 at farm gate",
    "category": "ingredient",
    "categories": ["nut_oilseed_raw", "organic"],
    "default_origin": "OutOfEuropeAndMaghreb",
    "raw_to_cooked_ratio": 1,
    "density": 1,
    "inedible_part": 0,
    "transport_cooling": "once_transformed",
    "visible": true,
    "complements": {
      "agro-diversity": 50,
      "agro-ecology": 50
    }
  },
  {
    "id": "rapeseed",
    "name": "Colza (sortie de ferme)",
    "search": "Rape seed FR production Cut-off",
    "category": "ingredient",
    "categories": ["nut_oilseed_raw"],
    "default_origin": "OutOfEuropeAndMaghreb",
    "raw_to_cooked_ratio": 1,
    "density": 1,
    "inedible_part": 0,
    "transport_cooling": "once_transformed",
    "visible": true,
    "explain": "à préciser car ce n'est aps un procédé FR donc il n'est pas indiqué dans AGB s'il s'agit bien d'un procédé \"sortie de ferme\"",
    "complements": {
      "agro-diversity": 10,
      "agro-ecology": 10
    }
  },
  {
    "id": "rapeseed-organic",
    "name": "Colza bio (sortie de ferme)",
    "search": "Winter rapeseed organic at farm gate",
    "category": "ingredient",
    "categories": ["nut_oilseed_raw", "organic"],
    "default_origin": "OutOfEuropeAndMaghreb",
    "raw_to_cooked_ratio": 1,
    "density": 1,
    "inedible_part": 0,
    "transport_cooling": "once_transformed",
    "visible": true,
    "explain": "Le procédé FR pour le bio (contrairement au conv qui est issu de WFDB)",
    "complements": {
      "agro-diversity": 50,
      "agro-ecology": 50
    }
  },
  {
    "id": "tomato",
    "name": "Tomate - sous serre non chauffée (sortie de ferme)",
    "search": "Tomato medium size conventional soil based non-heated greenhouse at greenhouse",
    "category": "ingredient",
    "categories": ["vegetable_fresh"],
    "default_origin": "OutOfEuropeAndMaghreb",
    "raw_to_cooked_ratio": 0.856,
    "density": 0.447,
    "inedible_part": 0.03,
    "transport_cooling": "once_transformed",
    "visible": true,
    "complements": {
      "agro-diversity": 10,
      "agro-ecology": 10
    }
  },
  {
    "id": "tomato-organic",
    "name": "Tomate bio (sous serre non chauffée)",
    "search": "Tomato organic greenhouse production national average at greenhouse",
    "category": "ingredient",
    "categories": ["vegetable_fresh", "organic"],
    "default_origin": "OutOfEuropeAndMaghreb",
    "raw_to_cooked_ratio": 0.856,
    "density": 0.447,
    "inedible_part": 0.03,
    "transport_cooling": "once_transformed",
    "visible": true,
    "complements": {
      "agro-diversity": 50,
      "agro-ecology": 50
    }
  },
  {
    "id": "potato",
    "name": "Pomme de terre (sortie de ferme)",
    "search": "Ware potato conventional variety mix national average at farm gate",
    "category": "ingredient",
    "categories": ["vegetable_fresh"],
    "default_origin": "France",
    "raw_to_cooked_ratio": 0.856,
    "density": 0.6375,
    "inedible_part": 0.1,
    "transport_cooling": "once_transformed",
    "visible": true,
    "complements": {
      "agro-diversity": 10,
      "agro-ecology": 10
    }
  },
  {
    "id": "ground-beef",
    "name": "Boeuf haché (cru)",
    "search": "Ground beef fresh case ready for direct consumption at plant",
    "category": "ingredient",
    "categories": ["animal_product"],
    "default_origin": "EuropeAndMaghreb",
    "raw_to_cooked_ratio": 0.792,
    "density": 1,
    "inedible_part": 0,
    "transport_cooling": "always",
    "visible": true,
    "complements": {
      "agro-diversity": 10,
      "agro-ecology": 10,
      "animal-welfare": 10
    }
  },
  {
    "id": "ground-beef-organic",
    "name": "Boeuf haché bio (cru)",
    "search": "Ground beef fresh case ready for direct consumption at plant organic, constructed by Ecobalyse",
    "category": "ingredient",
    "categories": ["animal_product", "organic"],
    "default_origin": "EuropeAndMaghreb",
    "raw_to_cooked_ratio": 0.792,
    "density": 1,
    "inedible_part": 0,
    "transport_cooling": "always",
    "visible": true,
    "complements": {
      "agro-diversity": 50,
      "agro-ecology": 50,
      "animal-welfare": 50
    }
  },
  {
    "id": "ground-beef-feedlot",
    "name": "Boeuf haché Feedlot (cru)",
    "search": "Ground beef fresh case ready for direct consumption at plant feedlot, constructed by Ecobalyse",
    "category": "ingredient",
    "categories": ["animal_product"],
    "default_origin": "OutOfEuropeAndMaghreb",
    "raw_to_cooked_ratio": 0.792,
    "density": 1,
    "inedible_part": 0,
    "transport_cooling": "always",
    "visible": true,
    "complements": {
      "agro-diversity": 10,
      "agro-ecology": 10,
      "animal-welfare": 10
    }
  },
  {
    "id": "cooked-ham",
    "name": "Jambon (cuit)",
    "search": "Cooked ham case ready at plant",
    "category": "ingredient",
    "categories": ["animal_product"],
    "default_origin": "EuropeAndMaghreb",
    "raw_to_cooked_ratio": 0.792,
    "density": 1,
    "inedible_part": 0,
    "transport_cooling": "always",
    "visible": true,
    "complements": {
      "agro-diversity": 10,
      "agro-ecology": 10,
      "animal-welfare": 10
    }
  },
  {
    "id": "cooked-ham-organic",
    "name": "Jambon bio (cuit)",
    "search": "Cooked ham case ready at plant organic, constructed by Ecobalyse",
    "category": "ingredient",
    "categories": ["animal_product", "organic"],
    "default_origin": "EuropeAndMaghreb",
    "raw_to_cooked_ratio": 0.792,
    "density": 1,
    "inedible_part": 0,
    "transport_cooling": "always",
    "visible": true,
    "complements": {
      "agro-diversity": 50,
      "agro-ecology": 50,
      "animal-welfare": 50
    }
  },
  {
    "id": "cooked-ham-fr",
    "name": "Jambon, nourri avec des aliments FR (cuit)",
    "search": "Cooked ham case ready at plant fr, constructed by Ecobalyse",
    "category": "ingredient",
    "categories": ["animal_product"],
    "default_origin": "EuropeAndMaghreb",
    "raw_to_cooked_ratio": 0.792,
    "density": 1,
    "inedible_part": 0,
    "transport_cooling": "always",
    "visible": true,
    "complements": {
      "agro-diversity": 10,
      "agro-ecology": 10,
      "animal-welfare": 10
    }
  },
  {
    "id": "chicken-breast",
    "name": "Blanc de poulet (cru)",
    "search": "Meat without bone chicken for direct consumption",
    "category": "ingredient",
    "categories": ["animal_product"],
    "default_origin": "EuropeAndMaghreb",
    "raw_to_cooked_ratio": 0.73,
    "density": 1,
    "inedible_part": 0,
    "transport_cooling": "always",
    "visible": true,
    "complements": {
      "agro-diversity": 10,
      "agro-ecology": 10,
      "animal-welfare": 10
    }
  },
  {
    "id": "chicken-breast-organic",
    "name": "Blanc de poulet bio (cru)",
    "search": "Meat without bone chicken for direct consumption organic, constructed by Ecobalyse",
    "category": "ingredient",
    "categories": ["animal_product", "organic"],
    "default_origin": "EuropeAndMaghreb",
    "raw_to_cooked_ratio": 0.73,
    "density": 1,
    "inedible_part": 0,
    "transport_cooling": "always",
    "visible": true,
    "complements": {
      "agro-diversity": 50,
      "agro-ecology": 50,
      "animal-welfare": 50
    }
  },
  {
    "id": "chicken-breast-fr-organic",
    "name": "Blanc de poulet bio (nourri avec des aliments FR)",
    "search": "Meat without bone chicken for direct consumption fr-organic constructed by Ecobalyse code:225ddbff-6219-062f-fbc5-b589eeb0babd",
    "category": "ingredient",
    "categories": ["animal_product", "organic"],
    "default_origin": "EuropeAndMaghreb",
    "raw_to_cooked_ratio": 0.73,
    "density": 1,
    "inedible_part": 0,
    "transport_cooling": "always",
    "visible": true,
    "complements": {
      "agro-diversity": 50,
      "agro-ecology": 50,
      "animal-welfare": 50
    }
  },
  {
    "id": "broiler",
    "name": "Poulet (sortie de ferme)",
    "search": "Broiler national at farm gate",
    "category": "material",
    "default_origin": "EuropeAndMaghreb",
    "complements": {
      "agro-diversity": 0,
      "agro-ecology": 0
    }
  },
  {
    "id": "broiler-organic",
    "name": "Poulet bio",
    "category": "material",
    "search": "Broiler organic at farm gate"
  },
  {
    "id": "grape",
    "name": "Raisin de cuve (sortie de vignoble)",
    "search": "Grape full production (phase) integrated variety mix Languedoc-Roussillon at vineyard",
    "category": "ingredient",
    "categories": ["vegetable_fresh"],
    "default_origin": "France",
    "raw_to_cooked_ratio": 0.856,
    "density": 0.447,
    "inedible_part": 0.1,
    "transport_cooling": "once_transformed",
    "visible": true,
    "complements": {
      "agro-diversity": 10,
      "agro-ecology": 10
    }
  },
  {
    "id": "grape-organic",
    "name": "Raisin de cuve bio (sortie de vignoble)",
    "search": "Grape full production (phase) organic variety mix Languedoc-Roussillon at vineyard",
    "category": "ingredient",
    "categories": ["vegetable_fresh", "organic"],
    "default_origin": "France",
    "raw_to_cooked_ratio": 0.856,
    "density": 0.447,
    "inedible_part": 0.1,
    "transport_cooling": "once_transformed",
    "visible": true,
    "complements": {
      "agro-diversity": 50,
      "agro-ecology": 50
    }
  },
  {
    "id": "mango",
    "name": "Mangue BR (sortie de ferme)",
    "search": "Mango conventional Val de San Francisco at orchard",
    "category": "ingredient",
    "categories": ["vegetable_fresh"],
    "default_origin": "OutOfEuropeAndMaghrebByPlane",
    "raw_to_cooked_ratio": 0.856,
    "density": 0.447,
    "inedible_part": 0.2,
    "transport_cooling": "once_transformed",
    "visible": true,
    "complements": {
      "agro-diversity": 10,
      "agro-ecology": 10
    }
  },
  {
    "id": "rapeseed-oil",
    "name": "Huile de colza (sortie de moulin)",
    "search": "Rapeseed oil mill {GLO}",
    "category": "ingredient",
    "categories": ["nut_oilseed_processed"],
    "default_origin": "EuropeAndMaghreb",
    "raw_to_cooked_ratio": 1,
    "density": 1,
    "inedible_part": 0,
    "transport_cooling": "none",
    "visible": true,
    "complements": {
      "agro-diversity": 10,
      "agro-ecology": 10
    }
  },
  {
    "id": "rapeseed-oil-organic",
    "name": "Huile de colza bio (sortie de moulin)",
    "search": "Rapeseed oil mill {GLO} organic, constructed by Ecobalyse",
    "category": "ingredient",
    "categories": ["nut_oilseed_processed", "organic"],
    "default_origin": "EuropeAndMaghreb",
    "raw_to_cooked_ratio": 1,
    "density": 1,
    "inedible_part": 0,
    "transport_cooling": "none",
    "visible": true,
    "complements": {
      "agro-diversity": 50,
      "agro-ecology": 50
    }
  },
  {
    "id": "sunflower-oil",
    "name": "Huile de tournesol (sortie de moulin)",
    "search": "sunflower oil at mill {glo}",
    "category": "ingredient",
    "categories": ["nut_oilseed_processed"],
    "default_origin": "EuropeAndMaghreb",
    "raw_to_cooked_ratio": 1,
    "density": 1,
    "inedible_part": 0,
    "transport_cooling": "once_transformed",
    "visible": true,
    "complements": {
      "agro-diversity": 10,
      "agro-ecology": 10
    }
  },
  {
    "id": "sunflower-oil-organic",
    "name": "Huile de tournesol bio (sortie de moulin)",
    "search": "sunflower oil at mill {glo} organic, constructed by Ecobalyse",
    "category": "ingredient",
    "categories": ["nut_oilseed_processed", "organic"],
    "default_origin": "EuropeAndMaghreb",
    "raw_to_cooked_ratio": 1,
    "density": 1,
    "inedible_part": 0,
    "transport_cooling": "once_transformed",
    "visible": true,
    "complements": {
      "agro-diversity": 50,
      "agro-ecology": 50
    }
  },
  {
    "id": "zucchini",
    "name": "Courgette (sortie de ferme)",
    "search": "Zucchini, springtime, under tunnel, conventionel, at farm gate {FR}",
    "category": "ingredient",
    "categories": ["vegetable_fresh"],
    "default_origin": "EuropeAndMaghreb",
    "raw_to_cooked_ratio": 0.856,
    "density": 0.447,
    "inedible_part": 0.1,
    "transport_cooling": "none",
    "visible": true,
    "complements": {
      "agro-diversity": 10,
      "agro-ecology": 10
    }
  },
  {
    "id": "zucchini-organic",
    "name": "Courgette bio (sortie de ferme)",
    "search": "zucchini springtime under tunnel organic",
    "category": "ingredient",
    "categories": ["vegetable_fresh", "organic"],
    "default_origin": "EuropeAndMaghreb",
    "raw_to_cooked_ratio": 1,
    "density": 1,
    "inedible_part": 0.1,
    "transport_cooling": "none",
    "visible": true,
    "complements": {
      "agro-diversity": 50,
      "agro-ecology": 50
    }
  },
  {
    "id": "pear",
    "name": "Poire (sortie de ferme)",
    "search": "pear, conventional, at orchard",
    "category": "ingredient",
    "categories": ["vegetable_fresh"],
    "default_origin": "EuropeAndMaghreb",
    "raw_to_cooked_ratio": 0.856,
    "density": 0.447,
    "inedible_part": 0.1,
    "transport_cooling": "none",
    "visible": true,
    "complements": {
      "agro-diversity": 10,
      "agro-ecology": 10
    }
  },
  {
    "id": "pear-organic",
    "name": "Poire bio (sortie de ferme)",
    "search": "pear organic",
    "category": "ingredient",
    "categories": ["vegetable_fresh", "organic"],
    "default_origin": "EuropeAndMaghreb",
    "raw_to_cooked_ratio": 0.856,
    "density": 0.447,
    "inedible_part": 0.1,
    "transport_cooling": "none",
    "visible": false,
    "complements": {
      "agro-diversity": 50,
      "agro-ecology": 50
    }
  },
  {
    "id": "peach",
    "name": "Pêche (sortie de ferme)",
    "search": "Peach production mix national average at orchard FR",
    "category": "ingredient",
    "categories": ["vegetable_fresh"],
    "default_origin": "EuropeAndMaghreb",
    "raw_to_cooked_ratio": 0.856,
    "density": 0.447,
    "inedible_part": 0.2,
    "transport_cooling": "none",
    "visible": true,
    "complements": {
      "agro-diversity": 10,
      "agro-ecology": 10
    }
  },
  {
    "id": "peach-organic",
    "name": "Pêche bio (sortie de ferme)",
    "search": "peach organic",
    "category": "ingredient",
    "categories": ["vegetable_fresh", "organic"],
    "default_origin": "EuropeAndMaghreb",
    "raw_to_cooked_ratio": 0.856,
    "density": 0.447,
    "inedible_part": 0.2,
    "transport_cooling": "none",
    "visible": false,
    "complements": {
      "agro-diversity": 50,
      "agro-ecology": 50
    }
  },
  {
    "id": "melon",
    "name": "Melon (sortie de ferme)",
    "search": "Melon, conventional, national average, at farm gate",
    "category": "ingredient",
    "categories": ["vegetable_fresh"],
    "default_origin": "EuropeAndMaghreb",
    "raw_to_cooked_ratio": 0.856,
    "density": 0.447,
    "inedible_part": 0.4,
    "transport_cooling": "none",
    "visible": true,
    "complements": {
      "agro-diversity": 10,
      "agro-ecology": 10
    }
  },
  {
    "id": "melon-organic",
    "name": "Melon bio (sortie de ferme)",
    "search": "melon organic",
    "category": "ingredient",
    "categories": ["vegetable_fresh", "organic"],
    "default_origin": "EuropeAndMaghreb",
    "raw_to_cooked_ratio": 0.856,
    "density": 0.447,
    "inedible_part": 0.4,
    "transport_cooling": "none",
    "visible": true,
    "complements": {
      "agro-diversity": 50,
      "agro-ecology": 50
    }
  },
  {
    "id": "butter",
    "name": "Beurre",
    "search": "Butter, 82% fat, unsalted, at dairy {FR}",
    "default_origin": "France",
    "category": "ingredient",
    "categories": ["dairy_product"],
    "raw_to_cooked_ratio": 1,
    "density": 1,
    "inedible_part": 0,
    "transport_cooling": "always",
    "visible": true,
    "complements": {
      "agro-diversity": 10,
      "agro-ecology": 10,
      "animal-welfare": 10
    }
  },
  {
    "id": "butter-organic",
    "name": "Beurre bio",
    "search": "Butter, 82% fat, unsalted, at dairy {FR} organic, constructed by Ecobalyse",
    "default_origin": "France",
    "category": "ingredient",
    "categories": ["dairy_product", "organic"],
    "raw_to_cooked_ratio": 1,
    "density": 1,
    "inedible_part": 0,
    "transport_cooling": "always",
    "visible": true,
    "complements": {
      "agro-diversity": 50,
      "agro-ecology": 50,
      "animal-welfare": 50
    }
  },
  {
    "id": "onion",
    "name": "Oignon (sortie de ferme)",
    "search": "Onion, national average, at farm",
    "category": "ingredient",
    "categories": ["vegetable_fresh"],
    "default_origin": "OutOfEuropeAndMaghreb",
    "raw_to_cooked_ratio": 0.856,
    "density": 0.6195,
    "inedible_part": 0.1,
    "transport_cooling": "none",
    "visible": true,
    "complements": {
      "agro-diversity": 10,
      "agro-ecology": 10
    }
  },
  {
    "id": "eggplant",
    "name": "Aubergine (sortie de ferme)",
    "search": "Zucchini, conventional, national average, at farm gate {FR} U",
    "category": "ingredient",
    "categories": ["vegetable_fresh"],
    "default_origin": "EuropeAndMaghreb",
    "raw_to_cooked_ratio": 0.856,
    "density": 0.398,
    "inedible_part": 0.1,
    "transport_cooling": "none",
    "visible": true,
    "complements": {
      "agro-diversity": 10,
      "agro-ecology": 10
    }
  },
  {
    "id": "lettuce",
    "name": "Laitue (sortie de ferme)",
    "search": "Lettuce, conventional, national average, at farm gate {FR} U",
    "category": "ingredient",
    "categories": ["vegetable_fresh"],
    "default_origin": "EuropeAndMaghreb",
    "raw_to_cooked_ratio": 0.856,
    "density": 0.118,
    "inedible_part": 0.4,
    "transport_cooling": "none",
    "visible": true,
    "complements": {
      "agro-diversity": 10,
      "agro-ecology": 10
    }
  },
  {
    "id": "french-bean",
    "name": "Haricot vert (sortie de ferme)",
    "search": "French bean, conventional, national average, at farm gate {FR}",
    "category": "ingredient",
    "categories": ["vegetable_fresh"],
    "default_origin": "OutOfEuropeAndMaghrebByPlane",
    "raw_to_cooked_ratio": 0.856,
    "density": 0.271,
    "inedible_part": 0.1,
    "transport_cooling": "always",
    "visible": true,
    "complements": {
      "agro-diversity": 10,
      "agro-ecology": 10
    }
  },
  {
    "id": "durum-wheat",
    "name": "Blé dur (sortie de ferme)",
    "search": "Durum wheat grain, conventional, national average, at farm gate {FR}",
    "category": "ingredient",
    "categories": ["grain_raw"],
    "default_origin": "EuropeAndMaghreb",
    "raw_to_cooked_ratio": 2.259,
    "density": 0.24,
    "inedible_part": 0,
    "transport_cooling": "none",
    "visible": true,
    "complements": {
      "agro-diversity": 10,
      "agro-ecology": 10
    }
  },
  {
    "id": "steel",
    "name": "Acier",
    "category": "packaging",
    "search": "Steel unalloyed {RER} steel production converter unalloyed"
  },
  {
    "id": "ldpe",
    "name": "Polyéthylène basse densité",
    "category": "packaging",
    "search": "Packaging film low density polyethylene {RER} production"
  },
  {
    "id": "ps",
    "name": "Polystyrène",
    "category": "packaging",
    "search": "Polystyrene expandable {RER} production"
  },
  {
    "id": "glass",
    "name": "Verre",
    "category": "packaging",
    "search": "Packaging glass white {RER} w/o CH+DE production"
  },
  {
    "id": "pp",
    "name": "Polypropylène",
    "category": "packaging",
    "search": "Polypropylene granulate {RER}| production"
  },
  {
    "id": "cardboard",
    "name": "Carton",
    "category": "packaging",
    "search": "Corrugated board box {RER} production Cut-off Copied from Ecoinvent"
  },
  {
    "id": "paper",
    "name": "Papier",
    "category": "packaging",
    "search": "Kraft paper production"
  },
  {
    "id": "pvc",
    "name": "PVC",
    "category": "packaging",
    "search": "Polyvinylchloride production suspension polymerised {RER} polymerisation"
  },
  {
    "id": "pet",
    "name": "PET",
    "category": "packaging",
    "search": "Polyethylene terephthalate granulate bottle grade {RER} production"
  },
  {
    "id": "hdpe",
    "name": "Polyéthylène haute densité",
    "category": "packaging",
    "search": "Polyethylene high density granulate {RER} production"
  },
  {
    "id": "aluminium",
    "name": "Aluminium",
    "category": "packaging",
    "search": "Aluminium primary ingot {RoW} production"
  },
  {
    "id": "canning",
    "name": "Mise en conserve",
    "category": "transformation",
    "search": "Canning fruits or vegetables industrial 1kg of canned product FR"
  },
  {
    "id": "mixing",
    "name": "Mélange",
    "category": "transformation",
    "search": "Mixing processing dummy"
  },
  {
    "id": "cooking",
    "name": "Cuisson",
    "category": "transformation",
    "search": "Cooking industrial 1kg of cooked product FR"
  },
  {
    "id": "lorry",
    "name": "Camion",
    "category": "transport",
    "search": "Transport freight lorry 16-32 metric ton EURO5 {RER} EURO5"
  },
  {
    "id": "boat",
    "name": "Bateau",
    "category": "transport",
    "search": "Transport freight sea ship"
  },
  {
    "id": "plane",
    "name": "Avion",
    "category": "transport",
    "search": "Transport freight aircraft"
  },
  {
    "id": "boat-cooling",
    "name": "Bateau frigorifique",
    "category": "transport",
    "search": "Transport freight sea ship reefer"
  },
  {
    "id": "lorry-cooling",
    "category": "transport",
    "name": "Camion frigorifique",
    "search": "Transport freight lorry refrigeration EURO5 R134a refrigerant cooling {GLO}"
  },
  {
    "id": "low-voltage-electricity",
    "name": "Electricité basse tension",
    "category": "energy",
    "search": "Electricity low voltage {FR} market"
  },
  {
    "id": "tap-water",
    "name": "Eau du robinet",
    "search": "Tap water Europe market",
    "category": "ingredient",
    "categories": [],
    "default_origin": "EuropeAndMaghreb",
    "raw_to_cooked_ratio": 1.0,
    "density": 1.0,
    "inedible_part": 0,
    "transport_cooling": "none",
    "visible": true,
    "complements": {
      "agro-diversity": 0,
      "agro-ecology": 0
    }
  },
  {
    "id": "domestic-gas-heat",
    "name": "Gaz de ville",
    "category": "energy",
    "search": "Heat central or small-scale natural gas Europe market"
  },
  {
    "id": "lentils-uncooked",
    "name": "Lentilles (sortie de ferme)",
    "search": "Winter pea, conventional, 15% moisture, at farm gate",
    "category": "ingredient",
    "categories": ["nut_oilseed_raw"],
    "default_origin": "EuropeAndMaghreb",
    "raw_to_cooked_ratio": 2.33,
    "density": 0.24,
    "inedible_part": 0,
    "transport_cooling": "none",
    "visible": true,
    "complements": {
      "agro-diversity": 10,
      "agro-ecology": 10
    }
  },
  {
    "id": "garden-peas",
    "name": "Petit pois (sortie de ferme)",
    "search": "annual vining",
    "category": "ingredient",
    "categories": ["vegetable_fresh"],
    "default_origin": "EuropeAndMaghreb",
    "raw_to_cooked_ratio": 2.33,
    "density": 0.24,
    "inedible_part": 0.2,
    "transport_cooling": "none",
    "visible": true,
    "complements": {
      "agro-diversity": 10,
      "agro-ecology": 10
    }
  },
  {
    "id": "tomato-organic-greenhouse",
    "name": "Tomate bio (sous serre non chauffée)",
    "search": "Tomato organic greenhouse production national average at greenhouse",
    "category": "ingredient",
    "categories": ["vegetable_fresh", "organic"],
    "default_origin": "OutOfEuropeAndMaghreb",
    "raw_to_cooked_ratio": 0.856,
    "density": 0.447,
    "inedible_part": 0.03,
    "transport_cooling": "once_transformed",
    "visible": false,
    "complements": {
      "agro-diversity": 50,
      "agro-ecology": 50
    }
  },
  {
    "id": "tomato-greenhouse",
    "name": "Tomate (sous serre non chauffée)",
    "search": "Tomato medium size conventional soil based non-heated greenhouse at greenhouse",
    "category": "ingredient",
    "categories": ["vegetable_fresh"],
    "default_origin": "OutOfEuropeAndMaghreb",
    "raw_to_cooked_ratio": 0.856,
    "density": 0.447,
    "inedible_part": 0.03,
    "transport_cooling": "once_transformed",
    "visible": true,
    "complements": {
      "agro-diversity": 10,
      "agro-ecology": 10
    }
  },
  {
    "id": "comte-aop",
    "name": "Comté AOP",
    "search": "code:b9b650a42442d76be26feb783620f123",
    "category": "ingredient",
    "categories": ["dairy_product"],
    "default_origin": "France",
    "raw_to_cooked_ratio": 1,
    "density": 1,
    "inedible_part": 0,
    "transport_cooling": "always",
    "visible": true,
    "explain": "A voir si transport bien réfrigéré ?\nBonus à modifier en fonction des données du cahier des charges. ",
    "complements": {
      "agro-diversity": 10,
      "agro-ecology": 10,
      "animal-welfare": 10
    }
  },
  {
    "id": "emmental",
    "name": "Emmental",
    "search": "code:3d72c918ca829647072bab92542bb70e",
    "category": "ingredient",
    "categories": ["dairy_product"],
    "default_origin": "France",
    "raw_to_cooked_ratio": 1,
    "density": 1,
    "inedible_part": 0,
    "transport_cooling": "always",
    "visible": true,
    "explain": "A voir si transport bien réfrigéré ?\nBonus à modifier en fonction des données du cahier des charges. ",
    "complements": {
      "agro-diversity": 10,
      "agro-ecology": 10,
      "animal-welfare": 10
    }
  },
  {
    "id": "mozzarella",
    "name": "Mozzarella",
    "search": "code:5f9448ee99cd739447359929e9c869d3",
    "category": "ingredient",
    "categories": ["dairy_product"],
    "default_origin": "France",
    "raw_to_cooked_ratio": 1,
    "density": 1,
    "inedible_part": 0,
    "transport_cooling": "always",
    "visible": true,
    "explain": "A voir si transport bien réfrigéré ?\nBonus à modifier en fonction des données du cahier des charges. ",
    "complements": {
      "agro-diversity": 10,
      "agro-ecology": 10,
      "animal-welfare": 10
    }
  },
  {
    "id": "tomato-heated-greenhouse",
    "name": "Tomate - sous serre chauffée (sortie de ferme)",
    "search": "code:b489582f34edd951efb90bb7e7225503",
    "category": "ingredient",
    "categories": ["vegetable_fresh"],
    "default_origin": "OutOfEuropeAndMaghreb",
    "raw_to_cooked_ratio": 0.856,
    "density": 0.447,
    "inedible_part": 0.03,
    "transport_cooling": "once_transformed",
    "visible": true,
    "complements": {
      "agro-diversity": 10,
      "agro-ecology": 10
    }
  },
  {
    "id": "cucumber",
    "name": "Concombre (sous serre chauffée)",
    "search": "cucumber",
    "category": "ingredient",
    "categories": ["vegetable_fresh"],
    "default_origin": "EuropeAndMaghreb",
    "raw_to_cooked_ratio": 0.856,
    "density": 0.447,
    "inedible_part": 0.1,
    "transport_cooling": "once_transformed",
    "visible": true,
    "complements": {
      "agro-diversity": 10,
      "agro-ecology": 10
    }
  },
  {
    "id": "cucumber-greenhouse-non-heated",
    "name": "Concombre (sous serre non chauffée)",
    "search": "Tomato, medium size, conventional, soil based, non-heated greenhouse, at greenhouse",
    "category": "ingredient",
    "categories": ["vegetable_fresh"],
    "default_origin": "EuropeAndMaghreb",
    "raw_to_cooked_ratio": 0.856,
    "density": 0.447,
    "inedible_part": 0.1,
    "transport_cooling": "once_transformed",
    "visible": true,
    "complements": {
      "agro-diversity": 10,
      "agro-ecology": 10
    }
  },
  {
    "id": "apricot",
    "name": "Abricot (sortie de ferme)",
    "search": "code:f6f01b92fe478ddbf62a9f0b07512158",
    "category": "ingredient",
    "categories": ["vegetable_fresh"],
    "default_origin": "EuropeAndMaghreb",
    "raw_to_cooked_ratio": 0.856,
    "density": 0.447,
    "inedible_part": 0.2,
    "transport_cooling": "none",
    "visible": true,
    "complements": {
      "agro-diversity": 10,
      "agro-ecology": 10
    }
  },
  {
    "id": "artichoke",
    "name": "Artichaut (sortie de ferme)",
    "search": "code:aa438e0ac8e5afb8ca845b7dc6f3f212",
    "category": "ingredient",
    "categories": ["vegetable_fresh"],
    "default_origin": "EuropeAndMaghreb",
    "raw_to_cooked_ratio": 0.856,
    "density": 0.362,
    "inedible_part": 0.6,
    "transport_cooling": "none",
    "visible": true,
    "explain": "Artichaut approximé par le procédé du chou fleur, mais auquel on applique les ratios (cru/cuit, densité, part non comestible) de l'artichaut",
    "complements": {
      "agro-diversity": 10,
      "agro-ecology": 10
    }
  },
  {
    "id": "cauliflower",
    "name": "Chou-fleur (sortie de ferme)",
    "search": "code:aa438e0ac8e5afb8ca845b7dc6f3f212",
    "category": "ingredient",
    "categories": ["vegetable_fresh"],
    "default_origin": "EuropeAndMaghreb",
    "raw_to_cooked_ratio": 0.856,
    "density": 0.2355,
    "inedible_part": 0.2,
    "transport_cooling": "none",
    "visible": true,
    "explain": "Procédé conventionnel ne correspond pas au procédé bio disponible (cauliflower, winter production) => pas de comparaison possible.",
    "complements": {
      "agro-diversity": 10,
      "agro-ecology": 10
    }
  },
  {
    "id": "beetroot",
    "name": "Betterave rouge (sortie de ferme)",
    "search": "Carrot, conventional, national average, at farm gate ",
    "category": "ingredient",
    "categories": ["vegetable_fresh"],
    "default_origin": "EuropeAndMaghreb",
    "raw_to_cooked_ratio": 0.856,
    "density": 0.6375,
    "inedible_part": 0.1,
    "transport_cooling": "none",
    "visible": true,
    "explain": "Procédé betterave rouge approximé par la carotte (hypothèse reprise d'Agribalyse)",
    "complements": {
      "agro-diversity": 10,
      "agro-ecology": 10
    }
  },
  {
    "id": "beetroot-organic",
    "name": "Betterave rouge bio (sortie de ferme)",
    "search": "code:6408f1ffebe26276c8aa852b45d96aa5",
    "category": "ingredient",
    "categories": ["vegetable_fresh", "organic"],
    "default_origin": "EuropeAndMaghreb",
    "raw_to_cooked_ratio": 0.856,
    "density": 0.6375,
    "inedible_part": 0.1,
    "transport_cooling": "none",
    "visible": true,
    "explain": "Procédé de la carotte bio (donc Basse-Normandie)",
    "complements": {
      "agro-diversity": 50,
      "agro-ecology": 50
    }
  },
  {
    "id": "swiss-chard",
    "name": "Blette (sortie de ferme)",
    "search": "Spinach {GLO}| production | ",
    "category": "ingredient",
    "categories": ["vegetable_fresh"],
    "default_origin": "EuropeAndMaghreb",
    "raw_to_cooked_ratio": 0.856,
    "density": 0.118,
    "inedible_part": 0.03,
    "transport_cooling": "none",
    "visible": true,
    "explain": "Procédé blette approximé par l'épinard (hypothèse reprise d'Agribalyse)",
    "complements": {
      "agro-diversity": 10,
      "agro-ecology": 10
    }
  },
  {
    "id": "spinach",
    "name": "Epinard (sortie de ferme)",
    "search": "Spinach {GLO}| production |",
    "category": "ingredient",
    "categories": ["vegetable_fresh"],
    "default_origin": "EuropeAndMaghreb",
    "raw_to_cooked_ratio": 0.856,
    "density": 0.118,
    "inedible_part": 0.03,
    "transport_cooling": "none",
    "visible": true,
    "complements": {
      "agro-diversity": 10,
      "agro-ecology": 10
    }
  },
  {
    "id": "broccoli",
    "name": "Brocoli (sortie de ferme)",
    "search": "Broccoli {GLO}| production ",
    "category": "ingredient",
    "categories": ["vegetable_fresh"],
    "default_origin": "EuropeAndMaghreb",
    "raw_to_cooked_ratio": 0.856,
    "density": 0.2355,
    "inedible_part": 0.2,
    "transport_cooling": "none",
    "visible": true,
    "explain": "Procédé issu de WDFDB (GLO)",
    "complements": {
      "agro-diversity": 10,
      "agro-ecology": 10
    }
  },
  {
    "id": "celery",
    "name": "Céleri branche (sortie de ferme)",
    "search": "Celery {GLO}| 675 production | Cut-off",
    "category": "ingredient",
    "categories": ["vegetable_fresh"],
    "default_origin": "EuropeAndMaghreb",
    "raw_to_cooked_ratio": 0.856,
    "density": 0.447,
    "inedible_part": 0.03,
    "transport_cooling": "none",
    "visible": true,
    "explain": "Procédé issu de WDFDB (GLO)",
    "complements": {
      "agro-diversity": 10,
      "agro-ecology": 10
    }
  },
  {
    "id": "celeriac",
    "name": "Céleri-rave (sortie de ferme)",
    "search": "Carrot, conventional, national average, at farm gate ",
    "category": "ingredient",
    "categories": ["vegetable_fresh"],
    "default_origin": "EuropeAndMaghreb",
    "raw_to_cooked_ratio": 0.856,
    "density": 0.6375,
    "inedible_part": 0.03,
    "transport_cooling": "none",
    "visible": true,
    "explain": "procédé céleri-rave approximé par la carotte (hypothèse reprise d'Agribalyse)\nHypothèse sur le ratio densité de la carotte, sinon hypothèses céleri\n",
    "complements": {
      "agro-diversity": 10,
      "agro-ecology": 10
    }
  },
  {
    "id": "celeriac-organic",
    "name": "Céleri-rave bio (sortie de ferme)",
    "search": "carrot organic lower",
    "category": "ingredient",
    "categories": ["vegetable_fresh", "organic"],
    "default_origin": "EuropeAndMaghreb",
    "raw_to_cooked_ratio": 0.856,
    "density": 0.6375,
    "inedible_part": 0.1,
    "transport_cooling": "none",
    "visible": true,
    "explain": "Procédé de la carotte bio (donc Basse-Normandie)",
    "complements": {
      "agro-diversity": 50,
      "agro-ecology": 50
    }
  },
  {
    "id": "cherry",
    "name": "Cerise (sortie de ferme)",
    "search": "Cherry, conventional, national average, at orchard {FR}",
    "category": "ingredient",
    "categories": ["vegetable_fresh"],
    "default_origin": "EuropeAndMaghreb",
    "raw_to_cooked_ratio": 0.856,
    "density": 0.447,
    "inedible_part": 0.2,
    "transport_cooling": "none",
    "visible": true,
    "explain": "Part non comestible => hypothèse de la prune\n",
    "complements": {
      "agro-diversity": 10,
      "agro-ecology": 10
    }
  },
  {
    "id": "mushroom",
    "name": "Champignon frais",
    "search": "Agaricus bisporus mushroom, fresh, at plant {NL} - Adapted from WFLDB U",
    "category": "ingredient",
    "categories": ["vegetable_fresh"],
    "default_origin": "EuropeAndMaghreb",
    "raw_to_cooked_ratio": 0.856,
    "density": 0.118,
    "inedible_part": 0.1,
    "transport_cooling": "none",
    "visible": true,
    "explain": "Procédé champignon produit en usine (at plant) aux Pays-Bas",
    "complements": {
      "agro-diversity": 10,
      "agro-ecology": 10
    }
  },
  {
    "id": "chestnut",
    "name": "Châtaigne avec coque (sortie de ferme)",
    "search": "Walnut, dried inshell, conventional, national average, at farm gate {FR}",
    "category": "ingredient",
    "categories": ["nut_oilseed_raw"],
    "default_origin": "EuropeAndMaghreb",
    "raw_to_cooked_ratio": 1,
    "density": 0.24,
    "inedible_part": 0.5,
    "transport_cooling": "none",
    "visible": true,
    "complements": {
      "agro-diversity": 10,
      "agro-ecology": 10
    }
  },
  {
    "id": "walnut",
    "name": "Noix avec coque (sortie de ferme)",
    "search": "Walnut, dried inshell, national average, at farm gate {FR} U",
    "category": "ingredient",
    "categories": ["nut_oilseed_raw"],
    "default_origin": "EuropeAndMaghreb",
    "raw_to_cooked_ratio": 1,
    "density": 0.24,
    "inedible_part": 0.5,
    "transport_cooling": "none",
    "visible": true,
    "complements": {
      "agro-diversity": 10,
      "agro-ecology": 10
    }
  },
  {
    "id": "chinese-cabbage",
    "name": "Chou chinois (sortie de ferme)",
    "search": "Cauliflower, national average, at farm gate {FR} U",
    "category": "ingredient",
    "categories": ["vegetable_fresh"],
    "default_origin": "EuropeAndMaghreb",
    "raw_to_cooked_ratio": 0.856,
    "density": 0.362,
    "inedible_part": 0.2,
    "transport_cooling": "none",
    "visible": true,
    "explain": "Procédé du chou chinois approximé par le procédé du chou-fleur (hypothèse reprise d'Agribalyse)",
    "complements": {
      "agro-diversity": 10,
      "agro-ecology": 10
    }
  },
  {
    "id": "white-cabbage",
    "name": "Chou blanc (sortie de ferme)",
    "search": "Cabbage white {RoW}| cabbage white production | Cut-off, U - Adapted from Ecoinvent U",
    "category": "ingredient",
    "categories": ["vegetable_fresh"],
    "default_origin": "EuropeAndMaghreb",
    "raw_to_cooked_ratio": 0.856,
    "density": 0.362,
    "inedible_part": 0.2,
    "transport_cooling": "none",
    "visible": true,
    "explain": "Procédé du chou blanc issu de WDFDB (et non pas approximé par le procédé du chou-fleur comme pour le chou chinois)",
    "complements": {
      "agro-diversity": 10,
      "agro-ecology": 10
    }
  },
  {
    "id": "green-cabbage",
    "name": "Chou vert (sortie de ferme)",
    "search": "Cauliflower, national average, at farm gate {FR} U",
    "category": "ingredient",
    "categories": ["vegetable_fresh"],
    "default_origin": "EuropeAndMaghreb",
    "raw_to_cooked_ratio": 0.856,
    "density": 0.362,
    "inedible_part": 0.2,
    "transport_cooling": "none",
    "visible": true,
    "explain": "Procédé du chou vert approximé par le procédé du chou-fleur (hypothèse reprise d'Agribalyse)",
    "complements": {
      "agro-diversity": 10,
      "agro-ecology": 10
    }
  },
  {
    "id": "red-cabbage",
    "name": "Chou rouge (sortie de ferme)",
    "search": "Cabbage red {GLO}| production | Cut-off, U - Adapted from Ecoinvent U",
    "category": "ingredient",
    "categories": ["vegetable_fresh"],
    "default_origin": "EuropeAndMaghreb",
    "raw_to_cooked_ratio": 0.856,
    "density": 0.362,
    "inedible_part": 0.2,
    "transport_cooling": "none",
    "visible": true,
    "explain": "Procédé du chou rouge issu d'Ecoinvent (et non pas approximé par le procédé du chou-fleur comme pour le chou chinois et le chou vert)",
    "complements": {
      "agro-diversity": 10,
      "agro-ecology": 10
    }
  },
  {
    "id": "brussels-sprout",
    "name": "Chou de Bruxelles (sortie de ferme)",
    "search": "Cauliflower, national average, at farm gate {FR} U",
    "category": "ingredient",
    "categories": ["vegetable_fresh"],
    "default_origin": "EuropeAndMaghreb",
    "raw_to_cooked_ratio": 0.856,
    "density": 0.362,
    "inedible_part": 0.1,
    "transport_cooling": "none",
    "visible": true,
    "explain": "Procédé du chou de Bruxelles approximé par le procédé du chou-fleur (sauf pour la part non-comestible qui lui est spécifique)",
    "complements": {
      "agro-diversity": 10,
      "agro-ecology": 10
    }
  },
  {
    "id": "curly-kale",
    "name": "Chou frisé (sortie de ferme)",
    "search": "Cauliflower, national average, at farm gate {FR} U",
    "category": "ingredient",
    "categories": ["vegetable_fresh"],
    "default_origin": "EuropeAndMaghreb",
    "raw_to_cooked_ratio": 0.856,
    "density": 0.362,
    "inedible_part": 0.2,
    "transport_cooling": "none",
    "visible": true,
    "explain": "Procédé du chou frisé approximé par le procédé du chou-fleur ",
    "complements": {
      "agro-diversity": 10,
      "agro-ecology": 10
    }
  },
  {
    "id": "lemon",
    "name": "Citron (sortie de ferme)",
    "search": "Lemon {ES}| lemon production | Cut-off, U - Adapted from Ecoinvent U",
    "category": "ingredient",
    "categories": ["vegetable_fresh"],
    "default_origin": "EuropeAndMaghreb",
    "raw_to_cooked_ratio": 0.856,
    "density": 0.575,
    "inedible_part": 0.3,
    "transport_cooling": "none",
    "visible": true,
    "explain": "Procédé du citron ES issu d'Ecoinvent",
    "complements": {
      "agro-diversity": 10,
      "agro-ecology": 10
    }
  },
  {
    "id": "pumpkin",
    "name": "Citrouille (sortie de ferme)",
    "search": "Zucchini, conventional, national average, at farm gate {FR}",
    "category": "ingredient",
    "categories": ["vegetable_fresh"],
    "default_origin": "EuropeAndMaghreb",
    "raw_to_cooked_ratio": 0.856,
    "density": 0.362,
    "inedible_part": 0.2,
    "transport_cooling": "none",
    "visible": true,
    "explain": "Procédé de la citrouille approximé par la courgette, sauf pour densité et part non comestible qui lui sont spécifiques",
    "complements": {
      "agro-diversity": 10,
      "agro-ecology": 10
    }
  },
  {
    "id": "squash",
    "name": "Courge (sortie de ferme)",
    "search": "Zucchini, conventional, national average, at farm gate {FR}",
    "category": "ingredient",
    "categories": ["vegetable_fresh"],
    "default_origin": "EuropeAndMaghreb",
    "raw_to_cooked_ratio": 0.856,
    "density": 0.362,
    "inedible_part": 0.2,
    "transport_cooling": "none",
    "visible": true,
    "explain": "Procédé de la courge approximé par la courgette, sauf pour densité et part non comestible qui sont celles de la citrouille",
    "complements": {
      "agro-diversity": 10,
      "agro-ecology": 10
    }
  },
  {
    "id": "clementine",
    "name": "Clémentine (sortie de ferme)",
    "search": "Clementine, export quality, Souss, at orchard {MA} ",
    "category": "ingredient",
    "categories": ["vegetable_fresh"],
    "default_origin": "EuropeAndMaghreb",
    "raw_to_cooked_ratio": 0.856,
    "density": 0.575,
    "inedible_part": 0.2,
    "transport_cooling": "none",
    "visible": true,
    "explain": "Procédé de la clémentine marocaine (hypothèse du mix de consommation d'Agribalyse)",
    "complements": {
      "agro-diversity": 10,
      "agro-ecology": 10
    }
  },
  {
    "id": "mandarin",
    "name": "Mandarine (sortie de ferme)",
    "search": "Mandarin {ES}| mandarin production | Cut-off, U - Adapted from Ecoinvent U",
    "category": "ingredient",
    "categories": ["vegetable_fresh"],
    "default_origin": "EuropeAndMaghreb",
    "raw_to_cooked_ratio": 0.856,
    "density": 0.575,
    "inedible_part": 0.2,
    "transport_cooling": "none",
    "visible": true,
    "explain": "Procédé de la mandarine espagnole (hypothèse du mix de consommation d'Agribalyse)",
    "complements": {
      "agro-diversity": 10,
      "agro-ecology": 10
    }
  },
  {
    "id": "orange",
    "name": "Orange (sortie de ferme)",
    "search": "Orange, fresh grade, at farm {ES} ",
    "category": "ingredient",
    "categories": ["vegetable_fresh"],
    "default_origin": "EuropeAndMaghreb",
    "raw_to_cooked_ratio": 0.856,
    "density": 0.575,
    "inedible_part": 0.2,
    "transport_cooling": "none",
    "visible": true,
    "explain": "Procédé de l'orange espagnole (hypothèse du mix de consommation d'Agribalyse - 85% d'orange espagnole dans le mix)",
    "complements": {
      "agro-diversity": 10,
      "agro-ecology": 10
    }
  },
  {
    "id": "shallot",
    "name": "Echalotte (sortie de ferme)",
    "search": "Onion, national average, at farm {FR} U",
    "category": "ingredient",
    "categories": ["vegetable_fresh"],
    "default_origin": "EuropeAndMaghreb",
    "raw_to_cooked_ratio": 0.856,
    "density": 0.6195,
    "inedible_part": 0.1,
    "transport_cooling": "none",
    "visible": true,
    "explain": "Procédé de l'échalotte approximé par celui de l'oignon",
    "complements": {
      "agro-diversity": 10,
      "agro-ecology": 10
    }
  },
  {
    "id": "endive",
    "name": "Endive (sortie de ferme)",
    "search": "Lettuce, conventional, national average, at farm gate ",
    "category": "ingredient",
    "categories": ["vegetable_fresh"],
    "default_origin": "EuropeAndMaghreb",
    "raw_to_cooked_ratio": 1,
    "density": 0.118,
    "inedible_part": 0.2,
    "transport_cooling": "none",
    "visible": true,
    "explain": "Procédé de l'endive approximé par la laitue.",
    "complements": {
      "agro-diversity": 10,
      "agro-ecology": 10
    }
  },
  {
    "id": "fennel",
    "name": "Fenouil (sortie de ferme)",
    "search": "Fennel {GLO}| production | Cut-off, U - Adapted from Ecoinvent U",
    "category": "ingredient",
    "categories": ["vegetable_fresh"],
    "default_origin": "EuropeAndMaghreb",
    "raw_to_cooked_ratio": 0.856,
    "density": 0.118,
    "inedible_part": 0.2,
    "transport_cooling": "none",
    "visible": true,
    "explain": "Procédé fenouil d'Ecoinvent (GLO)\nPas de densité pour le fenouil. Approximation : densité des endives",
    "complements": {
      "agro-diversity": 10,
      "agro-ecology": 10
    }
  },
  {
    "id": "broad-beans",
    "name": "Fève (sortie de ferme)",
    "search": "Fava bean, Swiss integrated production {CH}| fava bean production, Swiss integrated production, at farm",
    "category": "ingredient",
    "categories": ["vegetable_fresh"],
    "default_origin": "EuropeAndMaghreb",
    "raw_to_cooked_ratio": 2.33,
    "density": 0.24,
    "inedible_part": 0.2,
    "transport_cooling": "none",
    "visible": true,
    "explain": "Procédé suisse ?\nRatios : reprise des hypothèses des petit-pois",
    "complements": {
      "agro-diversity": 10,
      "agro-ecology": 10
    }
  },
  {
    "id": "strawberry",
    "name": "Fraise - plein champ (sortie de ferme)",
    "search": "Strawberry for processing, open field, conventional, at farm gate {ES}",
    "category": "ingredient",
    "categories": ["vegetable_fresh"],
    "default_origin": "EuropeAndMaghreb",
    "raw_to_cooked_ratio": 0.856,
    "density": 0.447,
    "inedible_part": 0.03,
    "transport_cooling": "none",
    "visible": true,
    "explain": "Par défaut : fraise espagnole",
    "complements": {
      "agro-diversity": 10,
      "agro-ecology": 10
    }
  },
  {
    "id": "raspberry",
    "name": "Framboise (sortie de ferme)",
    "search": "Raspberry, at farm {RS} - Adapted from WFLDB U",
    "category": "ingredient",
    "categories": ["vegetable_fresh"],
    "default_origin": "EuropeAndMaghreb",
    "raw_to_cooked_ratio": 0.856,
    "density": 0.447,
    "inedible_part": 0.03,
    "transport_cooling": "none",
    "visible": true,
    "explain": "Par défaut : fraise serve (reprise de l'hyp d'Agribalyse)",
    "complements": {
      "agro-diversity": 10,
      "agro-ecology": 10
    }
  },
  {
    "id": "flageolet-bean",
    "name": "Haricot flageolet (sortie de ferme)",
    "search": "Fava bean, Swiss integrated production {CH}| fava bean production, Swiss integrated production, at farm ",
    "category": "ingredient",
    "categories": ["nut_oilseed_raw"],
    "default_origin": "EuropeAndMaghreb",
    "raw_to_cooked_ratio": 2.33,
    "density": 0.24,
    "inedible_part": 0.2,
    "transport_cooling": "none",
    "visible": true,
    "explain": "Densité : même hyp que petit pois",
    "complements": {
      "agro-diversity": 10,
      "agro-ecology": 10
    }
  },
  {
    "id": "kiwi",
    "name": "Kiwi (sortie de ferme)",
    "search": "Kiwi FR, conventional, national average, at plant {FR} U",
    "category": "ingredient",
    "categories": ["vegetable_fresh"],
    "default_origin": "EuropeAndMaghreb",
    "raw_to_cooked_ratio": 0.856,
    "density": 0.447,
    "inedible_part": 0.1,
    "transport_cooling": "none",
    "visible": true,
    "explain": "Part non comestible : même hyp que pomme",
    "complements": {
      "agro-diversity": 10,
      "agro-ecology": 10
    }
  },
  {
    "id": "lambs-lettuce",
    "name": "Mâche (sortie de ferme)",
    "search": "Lettuce, conventional, national average, at farm gate",
    "category": "ingredient",
    "categories": ["vegetable_fresh"],
    "default_origin": "EuropeAndMaghreb",
    "raw_to_cooked_ratio": 0.856,
    "density": 0.118,
    "inedible_part": 0.4,
    "transport_cooling": "none",
    "visible": true,
    "explain": "Procédé laitue (hypothèse reprise d'Agribalyse)",
    "complements": {
      "agro-diversity": 10,
      "agro-ecology": 10
    }
  },
  {
    "id": "sweet-corn",
    "name": "Maïs doux (sortie de ferme)",
    "search": "Maize grain, conventional, 28% moisture, national average, animal feed, at farm gate",
    "category": "ingredient",
    "categories": ["grain_raw"],
    "default_origin": "EuropeAndMaghreb",
    "raw_to_cooked_ratio": 2.259,
    "density": 0.24,
    "inedible_part": 0.5,
    "transport_cooling": "none",
    "visible": true,
    "explain": "Part non comestible : chataigne, olive",
    "complements": {
      "agro-diversity": 10,
      "agro-ecology": 10
    }
  },
  {
    "id": "blackberry",
    "name": "Mûre (sortie de ferme)",
    "search": "Blackberry, at farm {RS} - Adapted from WFLDB U",
    "category": "ingredient",
    "categories": ["vegetable_fresh"],
    "default_origin": "EuropeAndMaghreb",
    "raw_to_cooked_ratio": 0.856,
    "density": 0.447,
    "inedible_part": 0.03,
    "transport_cooling": "none",
    "visible": true,
    "explain": "Procédé mûre de Serbie (hypothèse reprise du mix de consommation d'Agribalyse)",
    "complements": {
      "agro-diversity": 10,
      "agro-ecology": 10
    }
  },
  {
    "id": "blueberry",
    "name": "Myrtille (sortie de ferme)",
    "search": "Blueberry, at farm {CA} - Adapted from WFLDB U",
    "category": "ingredient",
    "categories": ["vegetable_fresh"],
    "default_origin": "EuropeAndMaghreb",
    "raw_to_cooked_ratio": 0.856,
    "density": 0.447,
    "inedible_part": 0.03,
    "transport_cooling": "none",
    "visible": true,
    "explain": "Procédé myrtille du Canada (hypothèse reprise du mix de consommation d'Agribalyse)",
    "complements": {
      "agro-diversity": 10,
      "agro-ecology": 10
    }
  },
  {
    "id": "turnip",
    "name": "Navet (sortie de ferme)",
    "search": "Carrot, conventional, national average, at farm gate {FR} U",
    "category": "ingredient",
    "categories": ["vegetable_fresh"],
    "default_origin": "EuropeAndMaghreb",
    "raw_to_cooked_ratio": 0.856,
    "density": 0.6375,
    "inedible_part": 0.2,
    "transport_cooling": "none",
    "visible": true,
    "explain": "Procédé de la carotte (hypothèse mix de conso AGB)",
    "complements": {
      "agro-diversity": 10,
      "agro-ecology": 10
    }
  },
  {
    "id": "turnip-organic",
    "name": "Navet bio (sortie de ferme)",
    "search": "carrot organic lower",
    "category": "ingredient",
    "categories": ["vegetable_fresh", "organic"],
    "default_origin": "EuropeAndMaghreb",
    "raw_to_cooked_ratio": 0.856,
    "density": 0.6375,
    "inedible_part": 0.2,
    "transport_cooling": "none",
    "visible": true,
    "explain": "Procédé de la carotte bio (donc Basse-Normandie)",
    "complements": {
      "agro-diversity": 10,
      "agro-ecology": 10
    }
  },
  {
    "id": "hazelnut",
    "name": "Noisette avec coque (sortie de ferme)",
    "search": "Hazelnut, in shell, at farm {TR} - Adapted from WFLDB U",
    "category": "ingredient",
    "categories": ["nut_oilseed_raw"],
    "default_origin": "EuropeAndMaghreb",
    "raw_to_cooked_ratio": 1,
    "density": 0.24,
    "inedible_part": 0.5,
    "transport_cooling": "none",
    "visible": true,
    "complements": {
      "agro-diversity": 10,
      "agro-ecology": 10
    }
  },
  {
    "id": "pistachio",
    "name": "Pistache avec coque (sortie de ferme)",
    "search": "Peanut {AR}| peanut production | Cut-off, U - Adapted from Ecoinvent U",
    "category": "ingredient",
    "categories": ["nut_oilseed_raw"],
    "default_origin": "EuropeAndMaghreb",
    "raw_to_cooked_ratio": 1,
    "density": 0.24,
    "inedible_part": 0.5,
    "transport_cooling": "none",
    "visible": true,
    "explain": "Procédé de la cacahuète argentine (hypothèse reprise du mix de conso AGB)",
    "complements": {
      "agro-diversity": 10,
      "agro-ecology": 10
    }
  },
  {
    "id": "leek",
    "name": "Poireau (sortie de ferme)",
    "search": "Leek, national average, at plant",
    "category": "ingredient",
    "categories": ["vegetable_fresh"],
    "default_origin": "EuropeAndMaghreb",
    "raw_to_cooked_ratio": 0.856,
    "density": 0.6195,
    "inedible_part": 0.2,
    "transport_cooling": "none",
    "visible": true,
    "explain": "Mix de consommation volontairement repris car transport négligeable à cette étape et pas de procédé at farm majoritaire.",
    "complements": {
      "agro-diversity": 10,
      "agro-ecology": 10
    }
  },
  {
    "id": "chickpea",
    "name": "Pois chiche (sortie de ferme)",
    "search": "Winter pea, conventional, 15% moisture, at farm gate {FR} ",
    "category": "ingredient",
    "categories": ["nut_oilseed_raw"],
    "default_origin": "EuropeAndMaghreb",
    "raw_to_cooked_ratio": 2.33,
    "density": 0.24,
    "inedible_part": 0.2,
    "transport_cooling": "none",
    "visible": true,
    "explain": "Part non comestible : hypothèse petit pois",
    "complements": {
      "agro-diversity": 10,
      "agro-ecology": 10
    }
  },
  {
    "id": "chickpea-organic",
    "name": "Pois chiche bio (sortie de ferme)",
    "search": " \tWinter pea, from intercrop, organic, system number 1, at farm gate {FR} U",
    "category": "ingredient",
    "categories": ["nut_oilseed_raw", "organic"],
    "default_origin": "France",
    "raw_to_cooked_ratio": 2.33,
    "density": 0.24,
    "inedible_part": 0.2,
    "transport_cooling": "none",
    "visible": true,
    "explain": "ICV pois chiche conventionnel déterminé à partir du mix de consommation de pois chiche d'Agribalyse (Winter pea conventional, at farm gate). L'ICV bio a été choisi par cohérence avec son équivalent conventionnel (Winter Pea Organic) => vigilance sur la définition de \"système 1\" (attente du retour des instituts techniques)",
    "complements": {
      "agro-diversity": 50,
      "agro-ecology": 50
    }
  },
  {
    "id": "bellpepper-unheated-greenhouse",
    "name": "Poivron sous serre non chauffée (sortie de ferme)",
    "search": "Bell pepper {GLO}| bell pepper production, in unheated greenhouse",
    "category": "ingredient",
    "categories": ["vegetable_fresh"],
    "default_origin": "France",
    "raw_to_cooked_ratio": 0.856,
    "density": 0.295,
    "inedible_part": 0.03,
    "transport_cooling": "none",
    "visible": true,
    "complements": {
      "agro-diversity": 10,
      "agro-ecology": 10
    }
  },
  {
    "id": "plum",
    "name": "Prune (sortie de ferme)",
    "search": "Cherry, conventional, national average, at orchard ",
    "category": "ingredient",
    "categories": ["vegetable_fresh"],
    "default_origin": "France",
    "raw_to_cooked_ratio": 0.856,
    "density": 0.447,
    "inedible_part": 0.2,
    "transport_cooling": "none",
    "visible": true,
    "explain": "Procédé de la cerise (hypothèse mix de conso AGB)",
    "complements": {
      "agro-diversity": 10,
      "agro-ecology": 10
    }
  },
  {
    "id": "soybean-humanconsumption",
    "name": "Soja FR (sortie de ferme)",
    "search": "Soybean, national average, animal feed, at farm gate {FR} U",
    "category": "ingredient",
    "categories": ["nut_oilseed_raw"],
    "default_origin": "France",
    "raw_to_cooked_ratio": 2.33,
    "density": 0.24,
    "inedible_part": 0,
    "transport_cooling": "none",
    "visible": true,
    "complements": {
      "agro-diversity": 10,
      "agro-ecology": 10
    }
  },
  {
    "id": "soybean-organic",
    "name": "Soja FR bio (sortie de ferme)",
    "search": "soybean organic animal {FR}",
    "category": "ingredient",
    "categories": ["nut_oilseed_raw", "organic"],
    "default_origin": "France",
    "raw_to_cooked_ratio": 2.33,
    "density": 0.24,
    "inedible_part": 0,
    "transport_cooling": "none",
    "visible": true,
    "complements": {
      "agro-diversity": 50,
      "agro-ecology": 50
    }
  },
  {
    "id": "soybean-br-no-deforestation",
    "name": "Soja BR non déforestant (sortie de ferme)",
    "search": "Soybean, not associated to deforestation {BR}| market for soybean | Cut-off, U - Adapted from Ecoinvent \t",
    "category": "ingredient",
    "categories": ["nut_oilseed_raw"],
    "default_origin": "OutOfEuropeAndMaghreb",
    "raw_to_cooked_ratio": 2.33,
    "density": 0.24,
    "inedible_part": 0,
    "transport_cooling": "none",
    "visible": true,
    "complements": {
      "agro-diversity": 0,
      "agro-ecology": 0
    }
  },
  {
    "id": "soybean-br-deforestation",
    "name": "Soja BR déforestant (sortie de ferme)",
    "search": "Soybean {BR}| market for soybean | Cut-off, U copied from Ecoinvent",
    "category": "ingredient",
    "categories": ["nut_oilseed_raw"],
    "default_origin": "OutOfEuropeAndMaghreb",
    "raw_to_cooked_ratio": 2.33,
    "density": 0.24,
    "inedible_part": 0,
    "transport_cooling": "none",
    "visible": true,
    "complements": {
      "agro-diversity": 0,
      "agro-ecology": 0
    }
  },
  {
    "id": "sausage-meat",
    "name": "Chair à saucisse (crue)",
    "search": "Sausage meat, raw, at plant {FR} U",
    "category": "ingredient",
    "categories": ["animal_product"],
    "default_origin": "EuropeAndMaghreb",
    "raw_to_cooked_ratio": 0.792,
    "density": 1,
    "inedible_part": 0,
    "transport_cooling": "always",
    "visible": true,
    "complements": {
      "agro-diversity": 10,
      "agro-ecology": 10,
      "animal-welfare": 0
    }
  },
  {
    "id": "sausage-toulouse",
    "name": "Saucisse de Toulouse (crue)",
    "search": "Toulouse sausage, raw, at plant {FR} U",
    "category": "ingredient",
    "categories": ["animal_product"],
    "default_origin": "EuropeAndMaghreb",
    "raw_to_cooked_ratio": 0.792,
    "density": 1,
    "inedible_part": 0,
    "transport_cooling": "always",
    "visible": true,
    "complements": {
      "agro-diversity": 10,
      "agro-ecology": 10,
      "animal-welfare": 0
    }
  },
  {
    "id": "sausage-toulouse-cooked",
    "name": "Saucisse de Toulouse (cuite)",
    "search": "Toulouse sausage, cooked, at plant {FR} U",
    "category": "ingredient",
    "categories": ["animal_product"],
    "default_origin": "EuropeAndMaghreb",
    "raw_to_cooked_ratio": 1,
    "density": 1,
    "inedible_part": 0,
    "transport_cooling": "always",
    "visible": true,
    "complements": {
      "agro-diversity": 10,
      "agro-ecology": 10,
      "animal-welfare": 0
    }
  },
  {
    "id": "sausage-tofu",
    "name": "Saucisse végétale tofu",
    "search": "Plant-based sausage with tofu (vegan), at plant {FR} U \t",
    "category": "ingredient",
    "categories": [],
    "default_origin": "EuropeAndMaghreb",
    "raw_to_cooked_ratio": 1,
    "density": 1,
    "inedible_part": 0,
    "transport_cooling": "always",
    "visible": true,
    "complements": {
      "agro-diversity": 10,
      "agro-ecology": 10
    }
  },
  {
    "id": "tomato-paste",
    "name": "Purée de tomates",
    "search": "Tomato paste, 30 degrees Brix, at plant {GLO} - Adapted from WFLDB U",
    "category": "ingredient",
    "categories": ["vegetable_processed"],
    "default_origin": "OutOfEuropeAndMaghreb",
    "raw_to_cooked_ratio": 1,
    "density": 1,
    "inedible_part": 0,
    "transport_cooling": "none",
    "visible": true,
    "complements": {
      "agro-diversity": 10,
      "agro-ecology": 10
    }
  },
  {
    "id": "tomato-concentrated",
    "name": "Concentré de tomates",
    "search": "Tomato paste, 30 degrees Brix, for double concentrate, at plant {GLO}",
    "category": "ingredient",
    "categories": ["vegetable_processed"],
    "default_origin": "OutOfEuropeAndMaghreb",
    "raw_to_cooked_ratio": 1,
    "density": 1,
    "inedible_part": 0,
    "transport_cooling": "none",
    "visible": true,
    "complements": {
      "agro-diversity": 10,
      "agro-ecology": 10
    }
  },
  {
    "id": "rib-steak",
    "name": "Entrecôte (crue)",
    "search": "Meat with bone, beef, for direct consumption",
    "category": "ingredient",
    "categories": ["animal_product"],
    "default_origin": "EuropeAndMaghreb",
    "raw_to_cooked_ratio": 0.792,
    "density": 1,
    "inedible_part": 0.2,
    "transport_cooling": "always",
    "visible": true,
    "complements": {
      "agro-diversity": 10,
      "agro-ecology": 10,
      "animal-welfare": 10
    }
  },
  {
    "id": "flank-steak",
    "name": "Bavette (crue)",
    "search": "Meat without bone, beef, for direct consumption ",
    "category": "ingredient",
    "categories": ["animal_product"],
    "default_origin": "EuropeAndMaghreb",
    "raw_to_cooked_ratio": 0.792,
    "density": 1,
    "inedible_part": 0,
    "transport_cooling": "always",
    "visible": true,
    "complements": {
      "agro-diversity": 10,
      "agro-ecology": 10,
      "animal-welfare": 10
    }
  },
  {
    "id": "rumsteak",
    "name": "Rumsteak (cru)",
    "search": "Meat without bone, beef, for direct consumption {FR} U",
    "category": "ingredient",
    "categories": ["animal_product"],
    "default_origin": "EuropeAndMaghreb",
    "raw_to_cooked_ratio": 0.792,
    "density": 1,
    "inedible_part": 0,
    "transport_cooling": "always",
    "visible": true,
    "complements": {
      "agro-diversity": 10,
      "agro-ecology": 10,
      "animal-welfare": 10
    }
  },
  {
    "id": "durum-wheat-semolina",
    "name": "Semoule de blé dur",
    "search": "Durum wheat, semolina, at plant {FR} U",
    "category": "ingredient",
    "categories": ["grain_processed"],
    "default_origin": "EuropeAndMaghreb",
    "raw_to_cooked_ratio": 2.259,
    "density": 0.24,
    "inedible_part": 0,
    "transport_cooling": "none",
    "visible": true,
    "complements": {
      "agro-diversity": 10,
      "agro-ecology": 10
    }
  },
  {
    "id": "sugar",
    "name": "Sucre de betterave",
    "search": "sugar",
    "category": "ingredient",
    "categories": ["vegetable_processed"],
    "default_origin": "France",
    "raw_to_cooked_ratio": 1.0,
    "density": 1.0,
    "inedible_part": 0,
    "transport_cooling": "none",
    "visible": true,
    "complements": {
      "agro-diversity": 10,
      "agro-ecology": 10
    }
  },
  {
    "id": "dark-chocolate",
    "name": "Chocolat noir",
    "search": "chocolate dark",
    "category": "ingredient",
    "categories": ["vegetable_processed"],
    "default_origin": "EuropeAndMaghreb",
    "raw_to_cooked_ratio": 1.0,
    "density": 1.0,
    "inedible_part": 0,
    "transport_cooling": "none",
    "visible": true,
    "explain": "On considère une origine \"Europe\" car le transport du cacao est intégré à l'ICV",
    "complements": {
      "agro-diversity": 10,
      "agro-ecology": 10
    }
  },
  {
    "id": "pineapple",
    "name": "Ananas",
    "search": "pineapple glo",
    "category": "ingredient",
    "categories": ["vegetable_fresh"],
    "default_origin": "OutOfEuropeAndMaghreb",
    "raw_to_cooked_ratio": 0.856,
    "density": 0.575,
    "inedible_part": 0.5,
    "transport_cooling": "always",
    "visible": true,
    "explain": "En première approche, on choisit l'inventaire majoritaire dans l'ICV AGB consumption mix FR. Axe d'améliorartion : Créer un nouvel ananas en prenant également en compte l'ananas CR qui entre aussi en compte dans consumption mix AGB.",
    "complements": {
      "agro-diversity": 10,
      "agro-ecology": 10
    }
  },
  {
    "id": "banana",
    "name": "Banane (sortie de ferme)",
    "search": "banana at farm glo",
    "category": "ingredient",
    "categories": ["vegetable_fresh"],
    "default_origin": "OutOfEuropeAndMaghreb",
    "raw_to_cooked_ratio": 0.856,
    "density": 0.447,
    "inedible_part": 0.3,
    "transport_cooling": "always",
    "visible": true,
    "explain": "Choix par défaut de la banane GLO qui représent environ 60% de la banane consumption mix FR d'Agribalyse. Alternative : la banane West Indies représentait elle aussi environ 40%.",
    "complements": {
      "agro-diversity": 0,
      "agro-ecology": 0
    }
  },
  {
    "id": "chicken-breast-br-max",
    "name": "Blanc de poulet (importé nourri avec des aliments BR)",
    "search": "Meat without bone chicken for direct consumption br-max constructed by Ecobalyse",
    "category": "ingredient",
    "categories": ["animal_product"],
    "default_origin": "OutOfEuropeAndMaghreb",
    "raw_to_cooked_ratio": 0.755,
    "density": 1,
    "inedible_part": 0,
    "transport_cooling": "always",
    "visible": true,
    "explain": "Poulet élevé au Brésil dont toute l'alimentation (mais, blé, soja) vient du Brésil)",
    "complements": {
      "agro-diversity": 0,
      "agro-ecology": 0
    }
  },
  {
    "id": "chicken-breast-bbc",
    "name": "Blanc de poulet (bleu blanc coeur)",
    "search": "Meat without bone chicken for direct consumption bbc constructed by Ecobalyse",
    "category": "ingredient",
    "categories": ["animal_product"],
    "default_origin": "EuropeAndMaghreb",
    "raw_to_cooked_ratio": 0.755,
    "density": 1,
    "inedible_part": 0,
    "transport_cooling": "always",
    "visible": true,
    "explain": "Poulet bleu blanc coeur élevé en France",
    "complements": {
      "agro-diversity": 10,
      "agro-ecology": 10
    }
  },
  {
    "id": "chicken-breast-fr-ext",
    "name": "Blanc de poulet (élevé en extérieur, aliments FR)",
    "search": "Meat without bone chicken for direct consumption fr-ext constructed by Ecobalyse",
    "category": "ingredient",
    "categories": ["animal_product"],
    "default_origin": "EuropeAndMaghreb",
    "raw_to_cooked_ratio": 0.755,
    "density": 1,
    "inedible_part": 0,
    "transport_cooling": "always",
    "visible": true,
    "explain": "Poulet bleu blanc coeur où tous les aliments ont été cultivé en France (Le soja est la seul différence avec le poulet bleu blanc coeur de base)",
    "complements": {
      "agro-diversity": 10,
      "agro-ecology": 10
    }
  },
  {
    "id": "chicken-breast-fr-ext-organic",
    "name": "Blanc de poulet (élevé en extérieur, aliments bio)",
    "search": "Meat without bone chicken for direct consumption fr-ext-organic constructed by Ecobalyse",
    "category": "ingredient",
    "categories": ["animal_product"],
    "default_origin": "EuropeAndMaghreb",
    "raw_to_cooked_ratio": 0.755,
    "density": 1,
    "inedible_part": 0,
    "transport_cooling": "always",
    "visible": true,
    "explain": "Poulet bleu blanc coeur élevé en France en extérieur où tous les aliments ont été remplacés pas des aliments bio",
    "complements": {
      "agro-diversity": 50,
      "agro-ecology": 50
    }
  },
  {
    "id": "chicken-breast-fr",
    "name": "Blanc de poulet (nourri avec des aliments FR)",
    "search": "Meat without bone chicken for direct consumption fr constructed by Ecobalyse",
    "category": "ingredient",
    "categories": ["animal_product"],
    "default_origin": "EuropeAndMaghreb",
    "raw_to_cooked_ratio": 0.755,
    "density": 1,
    "inedible_part": 0,
    "transport_cooling": "always",
    "visible": true,
    "explain": "Poulet élevé en France dont l'alimentation vient de France. Seul l'origine du soja change par rapport au poulet classique",
    "complements": {
      "agro-diversity": 10,
      "agro-ecology": 10
    }
  },
  {
    "id": "cane-sugar",
    "name": "Sucre de canne",
    "search": "brown sugar",
    "category": "ingredient",
    "categories": ["vegetable_processed"],
    "default_origin": "OutOfEuropeAndMaghreb",
    "raw_to_cooked_ratio": 1.0,
    "density": 1.0,
    "inedible_part": 0,
    "transport_cooling": "none",
    "visible": true,
    "complements": {
      "agro-diversity": 0,
      "agro-ecology": 0
    }
  },
  {
    "id": "strawberry-off-season",
    "name": "Fraise - hors saison (sortie de ferme)",
    "search": "Strawberry, soilless protected crops, heated, conventional, at farm gate/",
    "category": "ingredient",
    "categories": ["vegetable_fresh"],
    "default_origin": "EuropeAndMaghreb",
    "raw_to_cooked_ratio": 0.856,
    "density": 0.447,
    "inedible_part": 0.03,
    "transport_cooling": "none",
    "visible": true,
    "complements": {
      "agro-diversity": 0,
      "agro-ecology": 0
    }
  },
  {
    "id": "avocado",
    "name": "Avocat (sortie de ferme)",
    "search": "Avocado {GLO}| production | Cut-off, U - Adapted from Ecoinvent ",
    "category": "ingredient",
    "categories": ["vegetable_fresh"],
    "default_origin": "OutOfEuropeAndMaghreb",
    "raw_to_cooked_ratio": 0.856,
    "density": 0.6375,
    "inedible_part": 0.3,
    "transport_cooling": "always",
    "visible": true,
    "explain": "Toujours importé => bonus nuls",
    "complements": {
      "agro-diversity": 0,
      "agro-ecology": 0
    }
  },
  {
    "id": "olive",
    "name": "Olive (sortie de ferme)",
    "search": "Olive {ES}| olive production | Cut-off, U - Adapted from Ecoinvent",
    "category": "ingredient",
    "categories": ["animal_product"],
    "default_origin": "EuropeAndMaghreb",
    "raw_to_cooked_ratio": 1.0,
    "density": 0.447,
    "inedible_part": 0.5,
    "transport_cooling": "none",
    "visible": true,
    "complements": {
      "agro-diversity": 10,
      "agro-ecology": 10,
      "animal-welfare": 10
    }
  },
  {
    "id": "olive-oil",
    "name": "Huile d'olive ",
    "search": "Extra Virgin Olive Oil, at plant {ES",
    "category": "ingredient",
    "categories": ["nut_oilseed_processed"],
    "default_origin": "EuropeAndMaghreb",
    "raw_to_cooked_ratio": 1.0,
    "density": 1.0,
    "inedible_part": 0,
    "transport_cooling": "none",
    "visible": true,
    "complements": {
      "agro-diversity": 10,
      "agro-ecology": 10
    }
  },
  {
    "id": "tea-dried",
    "name": "Thé (feuilles)",
    "search": "Tea, dried {RoW}| tea production, dried | Cut-off, U - Adapted from Ecoinvent",
    "category": "ingredient",
    "categories": ["misc"],
    "default_origin": "EuropeAndMaghreb",
    "raw_to_cooked_ratio": 1.0,
    "density": 1.0,
    "inedible_part": 0,
    "transport_cooling": "none",
    "visible": true,
    "complements": {
      "agro-diversity": 0,
      "agro-ecology": 0
    }
  },
  {
    "id": "coffee-ground",
    "name": "Café (moulu)",
    "search": "Coffee, roast and ground, at plant",
    "category": "ingredient",
    "categories": ["misc"],
    "default_origin": "OutOfEuropeAndMaghreb",
    "raw_to_cooked_ratio": 1.0,
    "density": 1.0,
    "inedible_part": 0,
    "transport_cooling": "none",
    "visible": true,
    "complements": {
      "agro-diversity": 0,
      "agro-ecology": 0
    }
  },
  {
    "id": "black-pepper",
    "name": "Poivre noir ",
    "search": "Black pepper, dried, consumption mix",
    "category": "ingredient",
    "categories": ["spice_condiment_additive"],
    "default_origin": "OutOfEuropeAndMaghreb",
    "raw_to_cooked_ratio": 1.0,
    "density": 1.0,
    "inedible_part": 0,
    "transport_cooling": "none",
    "visible": true,
    "explain": "\"Consumption mix\" exceptionnellement car on se situe au niveau \"at plant\"",
    "complements": {
      "agro-diversity": 0,
      "agro-ecology": 0
    }
  }
]<|MERGE_RESOLUTION|>--- conflicted
+++ resolved
@@ -194,11 +194,7 @@
   {
     "id": "sunflower",
     "name": "Tournesol (sortie de ferme)",
-<<<<<<< HEAD
-    "search": "Sunflower at farm FR Adapted",
-=======
     "search": "Sunflower at farm FR WFLDB",
->>>>>>> 67620a70
     "category": "ingredient",
     "categories": ["nut_oilseed_raw"],
     "default_origin": "OutOfEuropeAndMaghreb",

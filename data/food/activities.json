[
  {
    "id": "egg-bleublanccoeur",
    "name": "Oeuf Bleu-Blanc-Cœur (sortie de ferme)",
    "search": "Egg Bleu Blanc Coeur outdoor system at farm gate",
    "category": "ingredient",
    "categories": ["animal_product", "bleublanccoeur"],
    "default_origin": "EuropeAndMaghreb",
    "raw_to_cooked_ratio": 0.974,
    "density": 1,
    "inedible_part": 0.2,
    "transport_cooling": "none",
    "visible": true,
    "complements": {
      "agro-diversity": 50,
      "agro-ecology": 50,
      "animal-welfare": 50
    }
  },
  {
    "id": "milk",
    "name": "Lait (sortie de ferme)",
    "search": "Cow milk national average at farm gate",
    "category": "ingredient",
    "categories": ["dairy_product"],
    "default_origin": "EuropeAndMaghreb",
    "raw_to_cooked_ratio": 1.0,
    "density": 1.0,
    "inedible_part": 0,
    "transport_cooling": "always",
    "visible": true,
    "complements": {
      "agro-diversity": 10,
      "agro-ecology": 10,
      "animal-welfare": 10
    }
  },
  {
    "id": "milk-organic",
    "name": "Lait bio (sortie de ferme)",
    "search": "cow milk organic national average",
    "category": "ingredient",
    "categories": ["dairy_product", "organic"],
    "default_origin": "EuropeAndMaghreb",
    "raw_to_cooked_ratio": 1.0,
    "density": 1.0,
    "inedible_part": 0,
    "transport_cooling": "always",
    "visible": true,
    "complements": {
      "agro-diversity": 50,
      "agro-ecology": 50,
      "animal-welfare": 50
    }
  },
  {
    "id": "carrot",
    "name": "Carotte (sortie de ferme)",
    "search": "Carrot conventional national average at farm gate",
    "category": "ingredient",
    "categories": ["vegetable_fresh"],
    "default_origin": "EuropeAndMaghreb",
    "raw_to_cooked_ratio": 0.856,
    "density": 0.6375,
    "inedible_part": 0.1,
    "transport_cooling": "once_transformed",
    "visible": true,
    "complements": {
      "agro-diversity": 10,
      "agro-ecology": 10
    }
  },
  {
    "id": "carrot-organic",
    "name": "Carotte bio (sortie de ferme)",
    "search": "Carrot organic Lower Normandy at farm gate",
    "category": "ingredient",
    "categories": ["vegetable_fresh", "organic"],
    "default_origin": "EuropeAndMaghreb",
    "raw_to_cooked_ratio": 0.856,
    "density": 0.6375,
    "inedible_part": 0.1,
    "transport_cooling": "once_transformed",
    "visible": true,
    "complements": {
      "agro-diversity": 50,
      "agro-ecology": 50
    }
  },
  {
    "id": "wheat",
    "name": "Blé tendre (sortie de ferme)",
    "search": "Soft wheat grain conventional national average animal feed at farm gate production",
    "category": "ingredient",
    "categories": ["grain_raw"],
    "default_origin": "France",
    "raw_to_cooked_ratio": 2.259,
    "density": 1.0,
    "inedible_part": 0,
    "transport_cooling": "none",
    "visible": true,
    "complements": {
      "agro-diversity": 10,
      "agro-ecology": 10
    }
  },
  {
    "id": "wheat-organic",
    "name": "Blé tendre bio (sortie de ferme)",
    "search": "wheat organic national",
    "category": "ingredient",
    "categories": ["grain_raw", "organic"],
    "default_origin": "France",
    "raw_to_cooked_ratio": 2.259,
    "density": 1.0,
    "inedible_part": 0,
    "transport_cooling": "none",
    "visible": true,
    "complements": {
      "agro-diversity": 50,
      "agro-ecology": 50
    }
  },
  {
    "id": "flour",
    "name": "Farine (sortie de moulin)",
    "search": "Wheat flour at industrial mill",
    "category": "ingredient",
    "categories": ["grain_processed"],
    "default_origin": "EuropeAndMaghreb",
    "raw_to_cooked_ratio": 1,
    "density": 1,
    "inedible_part": 0,
    "transport_cooling": "once_transformed",
    "visible": true,
    "complements": {
      "agro-diversity": 10,
      "agro-ecology": 10
    }
  },
  {
    "id": "flour-organic",
    "name": "Farine bio (sortie de moulin)",
    "search": "Wheat flour at industrial mill organic, constructed by Ecobalyse",
    "category": "ingredient",
    "categories": ["grain_processed", "organic"],
    "default_origin": "EuropeAndMaghreb",
    "raw_to_cooked_ratio": 1,
    "density": 1,
    "inedible_part": 0,
    "transport_cooling": "once_transformed",
    "visible": true,
    "complements": {
      "agro-diversity": 50,
      "agro-ecology": 50
    }
  },
  {
    "id": "sunflower",
    "name": "Tournesol (sortie de ferme)",
    "search": "Sunflower at farm FR",
    "category": "ingredient",
    "categories": ["nut_oilseed_raw"],
    "default_origin": "OutOfEuropeAndMaghreb",
    "raw_to_cooked_ratio": 1,
    "density": 1,
    "inedible_part": 0,
    "transport_cooling": "once_transformed",
    "visible": true,
    "complements": {
      "agro-diversity": 10,
      "agro-ecology": 10
    }
  },
  {
    "id": "sunflower-organic",
    "name": "Tournesol bio (sortie de ferme)",
    "search": "Sunflower grain organic system 3 at farm gate",
    "category": "ingredient",
    "categories": ["nut_oilseed_raw", "organic"],
    "default_origin": "OutOfEuropeAndMaghreb",
    "raw_to_cooked_ratio": 1,
    "density": 1,
    "inedible_part": 0,
    "transport_cooling": "once_transformed",
    "visible": true,
    "complements": {
      "agro-diversity": 50,
      "agro-ecology": 50
    }
  },
  {
    "id": "rapeseed",
    "name": "Colza (sortie de ferme)",
    "search": "Rape seed FR production Cut-off",
    "category": "ingredient",
    "categories": ["nut_oilseed_raw"],
    "default_origin": "OutOfEuropeAndMaghreb",
    "raw_to_cooked_ratio": 1,
    "density": 1,
    "inedible_part": 0,
    "transport_cooling": "once_transformed",
    "visible": true,
    "explain": "à préciser car ce n'est aps un procédé FR donc il n'est pas indiqué dans AGB s'il s'agit bien d'un procédé \"sortie de ferme\"",
    "complements": {
      "agro-diversity": 10,
      "agro-ecology": 10
    }
  },
  {
    "id": "rapeseed-organic",
    "name": "Colza bio (sortie de ferme)",
    "search": "Winter rapeseed organic at farm gate",
    "category": "ingredient",
    "categories": ["nut_oilseed_raw", "organic"],
    "default_origin": "OutOfEuropeAndMaghreb",
    "raw_to_cooked_ratio": 1,
    "density": 1,
    "inedible_part": 0,
    "transport_cooling": "once_transformed",
    "visible": true,
    "explain": "Le procédé FR pour le bio (contrairement au conv qui est issu de WFDB)",
    "complements": {
      "agro-diversity": 50,
      "agro-ecology": 50
    }
  },
  {
    "id": "potato",
    "name": "Pomme de terre (sortie de ferme)",
    "search": "Ware potato conventional variety mix national average at farm gate",
    "category": "ingredient",
    "categories": ["vegetable_fresh"],
    "default_origin": "France",
    "raw_to_cooked_ratio": 0.856,
    "density": 0.6375,
    "inedible_part": 0.1,
    "transport_cooling": "once_transformed",
    "visible": true,
    "complements": {
      "agro-diversity": 10,
      "agro-ecology": 10
    }
  },
  {
    "id": "ground-beef",
    "name": "Boeuf haché (cru)",
    "search": "Ground beef fresh case ready for direct consumption at plant",
    "category": "ingredient",
    "categories": ["animal_product"],
    "default_origin": "EuropeAndMaghreb",
    "raw_to_cooked_ratio": 0.792,
    "density": 1,
    "inedible_part": 0,
    "transport_cooling": "always",
    "visible": true,
    "complements": {
      "agro-diversity": 10,
      "agro-ecology": 10,
      "animal-welfare": 10
    }
  },
  {
    "id": "ground-beef-organic",
    "name": "Boeuf haché bio (cru)",
    "search": "Ground beef fresh case ready for direct consumption at plant organic, constructed by Ecobalyse",
    "category": "ingredient",
    "categories": ["animal_product", "organic"],
    "default_origin": "EuropeAndMaghreb",
    "raw_to_cooked_ratio": 0.792,
    "density": 1,
    "inedible_part": 0,
    "transport_cooling": "always",
    "visible": true,
    "complements": {
      "agro-diversity": 50,
      "agro-ecology": 50,
      "animal-welfare": 50
    }
  },
  {
    "id": "cull-cow-organic",
    "name": "Vache de réforme bio",
    "category": "material",
    "search": "Cull cow organic milk system number 1 at farm code:5c5b4e3b445434b613b17824a3b2a9b9"
  },
  {
    "id": "ground-beef-feedlot",
    "name": "Boeuf haché Feedlot (cru)",
    "search": "Ground beef fresh case ready for direct consumption at plant feedlot, constructed by Ecobalyse",
    "category": "ingredient",
    "categories": ["animal_product"],
    "default_origin": "OutOfEuropeAndMaghreb",
    "raw_to_cooked_ratio": 0.792,
    "density": 1,
    "inedible_part": 0,
    "transport_cooling": "always",
    "visible": true,
    "complements": {
      "agro-diversity": 10,
      "agro-ecology": 10,
      "animal-welfare": 10
    }
  },
  {
    "id": "cooked-ham",
    "name": "Jambon cuit",
    "search": "Cooked ham case ready at plant",
    "category": "ingredient",
    "categories": ["animal_product"],
    "default_origin": "EuropeAndMaghreb",
    "raw_to_cooked_ratio": 0.792,
    "density": 1.0,
    "inedible_part": 0,
    "transport_cooling": "always",
    "visible": true,
    "complements": {
      "agro-diversity": 10,
      "agro-ecology": 10,
      "animal-welfare": 10
    }
  },
  {
    "id": "cooked-ham-organic",
    "name": "Jambon cuit bio cuit",
    "search": "Cooked ham case ready at plant organic, constructed by Ecobalyse",
    "category": "ingredient",
    "categories": ["animal_product", "organic"],
    "default_origin": "EuropeAndMaghreb",
    "raw_to_cooked_ratio": 0.792,
    "density": 1.0,
    "inedible_part": 0,
    "transport_cooling": "always",
    "visible": true,
    "complements": {
      "agro-diversity": 50,
      "agro-ecology": 50,
      "animal-welfare": 50
    }
  },
  {
    "id": "cooked-ham-fr",
    "name": "Jambon, nourri avec des aliments FR (cuit)",
    "search": "Cooked ham case ready at plant fr, constructed by Ecobalyse",
    "category": "ingredient",
    "categories": ["animal_product"],
    "default_origin": "EuropeAndMaghreb",
    "raw_to_cooked_ratio": 0.792,
    "density": 1,
    "inedible_part": 0,
    "transport_cooling": "always",
    "visible": true,
    "complements": {
      "agro-diversity": 10,
      "agro-ecology": 10,
      "animal-welfare": 10
    }
  },
  {
    "id": "chicken-breast",
    "name": "Blanc de poulet (cru)",
    "search": "Meat without bone chicken for direct consumption",
    "category": "ingredient",
    "categories": ["animal_product"],
    "default_origin": "EuropeAndMaghreb",
    "raw_to_cooked_ratio": 0.73,
    "density": 1,
    "inedible_part": 0,
    "transport_cooling": "always",
    "visible": true,
    "complements": {
      "agro-diversity": 10,
      "agro-ecology": 10,
      "animal-welfare": 10
    }
  },
  {
    "id": "chicken-breast-organic",
    "name": "Blanc de poulet bio (cru)",
    "search": "Meat without bone chicken for direct consumption organic, constructed by Ecobalyse",
    "category": "ingredient",
    "categories": ["animal_product", "organic"],
    "default_origin": "EuropeAndMaghreb",
    "raw_to_cooked_ratio": 0.73,
    "density": 1,
    "inedible_part": 0,
    "transport_cooling": "always",
    "visible": true,
    "complements": {
      "agro-diversity": 50,
      "agro-ecology": 50,
      "animal-welfare": 50
    }
  },
  {
    "id": "chicken-breast-organic-fr",
    "name": "Blanc de poulet bio (nourri avec des aliments FR)",
<<<<<<< HEAD
    "search": "Meat without bone chicken for direct consumption \"fr-organic\" constructed by Ecobalyse",
=======
    "search": "Meat without bone chicken for direct consumption organic-fr constructed by Ecobalyse",
>>>>>>> 1f9086e5
    "category": "ingredient",
    "categories": ["animal_product", "organic"],
    "default_origin": "EuropeAndMaghreb",
    "raw_to_cooked_ratio": 0.73,
    "density": 1,
    "inedible_part": 0,
    "transport_cooling": "always",
    "visible": true,
    "complements": {
      "agro-diversity": 50,
      "agro-ecology": 50,
      "animal-welfare": 50
    }
  },
  {
    "id": "mango",
    "name": "Mangue BR (sortie de ferme)",
    "search": "Mango conventional Val de San Francisco at orchard",
    "category": "ingredient",
    "categories": ["vegetable_fresh"],
    "default_origin": "OutOfEuropeAndMaghrebByPlane",
    "raw_to_cooked_ratio": 0.856,
    "density": 0.447,
    "inedible_part": 0.2,
    "transport_cooling": "once_transformed",
    "visible": true,
    "complements": {
      "agro-diversity": 10,
      "agro-ecology": 10
    }
  },
  {
    "id": "rapeseed-oil",
    "name": "Huile de colza (sortie de moulin)",
    "search": "Rapeseed oil mill {GLO}",
    "category": "ingredient",
    "categories": ["nut_oilseed_processed"],
    "default_origin": "EuropeAndMaghreb",
    "raw_to_cooked_ratio": 1,
    "density": 1,
    "inedible_part": 0,
    "transport_cooling": "none",
    "visible": true,
    "complements": {
      "agro-diversity": 10,
      "agro-ecology": 10
    }
  },
  {
    "id": "rapeseed-oil-organic",
    "name": "Huile de colza bio (sortie de moulin)",
    "search": "Rapeseed oil mill {GLO} organic, constructed by Ecobalyse",
    "category": "ingredient",
    "categories": ["nut_oilseed_processed", "organic"],
    "default_origin": "EuropeAndMaghreb",
    "raw_to_cooked_ratio": 1,
    "density": 1,
    "inedible_part": 0,
    "transport_cooling": "none",
    "visible": true,
    "complements": {
      "agro-diversity": 50,
      "agro-ecology": 50
    }
  },
  {
    "id": "sunflower-oil",
    "name": "Huile de tournesol (sortie de moulin)",
    "search": "sunflower oil at mill {glo}",
    "category": "ingredient",
    "categories": ["nut_oilseed_processed"],
    "default_origin": "EuropeAndMaghreb",
    "raw_to_cooked_ratio": 1,
    "density": 1,
    "inedible_part": 0,
    "transport_cooling": "once_transformed",
    "visible": true,
    "complements": {
      "agro-diversity": 10,
      "agro-ecology": 10
    }
  },
  {
    "id": "sunflower-oil-organic",
    "name": "Huile de tournesol bio (sortie de moulin)",
    "search": "sunflower oil at mill {glo} organic, constructed by Ecobalyse",
    "category": "ingredient",
    "categories": ["nut_oilseed_processed", "organic"],
    "default_origin": "EuropeAndMaghreb",
    "raw_to_cooked_ratio": 1,
    "density": 1,
    "inedible_part": 0,
    "transport_cooling": "once_transformed",
    "visible": true,
    "complements": {
      "agro-diversity": 50,
      "agro-ecology": 50
    }
  },
  {
    "id": "zucchini",
    "name": "Courgette (sortie de ferme)",
    "search": "Zucchini, springtime, under tunnel, conventionel, at farm gate {FR}",
    "category": "ingredient",
    "categories": ["vegetable_fresh"],
    "default_origin": "EuropeAndMaghreb",
    "raw_to_cooked_ratio": 0.856,
    "density": 0.447,
    "inedible_part": 0.1,
    "transport_cooling": "none",
    "visible": true,
    "complements": {
      "agro-diversity": 10,
      "agro-ecology": 10
    }
  },
  {
    "id": "zucchini-organic",
    "name": "Courgette bio (sortie de ferme)",
    "search": "zucchini springtime under tunnel organic",
    "category": "ingredient",
    "categories": ["vegetable_fresh", "organic"],
    "default_origin": "EuropeAndMaghreb",
    "raw_to_cooked_ratio": 1,
    "density": 1,
    "inedible_part": 0.1,
    "transport_cooling": "none",
    "visible": true,
    "complements": {
      "agro-diversity": 50,
      "agro-ecology": 50
    }
  },
  {
    "id": "pear",
    "name": "Poire (sortie de ferme)",
    "search": "pear, conventional, at orchard",
    "category": "ingredient",
    "categories": ["vegetable_fresh"],
    "default_origin": "EuropeAndMaghreb",
    "raw_to_cooked_ratio": 0.856,
    "density": 0.447,
    "inedible_part": 0.1,
    "transport_cooling": "none",
    "visible": true,
    "complements": {
      "agro-diversity": 10,
      "agro-ecology": 10
    }
  },
  {
    "id": "peach-organic",
    "name": "Pêche bio (sortie de ferme)",
    "search": "peach organic",
    "category": "ingredient",
    "categories": ["vegetable_fresh", "organic"],
    "default_origin": "EuropeAndMaghreb",
    "raw_to_cooked_ratio": 0.856,
    "density": 0.447,
    "inedible_part": 0.2,
    "transport_cooling": "none",
    "visible": false,
    "complements": {
      "agro-diversity": 50,
      "agro-ecology": 50
    }
  },
  {
    "id": "melon",
    "name": "Melon (sortie de ferme)",
    "search": "Melon, conventional, national average, at farm gate",
    "category": "ingredient",
    "categories": ["vegetable_fresh"],
    "default_origin": "EuropeAndMaghreb",
    "raw_to_cooked_ratio": 0.856,
    "density": 0.447,
    "inedible_part": 0.4,
    "transport_cooling": "none",
    "visible": true,
    "complements": {
      "agro-diversity": 10,
      "agro-ecology": 10
    }
  },
  {
    "id": "melon-organic",
    "name": "Melon bio (sortie de ferme)",
    "search": "melon organic",
    "category": "ingredient",
    "categories": ["vegetable_fresh", "organic"],
    "default_origin": "EuropeAndMaghreb",
    "raw_to_cooked_ratio": 0.856,
    "density": 0.447,
    "inedible_part": 0.4,
    "transport_cooling": "none",
    "visible": true,
    "complements": {
      "agro-diversity": 50,
      "agro-ecology": 50
    }
  },
  {
    "id": "butter",
    "name": "Beurre",
    "search": "Butter, 82% fat, unsalted, at dairy {FR}",
    "default_origin": "France",
    "category": "ingredient",
    "categories": ["dairy_product"],
    "raw_to_cooked_ratio": 1,
    "density": 1,
    "inedible_part": 0,
    "transport_cooling": "always",
    "visible": true,
    "complements": {
      "agro-diversity": 10,
      "agro-ecology": 10,
      "animal-welfare": 10
    }
  },
  {
    "id": "butter-organic",
    "name": "Beurre bio",
    "search": "Butter, 82% fat, unsalted, at dairy {FR} organic, constructed by Ecobalyse",
    "default_origin": "France",
    "category": "ingredient",
    "categories": ["dairy_product", "organic"],
    "raw_to_cooked_ratio": 1,
    "density": 1,
    "inedible_part": 0,
    "transport_cooling": "always",
    "visible": true,
    "complements": {
      "agro-diversity": 50,
      "agro-ecology": 50,
      "animal-welfare": 50
    }
  },
  {
    "id": "onion",
    "name": "Oignon (sortie de ferme)",
    "search": "Onion, national average, at farm",
    "category": "ingredient",
    "categories": ["vegetable_fresh"],
    "default_origin": "OutOfEuropeAndMaghreb",
    "raw_to_cooked_ratio": 0.856,
    "density": 0.6195,
    "inedible_part": 0.1,
    "transport_cooling": "none",
    "visible": true,
    "complements": {
      "agro-diversity": 10,
      "agro-ecology": 10
    }
  },
  {
    "id": "eggplant",
    "name": "Aubergine (sortie de ferme)",
    "search": "Zucchini, conventional, national average, at farm gate {FR} U",
    "category": "ingredient",
    "categories": ["vegetable_fresh"],
    "default_origin": "EuropeAndMaghreb",
    "raw_to_cooked_ratio": 0.856,
    "density": 0.398,
    "inedible_part": 0.1,
    "transport_cooling": "none",
    "visible": true,
    "complements": {
      "agro-diversity": 10,
      "agro-ecology": 10
    }
  },
  {
    "id": "lettuce",
    "name": "Laitue (sortie de ferme)",
    "search": "Lettuce, conventional, national average, at farm gate {FR} U",
    "category": "ingredient",
    "categories": ["vegetable_fresh"],
    "default_origin": "EuropeAndMaghreb",
    "raw_to_cooked_ratio": 0.856,
    "density": 0.118,
    "inedible_part": 0.4,
    "transport_cooling": "none",
    "visible": true,
    "complements": {
      "agro-diversity": 10,
      "agro-ecology": 10
    }
  },
  {
    "id": "french-bean",
    "name": "Haricot vert (sortie de ferme)",
    "search": "French bean, conventional, national average, at farm gate {FR}",
    "category": "ingredient",
    "categories": ["vegetable_fresh"],
    "default_origin": "OutOfEuropeAndMaghrebByPlane",
    "raw_to_cooked_ratio": 0.856,
    "density": 0.271,
    "inedible_part": 0.1,
    "transport_cooling": "always",
    "visible": true,
    "complements": {
      "agro-diversity": 10,
      "agro-ecology": 10
    }
  },
  {
    "id": "durum-wheat",
    "name": "Blé dur (sortie de ferme)",
    "search": "Durum wheat grain, conventional, national average, at farm gate {FR}",
    "category": "ingredient",
    "categories": ["grain_raw"],
    "default_origin": "EuropeAndMaghreb",
    "raw_to_cooked_ratio": 2.259,
    "density": 0.24,
    "inedible_part": 0,
    "transport_cooling": "none",
    "visible": true,
    "complements": {
      "agro-diversity": 10,
      "agro-ecology": 10
    }
  },
  {
    "id": "steel",
    "name": "Acier",
    "category": "packaging",
    "search": "Steel unalloyed {RER} steel production converter unalloyed"
  },
  {
    "id": "ldpe",
    "name": "Polyéthylène basse densité",
    "category": "packaging",
    "search": "Packaging film low density polyethylene {RER} production"
  },
  {
    "id": "ps",
    "name": "Polystyrène",
    "category": "packaging",
    "search": "Polystyrene expandable {RER} production"
  },
  {
    "id": "glass",
    "name": "Verre",
    "category": "packaging",
    "search": "Packaging glass white {RER} w/o CH+DE production"
  },
  {
    "id": "pp",
    "name": "Polypropylène",
    "category": "packaging",
    "search": "Polypropylene granulate {RER}| production"
  },
  {
    "id": "cardboard",
    "name": "Carton",
    "category": "packaging",
    "search": "Corrugated board box {RER} production Cut-off Copied from Ecoinvent"
  },
  {
    "id": "paper",
    "name": "Papier",
    "category": "packaging",
    "search": "Kraft paper production"
  },
  {
    "id": "pvc",
    "name": "PVC",
    "category": "packaging",
    "search": "Polyvinylchloride production suspension polymerised {RER} polymerisation"
  },
  {
    "id": "pet",
    "name": "PET",
    "category": "packaging",
    "search": "Polyethylene terephthalate granulate bottle grade {RER} production"
  },
  {
    "id": "hdpe",
    "name": "Polyéthylène haute densité",
    "category": "packaging",
    "search": "Polyethylene high density granulate {RER} production"
  },
  {
    "id": "aluminium",
    "name": "Aluminium",
    "category": "packaging",
    "search": "Aluminium primary ingot {RoW} production"
  },
  {
    "id": "canning",
    "name": "Mise en conserve",
    "category": "transformation",
    "search": "Canning fruits or vegetables industrial 1kg of canned product FR"
  },
  {
    "id": "mixing",
    "name": "Mélange",
    "category": "transformation",
    "search": "Mixing processing dummy"
  },
  {
    "id": "cooking",
    "name": "Cuisson",
    "category": "transformation",
    "search": "Cooking industrial 1kg of cooked product FR"
  },
  {
    "id": "lorry",
    "name": "Camion",
    "category": "transport",
    "search": "Transport freight lorry 16-32 metric ton EURO5 {RER} EURO5"
  },
  {
    "id": "boat",
    "name": "Bateau",
    "category": "transport",
    "search": "Transport freight sea ship"
  },
  {
    "id": "plane",
    "name": "Avion",
    "category": "transport",
    "search": "Transport freight aircraft"
  },
  {
    "id": "boat-cooling",
    "name": "Bateau frigorifique",
    "category": "transport",
    "search": "Transport freight sea ship reefer"
  },
  {
    "id": "lorry-cooling",
    "category": "transport",
    "name": "Camion frigorifique",
    "search": "Transport freight lorry refrigeration EURO5 R134a refrigerant cooling {GLO}"
  },
  {
    "id": "low-voltage-electricity",
    "name": "Electricité basse tension",
    "category": "energy",
    "search": "Electricity low voltage {FR} market"
  },
  {
    "id": "tap-water",
    "name": "Eau du robinet",
    "search": "Tap water Europe market",
    "category": "ingredient",
    "categories": [],
    "default_origin": "EuropeAndMaghreb",
    "raw_to_cooked_ratio": 1.0,
    "density": 1.0,
    "inedible_part": 0,
    "transport_cooling": "none",
    "visible": true,
    "complements": {
      "agro-diversity": 0,
      "agro-ecology": 0
    }
  },
  {
    "id": "domestic-gas-heat",
    "name": "Gaz de ville",
    "category": "energy",
    "search": "Heat central or small-scale natural gas Europe market"
  },
  {
    "id": "lentils-uncooked",
    "name": "Lentilles (sortie de ferme)",
    "search": "Winter pea, conventional, 15% moisture, at farm gate",
    "category": "ingredient",
    "categories": ["nut_oilseed_raw"],
    "default_origin": "EuropeAndMaghreb",
    "raw_to_cooked_ratio": 2.33,
    "density": 0.24,
    "inedible_part": 0,
    "transport_cooling": "none",
    "visible": true,
    "complements": {
      "agro-diversity": 10,
      "agro-ecology": 10
    }
  },
  {
    "id": "garden-peas",
    "name": "Petit pois (sortie de ferme)",
    "search": "annual vining",
    "category": "ingredient",
    "categories": ["vegetable_fresh"],
    "default_origin": "EuropeAndMaghreb",
    "raw_to_cooked_ratio": 2.33,
    "density": 0.24,
    "inedible_part": 0.2,
    "transport_cooling": "none",
    "visible": true,
    "complements": {
      "agro-diversity": 10,
      "agro-ecology": 10
    }
  },
  {
    "id": "tomato-organic-greenhouse",
    "name": "Tomate bio sous serre non chauffée (sortie de ferme)",
    "search": "Tomato organic greenhouse production national average at greenhouse",
    "category": "ingredient",
    "categories": ["vegetable_fresh", "organic"],
    "default_origin": "OutOfEuropeAndMaghreb",
    "raw_to_cooked_ratio": 0.856,
    "density": 0.447,
    "inedible_part": 0.03,
    "transport_cooling": "once_transformed",
    "visible": true,
    "complements": {
      "agro-diversity": 50,
      "agro-ecology": 50
    }
  },
  {
    "id": "tomato-greenhouse",
    "name": "Tomate sous serre non chauffée (sortie de ferme)",
    "search": "Tomato medium size conventional soil based non-heated greenhouse at greenhouse",
    "category": "ingredient",
    "categories": ["vegetable_fresh"],
    "default_origin": "OutOfEuropeAndMaghreb",
    "raw_to_cooked_ratio": 0.856,
    "density": 0.447,
    "inedible_part": 0.03,
    "transport_cooling": "once_transformed",
    "visible": true,
    "complements": {
      "agro-diversity": 10,
      "agro-ecology": 10
    }
  },
  {
    "id": "comte-aop",
    "name": "Comté AOP",
    "search": "code:b9b650a42442d76be26feb783620f123",
    "category": "ingredient",
    "categories": ["dairy_product"],
    "default_origin": "France",
    "raw_to_cooked_ratio": 1,
    "density": 1,
    "inedible_part": 0,
    "transport_cooling": "always",
    "visible": true,
    "explain": "A voir si transport bien réfrigéré ?\nBonus à modifier en fonction des données du cahier des charges. ",
    "complements": {
      "agro-diversity": 10,
      "agro-ecology": 10,
      "animal-welfare": 10
    }
  },
  {
    "id": "emmental",
    "name": "Emmental",
    "search": "code:3d72c918ca829647072bab92542bb70e",
    "category": "ingredient",
    "categories": ["dairy_product"],
    "default_origin": "France",
    "raw_to_cooked_ratio": 1,
    "density": 1,
    "inedible_part": 0,
    "transport_cooling": "always",
    "visible": true,
    "explain": "A voir si transport bien réfrigéré ?\nBonus à modifier en fonction des données du cahier des charges. ",
    "complements": {
      "agro-diversity": 10,
      "agro-ecology": 10,
      "animal-welfare": 10
    }
  },
  {
    "id": "mozzarella",
    "name": "Mozzarella",
    "search": "code:5f9448ee99cd739447359929e9c869d3",
    "category": "ingredient",
    "categories": ["dairy_product"],
    "default_origin": "France",
    "raw_to_cooked_ratio": 1,
    "density": 1,
    "inedible_part": 0,
    "transport_cooling": "always",
    "visible": true,
    "explain": "A voir si transport bien réfrigéré ?\nBonus à modifier en fonction des données du cahier des charges. ",
    "complements": {
      "agro-diversity": 10,
      "agro-ecology": 10,
      "animal-welfare": 10
    }
  },
  {
    "id": "tomato-heated-greenhouse",
    "name": "Tomate sous serre chauffée (sortie de ferme)",
    "search": "code:b489582f34edd951efb90bb7e7225503",
    "category": "ingredient",
    "categories": ["vegetable_fresh"],
    "default_origin": "OutOfEuropeAndMaghreb",
    "raw_to_cooked_ratio": 0.856,
    "density": 0.447,
    "inedible_part": 0.03,
    "transport_cooling": "once_transformed",
    "visible": true,
    "complements": {
      "agro-diversity": 10,
      "agro-ecology": 10
    }
  },
  {
    "id": "cucumber-greenhouse-non-heated",
    "name": "Concombre (sous serre non chauffée)",
    "search": "Tomato, medium size, conventional, soil based, non-heated greenhouse, at greenhouse",
    "category": "ingredient",
    "categories": ["vegetable_fresh"],
    "default_origin": "EuropeAndMaghreb",
    "raw_to_cooked_ratio": 0.856,
    "density": 0.447,
    "inedible_part": 0.1,
    "transport_cooling": "once_transformed",
    "visible": true,
    "complements": {
      "agro-diversity": 10,
      "agro-ecology": 10
    }
  },
  {
    "id": "apricot",
    "name": "Abricot (sortie de ferme)",
    "search": "code:f6f01b92fe478ddbf62a9f0b07512158",
    "category": "ingredient",
    "categories": ["vegetable_fresh"],
    "default_origin": "EuropeAndMaghreb",
    "raw_to_cooked_ratio": 0.856,
    "density": 0.447,
    "inedible_part": 0.2,
    "transport_cooling": "none",
    "visible": true,
    "complements": {
      "agro-diversity": 10,
      "agro-ecology": 10
    }
  },
  {
    "id": "artichoke",
    "name": "Artichaut (sortie de ferme)",
    "search": "code:aa438e0ac8e5afb8ca845b7dc6f3f212",
    "category": "ingredient",
    "categories": ["vegetable_fresh"],
    "default_origin": "EuropeAndMaghreb",
    "raw_to_cooked_ratio": 0.856,
    "density": 0.362,
    "inedible_part": 0.6,
    "transport_cooling": "none",
    "visible": true,
    "explain": "Artichaut approximé par le procédé du chou fleur, mais auquel on applique les ratios (cru/cuit, densité, part non comestible) de l'artichaut",
    "complements": {
      "agro-diversity": 10,
      "agro-ecology": 10
    }
  },
  {
    "id": "cauliflower",
    "name": "Chou-fleur (sortie de ferme)",
    "search": "code:aa438e0ac8e5afb8ca845b7dc6f3f212",
    "category": "ingredient",
    "categories": ["vegetable_fresh"],
    "default_origin": "EuropeAndMaghreb",
    "raw_to_cooked_ratio": 0.856,
    "density": 0.2355,
    "inedible_part": 0.2,
    "transport_cooling": "none",
    "visible": true,
    "explain": "Procédé conventionnel ne correspond pas au procédé bio disponible (cauliflower, winter production) => pas de comparaison possible.",
    "complements": {
      "agro-diversity": 10,
      "agro-ecology": 10
    }
  },
  {
    "id": "beetroot",
    "name": "Betterave rouge (sortie de ferme)",
    "search": "Carrot, conventional, national average, at farm gate ",
    "category": "ingredient",
    "categories": ["vegetable_fresh"],
    "default_origin": "EuropeAndMaghreb",
    "raw_to_cooked_ratio": 0.856,
    "density": 0.6375,
    "inedible_part": 0.1,
    "transport_cooling": "none",
    "visible": true,
    "explain": "Procédé betterave rouge approximé par la carotte (hypothèse reprise d'Agribalyse)",
    "complements": {
      "agro-diversity": 10,
      "agro-ecology": 10
    }
  },
  {
    "id": "beetroot-organic",
    "name": "Betterave rouge bio (sortie de ferme)",
    "search": "code:6408f1ffebe26276c8aa852b45d96aa5",
    "category": "ingredient",
    "categories": ["vegetable_fresh", "organic"],
    "default_origin": "EuropeAndMaghreb",
    "raw_to_cooked_ratio": 0.856,
    "density": 0.6375,
    "inedible_part": 0.1,
    "transport_cooling": "none",
    "visible": true,
    "explain": "Procédé de la carotte bio (donc Basse-Normandie)",
    "complements": {
      "agro-diversity": 50,
      "agro-ecology": 50
    }
  },
  {
    "id": "swiss-chard",
    "name": "Blette (sortie de ferme)",
    "search": "Spinach {GLO}| production | ",
    "category": "ingredient",
    "categories": ["vegetable_fresh"],
    "default_origin": "EuropeAndMaghreb",
    "raw_to_cooked_ratio": 0.856,
    "density": 0.118,
    "inedible_part": 0.03,
    "transport_cooling": "none",
    "visible": true,
    "explain": "Procédé blette approximé par l'épinard (hypothèse reprise d'Agribalyse)",
    "complements": {
      "agro-diversity": 10,
      "agro-ecology": 10
    }
  },
  {
    "id": "spinach",
    "name": "Epinard (sortie de ferme)",
    "search": "Spinach {GLO}| production |",
    "category": "ingredient",
    "categories": ["vegetable_fresh"],
    "default_origin": "EuropeAndMaghreb",
    "raw_to_cooked_ratio": 0.856,
    "density": 0.118,
    "inedible_part": 0.03,
    "transport_cooling": "none",
    "visible": true,
    "complements": {
      "agro-diversity": 10,
      "agro-ecology": 10
    }
  },
  {
    "id": "broccoli",
    "name": "Brocoli (sortie de ferme)",
    "search": "Broccoli {GLO}| production ",
    "category": "ingredient",
    "categories": ["vegetable_fresh"],
    "default_origin": "EuropeAndMaghreb",
    "raw_to_cooked_ratio": 0.856,
    "density": 0.2355,
    "inedible_part": 0.2,
    "transport_cooling": "none",
    "visible": true,
    "explain": "Procédé issu de WDFDB (GLO)",
    "complements": {
      "agro-diversity": 10,
      "agro-ecology": 10
    }
  },
  {
    "id": "celery",
    "name": "Céleri branche (sortie de ferme)",
    "search": "Celery {GLO}| 675 production | Cut-off",
    "category": "ingredient",
    "categories": ["vegetable_fresh"],
    "default_origin": "EuropeAndMaghreb",
    "raw_to_cooked_ratio": 0.856,
    "density": 0.447,
    "inedible_part": 0.03,
    "transport_cooling": "none",
    "visible": true,
    "explain": "Procédé issu de WDFDB (GLO)",
    "complements": {
      "agro-diversity": 10,
      "agro-ecology": 10
    }
  },
  {
    "id": "celeriac",
    "name": "Céleri-rave (sortie de ferme)",
    "search": "Carrot, conventional, national average, at farm gate ",
    "category": "ingredient",
    "categories": ["vegetable_fresh"],
    "default_origin": "EuropeAndMaghreb",
    "raw_to_cooked_ratio": 0.856,
    "density": 0.6375,
    "inedible_part": 0.03,
    "transport_cooling": "none",
    "visible": true,
    "explain": "procédé céleri-rave approximé par la carotte (hypothèse reprise d'Agribalyse)\nHypothèse sur le ratio densité de la carotte, sinon hypothèses céleri\n",
    "complements": {
      "agro-diversity": 10,
      "agro-ecology": 10
    }
  },
  {
    "id": "celeriac-organic",
    "name": "Céleri-rave bio (sortie de ferme)",
    "search": "carrot organic lower",
    "category": "ingredient",
    "categories": ["vegetable_fresh", "organic"],
    "default_origin": "EuropeAndMaghreb",
    "raw_to_cooked_ratio": 0.856,
    "density": 0.6375,
    "inedible_part": 0.1,
    "transport_cooling": "none",
    "visible": true,
    "explain": "Procédé de la carotte bio (donc Basse-Normandie)",
    "complements": {
      "agro-diversity": 50,
      "agro-ecology": 50
    }
  },
  {
    "id": "cherry",
    "name": "Cerise (sortie de ferme)",
    "search": "Cherry, conventional, national average, at orchard {FR}",
    "category": "ingredient",
    "categories": ["vegetable_fresh"],
    "default_origin": "EuropeAndMaghreb",
    "raw_to_cooked_ratio": 0.856,
    "density": 0.447,
    "inedible_part": 0.2,
    "transport_cooling": "none",
    "visible": true,
    "explain": "Part non comestible => hypothèse de la prune\n",
    "complements": {
      "agro-diversity": 10,
      "agro-ecology": 10
    }
  },
  {
    "id": "mushroom",
    "name": "Champignon frais",
    "search": "Agaricus bisporus mushroom, fresh, at plant {NL} - Adapted from WFLDB U",
    "category": "ingredient",
    "categories": ["vegetable_fresh"],
    "default_origin": "EuropeAndMaghreb",
    "raw_to_cooked_ratio": 0.856,
    "density": 0.118,
    "inedible_part": 0.1,
    "transport_cooling": "none",
    "visible": true,
    "explain": "Procédé champignon produit en usine (at plant) aux Pays-Bas",
    "complements": {
      "agro-diversity": 10,
      "agro-ecology": 10
    }
  },
  {
    "id": "chestnut",
    "name": "Châtaigne avec coque (sortie de ferme)",
    "search": "Walnut, dried inshell, conventional, national average, at farm gate {FR}",
    "category": "ingredient",
    "categories": ["nut_oilseed_raw"],
    "default_origin": "EuropeAndMaghreb",
    "raw_to_cooked_ratio": 1,
    "density": 0.24,
    "inedible_part": 0.5,
    "transport_cooling": "none",
    "visible": true,
    "complements": {
      "agro-diversity": 10,
      "agro-ecology": 10
    }
  },
  {
    "id": "walnut",
    "name": "Noix avec coque (sortie de ferme)",
    "search": "Walnut, dried inshell, national average, at farm gate {FR} U",
    "category": "ingredient",
    "categories": ["nut_oilseed_raw"],
    "default_origin": "EuropeAndMaghreb",
    "raw_to_cooked_ratio": 1,
    "density": 0.24,
    "inedible_part": 0.5,
    "transport_cooling": "none",
    "visible": true,
    "complements": {
      "agro-diversity": 10,
      "agro-ecology": 10
    }
  },
  {
    "id": "chinese-cabbage",
    "name": "Chou chinois (sortie de ferme)",
    "search": "Cauliflower, national average, at farm gate {FR} U",
    "category": "ingredient",
    "categories": ["vegetable_fresh"],
    "default_origin": "EuropeAndMaghreb",
    "raw_to_cooked_ratio": 0.856,
    "density": 0.362,
    "inedible_part": 0.2,
    "transport_cooling": "none",
    "visible": true,
    "explain": "Procédé du chou chinois approximé par le procédé du chou-fleur (hypothèse reprise d'Agribalyse)",
    "complements": {
      "agro-diversity": 10,
      "agro-ecology": 10
    }
  },
  {
    "id": "white-cabbage",
    "name": "Chou blanc (sortie de ferme)",
    "search": "Cabbage white {RoW}| cabbage white production | Cut-off, U - Adapted from Ecoinvent U",
    "category": "ingredient",
    "categories": ["vegetable_fresh"],
    "default_origin": "EuropeAndMaghreb",
    "raw_to_cooked_ratio": 0.856,
    "density": 0.362,
    "inedible_part": 0.2,
    "transport_cooling": "none",
    "visible": true,
    "explain": "Procédé du chou blanc issu de WDFDB (et non pas approximé par le procédé du chou-fleur comme pour le chou chinois)",
    "complements": {
      "agro-diversity": 10,
      "agro-ecology": 10
    }
  },
  {
    "id": "green-cabbage",
    "name": "Chou vert (sortie de ferme)",
    "search": "Cauliflower, national average, at farm gate {FR} U",
    "category": "ingredient",
    "categories": ["vegetable_fresh"],
    "default_origin": "EuropeAndMaghreb",
    "raw_to_cooked_ratio": 0.856,
    "density": 0.362,
    "inedible_part": 0.2,
    "transport_cooling": "none",
    "visible": true,
    "explain": "Procédé du chou vert approximé par le procédé du chou-fleur (hypothèse reprise d'Agribalyse)",
    "complements": {
      "agro-diversity": 10,
      "agro-ecology": 10
    }
  },
  {
    "id": "red-cabbage",
    "name": "Chou rouge (sortie de ferme)",
    "search": "Cabbage red {GLO}| production | Cut-off, U - Adapted from Ecoinvent U",
    "category": "ingredient",
    "categories": ["vegetable_fresh"],
    "default_origin": "EuropeAndMaghreb",
    "raw_to_cooked_ratio": 0.856,
    "density": 0.362,
    "inedible_part": 0.2,
    "transport_cooling": "none",
    "visible": true,
    "explain": "Procédé du chou rouge issu d'Ecoinvent (et non pas approximé par le procédé du chou-fleur comme pour le chou chinois et le chou vert)",
    "complements": {
      "agro-diversity": 10,
      "agro-ecology": 10
    }
  },
  {
    "id": "brussels-sprout",
    "name": "Chou de Bruxelles (sortie de ferme)",
    "search": "Cauliflower, national average, at farm gate {FR} U",
    "category": "ingredient",
    "categories": ["vegetable_fresh"],
    "default_origin": "EuropeAndMaghreb",
    "raw_to_cooked_ratio": 0.856,
    "density": 0.362,
    "inedible_part": 0.1,
    "transport_cooling": "none",
    "visible": true,
    "explain": "Procédé du chou de Bruxelles approximé par le procédé du chou-fleur (sauf pour la part non-comestible qui lui est spécifique)",
    "complements": {
      "agro-diversity": 10,
      "agro-ecology": 10
    }
  },
  {
    "id": "curly-kale",
    "name": "Chou frisé (sortie de ferme)",
    "search": "Cauliflower, national average, at farm gate {FR} U",
    "category": "ingredient",
    "categories": ["vegetable_fresh"],
    "default_origin": "EuropeAndMaghreb",
    "raw_to_cooked_ratio": 0.856,
    "density": 0.362,
    "inedible_part": 0.2,
    "transport_cooling": "none",
    "visible": true,
    "explain": "Procédé du chou frisé approximé par le procédé du chou-fleur ",
    "complements": {
      "agro-diversity": 10,
      "agro-ecology": 10
    }
  },
  {
    "id": "lemon",
    "name": "Citron (sortie de ferme)",
    "search": "Lemon {ES}| lemon production | Cut-off, U - Adapted from Ecoinvent U",
    "category": "ingredient",
    "categories": ["vegetable_fresh"],
    "default_origin": "EuropeAndMaghreb",
    "raw_to_cooked_ratio": 0.856,
    "density": 0.575,
    "inedible_part": 0.3,
    "transport_cooling": "none",
    "visible": true,
    "explain": "Procédé du citron ES issu d'Ecoinvent",
    "complements": {
      "agro-diversity": 10,
      "agro-ecology": 10
    }
  },
  {
    "id": "pumpkin",
    "name": "Citrouille (sortie de ferme)",
    "search": "Zucchini, conventional, national average, at farm gate {FR}",
    "category": "ingredient",
    "categories": ["vegetable_fresh"],
    "default_origin": "EuropeAndMaghreb",
    "raw_to_cooked_ratio": 0.856,
    "density": 0.362,
    "inedible_part": 0.2,
    "transport_cooling": "none",
    "visible": true,
    "explain": "Procédé de la citrouille approximé par la courgette, sauf pour densité et part non comestible qui lui sont spécifiques",
    "complements": {
      "agro-diversity": 10,
      "agro-ecology": 10
    }
  },
  {
    "id": "squash",
    "name": "Courge (sortie de ferme)",
    "search": "Zucchini, conventional, national average, at farm gate {FR}",
    "category": "ingredient",
    "categories": ["vegetable_fresh"],
    "default_origin": "EuropeAndMaghreb",
    "raw_to_cooked_ratio": 0.856,
    "density": 0.362,
    "inedible_part": 0.2,
    "transport_cooling": "none",
    "visible": true,
    "explain": "Procédé de la courge approximé par la courgette, sauf pour densité et part non comestible qui sont celles de la citrouille",
    "complements": {
      "agro-diversity": 10,
      "agro-ecology": 10
    }
  },
  {
    "id": "clementine",
    "name": "Clémentine (sortie de ferme)",
    "search": "Clementine, export quality, Souss, at orchard {MA} ",
    "category": "ingredient",
    "categories": ["vegetable_fresh"],
    "default_origin": "EuropeAndMaghreb",
    "raw_to_cooked_ratio": 0.856,
    "density": 0.575,
    "inedible_part": 0.2,
    "transport_cooling": "none",
    "visible": true,
    "explain": "Procédé de la clémentine marocaine (hypothèse du mix de consommation d'Agribalyse)",
    "complements": {
      "agro-diversity": 10,
      "agro-ecology": 10
    }
  },
  {
    "id": "mandarin",
    "name": "Mandarine (sortie de ferme)",
    "search": "Mandarin {ES}| mandarin production | Cut-off, U - Adapted from Ecoinvent U",
    "category": "ingredient",
    "categories": ["vegetable_fresh"],
    "default_origin": "EuropeAndMaghreb",
    "raw_to_cooked_ratio": 0.856,
    "density": 0.575,
    "inedible_part": 0.2,
    "transport_cooling": "none",
    "visible": true,
    "explain": "Procédé de la mandarine espagnole (hypothèse du mix de consommation d'Agribalyse)",
    "complements": {
      "agro-diversity": 10,
      "agro-ecology": 10
    }
  },
  {
    "id": "orange",
    "name": "Orange (sortie de ferme)",
    "search": "Orange, fresh grade, at farm {ES} ",
    "category": "ingredient",
    "categories": ["vegetable_fresh"],
    "default_origin": "EuropeAndMaghreb",
    "raw_to_cooked_ratio": 0.856,
    "density": 0.575,
    "inedible_part": 0.2,
    "transport_cooling": "none",
    "visible": true,
    "explain": "Procédé de l'orange espagnole (hypothèse du mix de consommation d'Agribalyse - 85% d'orange espagnole dans le mix)",
    "complements": {
      "agro-diversity": 10,
      "agro-ecology": 10
    }
  },
  {
    "id": "shallot",
    "name": "Echalotte (sortie de ferme)",
    "search": "Onion, national average, at farm {FR} U",
    "category": "ingredient",
    "categories": ["vegetable_fresh"],
    "default_origin": "EuropeAndMaghreb",
    "raw_to_cooked_ratio": 0.856,
    "density": 0.6195,
    "inedible_part": 0.1,
    "transport_cooling": "none",
    "visible": true,
    "explain": "Procédé de l'échalotte approximé par celui de l'oignon",
    "complements": {
      "agro-diversity": 10,
      "agro-ecology": 10
    }
  },
  {
    "id": "endive",
    "name": "Endive (sortie de ferme)",
    "search": "Lettuce, conventional, national average, at farm gate ",
    "category": "ingredient",
    "categories": ["vegetable_fresh"],
    "default_origin": "EuropeAndMaghreb",
    "raw_to_cooked_ratio": 1,
    "density": 0.118,
    "inedible_part": 0.2,
    "transport_cooling": "none",
    "visible": true,
    "explain": "Procédé de l'endive approximé par la laitue.",
    "complements": {
      "agro-diversity": 10,
      "agro-ecology": 10
    }
  },
  {
    "id": "fennel",
    "name": "Fenouil (sortie de ferme)",
    "search": "Fennel {GLO}| production | Cut-off, U - Adapted from Ecoinvent U",
    "category": "ingredient",
    "categories": ["vegetable_fresh"],
    "default_origin": "EuropeAndMaghreb",
    "raw_to_cooked_ratio": 0.856,
    "density": 0.118,
    "inedible_part": 0.2,
    "transport_cooling": "none",
    "visible": true,
    "explain": "Procédé fenouil d'Ecoinvent (GLO)\nPas de densité pour le fenouil. Approximation : densité des endives",
    "complements": {
      "agro-diversity": 10,
      "agro-ecology": 10
    }
  },
  {
    "id": "broad-beans",
    "name": "Fève (sortie de ferme)",
    "search": "Fava bean, Swiss integrated production {CH}| fava bean production, Swiss integrated production, at farm",
    "category": "ingredient",
    "categories": ["vegetable_fresh"],
    "default_origin": "EuropeAndMaghreb",
    "raw_to_cooked_ratio": 2.33,
    "density": 0.24,
    "inedible_part": 0.2,
    "transport_cooling": "none",
    "visible": true,
    "explain": "Procédé suisse ?\nRatios : reprise des hypothèses des petit-pois",
    "complements": {
      "agro-diversity": 10,
      "agro-ecology": 10
    }
  },
  {
    "id": "strawberry",
    "name": "Fraise - plein champ (sortie de ferme)",
    "search": "Strawberry for processing, open field, conventional, at farm gate {ES}",
    "category": "ingredient",
    "categories": ["vegetable_fresh"],
    "default_origin": "EuropeAndMaghreb",
    "raw_to_cooked_ratio": 0.856,
    "density": 0.447,
    "inedible_part": 0.03,
    "transport_cooling": "none",
    "visible": true,
    "explain": "Par défaut : fraise espagnole",
    "complements": {
      "agro-diversity": 10,
      "agro-ecology": 10
    }
  },
  {
    "id": "raspberry",
    "name": "Framboise (sortie de ferme)",
    "search": "Raspberry, at farm {RS} - Adapted from WFLDB U",
    "category": "ingredient",
    "categories": ["vegetable_fresh"],
    "default_origin": "EuropeAndMaghreb",
    "raw_to_cooked_ratio": 0.856,
    "density": 0.447,
    "inedible_part": 0.03,
    "transport_cooling": "none",
    "visible": true,
    "explain": "Par défaut : fraise serve (reprise de l'hyp d'Agribalyse)",
    "complements": {
      "agro-diversity": 10,
      "agro-ecology": 10
    }
  },
  {
    "id": "flageolet-bean",
    "name": "Haricot flageolet (sortie de ferme)",
    "search": "Fava bean, Swiss integrated production {CH}| fava bean production, Swiss integrated production, at farm ",
    "category": "ingredient",
    "categories": ["nut_oilseed_raw"],
    "default_origin": "EuropeAndMaghreb",
    "raw_to_cooked_ratio": 2.33,
    "density": 0.24,
    "inedible_part": 0.2,
    "transport_cooling": "none",
    "visible": true,
    "explain": "Densité : même hyp que petit pois",
    "complements": {
      "agro-diversity": 10,
      "agro-ecology": 10
    }
  },
  {
    "id": "kiwi",
    "name": "Kiwi (sortie de ferme)",
    "search": "Kiwi FR, conventional, national average, at plant {FR} U",
    "category": "ingredient",
    "categories": ["vegetable_fresh"],
    "default_origin": "EuropeAndMaghreb",
    "raw_to_cooked_ratio": 0.856,
    "density": 0.447,
    "inedible_part": 0.1,
    "transport_cooling": "none",
    "visible": true,
    "explain": "Part non comestible : même hyp que pomme",
    "complements": {
      "agro-diversity": 10,
      "agro-ecology": 10
    }
  },
  {
    "id": "lambs-lettuce",
    "name": "Mâche (sortie de ferme)",
    "search": "Lettuce, conventional, national average, at farm gate",
    "category": "ingredient",
    "categories": ["vegetable_fresh"],
    "default_origin": "EuropeAndMaghreb",
    "raw_to_cooked_ratio": 0.856,
    "density": 0.118,
    "inedible_part": 0.4,
    "transport_cooling": "none",
    "visible": true,
    "explain": "Procédé laitue (hypothèse reprise d'Agribalyse)",
    "complements": {
      "agro-diversity": 10,
      "agro-ecology": 10
    }
  },
  {
    "id": "sweet-corn",
    "name": "Maïs doux (sortie de ferme)",
    "search": "Maize grain, conventional, 28% moisture, national average, animal feed, at farm gate",
    "category": "ingredient",
    "categories": ["grain_raw"],
    "default_origin": "EuropeAndMaghreb",
    "raw_to_cooked_ratio": 2.259,
    "density": 0.24,
    "inedible_part": 0.5,
    "transport_cooling": "none",
    "visible": true,
    "explain": "Part non comestible : chataigne, olive",
    "complements": {
      "agro-diversity": 10,
      "agro-ecology": 10
    }
  },
  {
    "id": "blackberry",
    "name": "Mûre (sortie de ferme)",
    "search": "Blackberry, at farm {RS} - Adapted from WFLDB U",
    "category": "ingredient",
    "categories": ["vegetable_fresh"],
    "default_origin": "EuropeAndMaghreb",
    "raw_to_cooked_ratio": 0.856,
    "density": 0.447,
    "inedible_part": 0.03,
    "transport_cooling": "none",
    "visible": true,
    "explain": "Procédé mûre de Serbie (hypothèse reprise du mix de consommation d'Agribalyse)",
    "complements": {
      "agro-diversity": 10,
      "agro-ecology": 10
    }
  },
  {
    "id": "blueberry",
    "name": "Myrtille (sortie de ferme)",
    "search": "Blueberry, at farm {CA} - Adapted from WFLDB U",
    "category": "ingredient",
    "categories": ["vegetable_fresh"],
    "default_origin": "EuropeAndMaghreb",
    "raw_to_cooked_ratio": 0.856,
    "density": 0.447,
    "inedible_part": 0.03,
    "transport_cooling": "none",
    "visible": true,
    "explain": "Procédé myrtille du Canada (hypothèse reprise du mix de consommation d'Agribalyse)",
    "complements": {
      "agro-diversity": 10,
      "agro-ecology": 10
    }
  },
  {
    "id": "turnip",
    "name": "Navet (sortie de ferme)",
    "search": "Carrot, conventional, national average, at farm gate {FR} U",
    "category": "ingredient",
    "categories": ["vegetable_fresh"],
    "default_origin": "EuropeAndMaghreb",
    "raw_to_cooked_ratio": 0.856,
    "density": 0.6375,
    "inedible_part": 0.2,
    "transport_cooling": "none",
    "visible": true,
    "explain": "Procédé de la carotte (hypothèse mix de conso AGB)",
    "complements": {
      "agro-diversity": 10,
      "agro-ecology": 10
    }
  },
  {
    "id": "turnip-organic",
    "name": "Navet bio (sortie de ferme)",
    "search": "carrot organic lower",
    "category": "ingredient",
    "categories": ["vegetable_fresh", "organic"],
    "default_origin": "EuropeAndMaghreb",
    "raw_to_cooked_ratio": 0.856,
    "density": 0.6375,
    "inedible_part": 0.2,
    "transport_cooling": "none",
    "visible": true,
    "explain": "Procédé de la carotte bio (donc Basse-Normandie)",
    "complements": {
      "agro-diversity": 10,
      "agro-ecology": 10
    }
  },
  {
    "id": "hazelnut",
    "name": "Noisette avec coque (sortie de ferme)",
    "search": "Hazelnut, in shell, at farm {TR} - Adapted from WFLDB U",
    "category": "ingredient",
    "categories": ["nut_oilseed_raw"],
    "default_origin": "EuropeAndMaghreb",
    "raw_to_cooked_ratio": 1,
    "density": 0.24,
    "inedible_part": 0.5,
    "transport_cooling": "none",
    "visible": true,
    "complements": {
      "agro-diversity": 10,
      "agro-ecology": 10
    }
  },
  {
    "id": "pistachio",
    "name": "Pistache avec coque (sortie de ferme)",
    "search": "Peanut {AR}| peanut production | Cut-off, U - Adapted from Ecoinvent U",
    "category": "ingredient",
    "categories": ["nut_oilseed_raw"],
    "default_origin": "EuropeAndMaghreb",
    "raw_to_cooked_ratio": 1,
    "density": 0.24,
    "inedible_part": 0.5,
    "transport_cooling": "none",
    "visible": true,
    "explain": "Procédé de la cacahuète argentine (hypothèse reprise du mix de conso AGB)",
    "complements": {
      "agro-diversity": 10,
      "agro-ecology": 10
    }
  },
  {
    "id": "leek",
    "name": "Poireau (sortie de ferme)",
    "search": "Leek, national average, at plant",
    "category": "ingredient",
    "categories": ["vegetable_fresh"],
    "default_origin": "EuropeAndMaghreb",
    "raw_to_cooked_ratio": 0.856,
    "density": 0.6195,
    "inedible_part": 0.2,
    "transport_cooling": "none",
    "visible": true,
    "explain": "Mix de consommation volontairement repris car transport négligeable à cette étape et pas de procédé at farm majoritaire.",
    "complements": {
      "agro-diversity": 10,
      "agro-ecology": 10
    }
  },
  {
    "id": "chickpea",
    "name": "Pois chiche (sortie de ferme)",
    "search": "Winter pea, conventional, 15% moisture, at farm gate {FR} ",
    "category": "ingredient",
    "categories": ["nut_oilseed_raw"],
    "default_origin": "EuropeAndMaghreb",
    "raw_to_cooked_ratio": 2.33,
    "density": 0.24,
    "inedible_part": 0.2,
    "transport_cooling": "none",
    "visible": true,
    "explain": "Part non comestible : hypothèse petit pois",
    "complements": {
      "agro-diversity": 10,
      "agro-ecology": 10
    }
  },
  {
    "id": "chickpea-organic",
    "name": "Pois chiche bio (sortie de ferme)",
    "search": " \tWinter pea, from intercrop, organic, system number 1, at farm gate {FR} U",
    "category": "ingredient",
    "categories": ["nut_oilseed_raw", "organic"],
    "default_origin": "France",
    "raw_to_cooked_ratio": 2.33,
    "density": 0.24,
    "inedible_part": 0.2,
    "transport_cooling": "none",
    "visible": true,
    "explain": "ICV pois chiche conventionnel déterminé à partir du mix de consommation de pois chiche d'Agribalyse (Winter pea conventional, at farm gate). L'ICV bio a été choisi par cohérence avec son équivalent conventionnel (Winter Pea Organic) => vigilance sur la définition de \"système 1\" (attente du retour des instituts techniques)",
    "complements": {
      "agro-diversity": 50,
      "agro-ecology": 50
    }
  },
  {
    "id": "bellpepper-unheated-greenhouse",
    "name": "Poivron sous serre non chauffée (sortie de ferme)",
    "search": "Bell pepper {GLO}| bell pepper production, in unheated greenhouse",
    "category": "ingredient",
    "categories": ["vegetable_fresh"],
    "default_origin": "France",
    "raw_to_cooked_ratio": 0.856,
    "density": 0.295,
    "inedible_part": 0.03,
    "transport_cooling": "none",
    "visible": true,
    "complements": {
      "agro-diversity": 10,
      "agro-ecology": 10
    }
  },
  {
    "id": "plum",
    "name": "Prune (sortie de ferme)",
    "search": "Cherry, conventional, national average, at orchard ",
    "category": "ingredient",
    "categories": ["vegetable_fresh"],
    "default_origin": "France",
    "raw_to_cooked_ratio": 0.856,
    "density": 0.447,
    "inedible_part": 0.2,
    "transport_cooling": "none",
    "visible": true,
    "explain": "Procédé de la cerise (hypothèse mix de conso AGB)",
    "complements": {
      "agro-diversity": 10,
      "agro-ecology": 10
    }
  },
  {
    "id": "soybean-humanconsumption",
    "name": "Soja FR (sortie de ferme)",
    "search": "Soybean, national average, animal feed, at farm gate {FR} U",
    "category": "ingredient",
    "categories": ["nut_oilseed_raw"],
    "default_origin": "France",
    "raw_to_cooked_ratio": 2.33,
    "density": 0.24,
    "inedible_part": 0,
    "transport_cooling": "none",
    "visible": true,
    "complements": {
      "agro-diversity": 10,
      "agro-ecology": 10
    }
  },
  {
    "id": "soybean-organic",
    "name": "Soja FR bio (sortie de ferme)",
    "search": "soybean organic animal {FR}",
    "category": "ingredient",
    "categories": ["nut_oilseed_raw", "organic"],
    "default_origin": "France",
    "raw_to_cooked_ratio": 2.33,
    "density": 0.24,
    "inedible_part": 0,
    "transport_cooling": "none",
    "visible": true,
    "complements": {
      "agro-diversity": 50,
      "agro-ecology": 50
    }
  },
  {
    "id": "soybean-br-no-deforestation",
    "name": "Soja BR non déforestant (sortie de ferme)",
    "search": "Soybean, not associated to deforestation {BR}| market for soybean | Cut-off, U - Adapted from Ecoinvent \t",
    "category": "ingredient",
    "categories": ["nut_oilseed_raw"],
    "default_origin": "OutOfEuropeAndMaghreb",
    "raw_to_cooked_ratio": 2.33,
    "density": 0.24,
    "inedible_part": 0,
    "transport_cooling": "none",
    "visible": true,
    "complements": {
      "agro-diversity": 0,
      "agro-ecology": 0
    }
  },
  {
    "id": "soybean-br-deforestation",
    "name": "Soja BR déforestant (sortie de ferme)",
    "search": "Soybean {BR}| market for soybean | Cut-off, U copied from Ecoinvent",
    "category": "ingredient",
    "categories": ["nut_oilseed_raw"],
    "default_origin": "OutOfEuropeAndMaghreb",
    "raw_to_cooked_ratio": 2.33,
    "density": 0.24,
    "inedible_part": 0,
    "transport_cooling": "none",
    "visible": true,
    "complements": {
      "agro-diversity": 0,
      "agro-ecology": 0
    }
  },
  {
    "id": "sausage-meat",
    "name": "Chair à saucisse (crue)",
    "search": "Sausage meat, raw, at plant {FR} U",
    "category": "ingredient",
    "categories": ["animal_product"],
    "default_origin": "EuropeAndMaghreb",
    "raw_to_cooked_ratio": 0.792,
    "density": 1,
    "inedible_part": 0,
    "transport_cooling": "always",
    "visible": true,
    "complements": {
      "agro-diversity": 10,
      "agro-ecology": 10,
      "animal-welfare": 0
    }
  },
  {
    "id": "sausage-toulouse",
    "name": "Saucisse de Toulouse (crue)",
    "search": "Toulouse sausage, raw, at plant {FR} U",
    "category": "ingredient",
    "categories": ["animal_product"],
    "default_origin": "EuropeAndMaghreb",
    "raw_to_cooked_ratio": 0.792,
    "density": 1,
    "inedible_part": 0,
    "transport_cooling": "always",
    "visible": true,
    "complements": {
      "agro-diversity": 10,
      "agro-ecology": 10,
      "animal-welfare": 0
    }
  },
  {
    "id": "sausage-toulouse-cooked",
    "name": "Saucisse de Toulouse (cuite)",
    "search": "Toulouse sausage, cooked, at plant {FR} U",
    "category": "ingredient",
    "categories": ["animal_product"],
    "default_origin": "EuropeAndMaghreb",
    "raw_to_cooked_ratio": 1,
    "density": 1,
    "inedible_part": 0,
    "transport_cooling": "always",
    "visible": true,
    "complements": {
      "agro-diversity": 10,
      "agro-ecology": 10,
      "animal-welfare": 0
    }
  },
  {
    "id": "sausage-tofu",
    "name": "Saucisse végétale tofu",
    "search": "Plant-based sausage with tofu (vegan), at plant {FR} U \t",
    "category": "ingredient",
    "categories": [],
    "default_origin": "EuropeAndMaghreb",
    "raw_to_cooked_ratio": 1,
    "density": 1,
    "inedible_part": 0,
    "transport_cooling": "always",
    "visible": true,
    "complements": {
      "agro-diversity": 10,
      "agro-ecology": 10
    }
  },
  {
    "id": "tomato-paste",
    "name": "Purée de tomates",
    "search": "Tomato paste, 30 degrees Brix, at plant {GLO} - Adapted from WFLDB U",
    "category": "ingredient",
    "categories": ["vegetable_processed"],
    "default_origin": "OutOfEuropeAndMaghreb",
    "raw_to_cooked_ratio": 1,
    "density": 1,
    "inedible_part": 0,
    "transport_cooling": "none",
    "visible": true,
    "complements": {
      "agro-diversity": 10,
      "agro-ecology": 10
    }
  },
  {
    "id": "tomato-concentrated",
    "name": "Concentré de tomates",
    "search": "Tomato paste, 30 degrees Brix, for double concentrate, at plant {GLO}",
    "category": "ingredient",
    "categories": ["vegetable_processed"],
    "default_origin": "OutOfEuropeAndMaghreb",
    "raw_to_cooked_ratio": 1,
    "density": 1,
    "inedible_part": 0,
    "transport_cooling": "none",
    "visible": true,
    "complements": {
      "agro-diversity": 10,
      "agro-ecology": 10
    }
  },
  {
    "id": "rib-steak",
    "name": "Entrecôte (crue)",
    "search": "Meat with bone, beef, for direct consumption",
    "category": "ingredient",
    "categories": ["animal_product"],
    "default_origin": "EuropeAndMaghreb",
    "raw_to_cooked_ratio": 0.792,
    "density": 1,
    "inedible_part": 0.2,
    "transport_cooling": "always",
    "visible": true,
    "complements": {
      "agro-diversity": 10,
      "agro-ecology": 10,
      "animal-welfare": 10
    }
  },
  {
    "id": "flank-steak",
    "name": "Bavette (crue)",
    "search": "Meat without bone, beef, for direct consumption",
    "category": "ingredient",
    "categories": ["animal_product"],
    "default_origin": "EuropeAndMaghreb",
    "raw_to_cooked_ratio": 0.792,
    "density": 1,
    "inedible_part": 0,
    "transport_cooling": "always",
    "visible": true,
    "complements": {
      "agro-diversity": 10,
      "agro-ecology": 10,
      "animal-welfare": 10
    }
  },
  {
    "id": "flank-steak-organic",
    "name": "Bavette bio (crue)",
    "search": "Meat without bone, beef, for direct consumption organic constructed",
    "category": "ingredient",
    "categories": ["animal_product"],
    "default_origin": "EuropeAndMaghreb",
    "raw_to_cooked_ratio": 0.792,
    "density": 1,
    "inedible_part": 0,
    "transport_cooling": "always",
    "visible": true,
    "complements": {
      "agro-diversity": 10,
      "agro-ecology": 10,
      "animal-welfare": 10
    }
  },
  {
    "id": "rumsteak",
    "name": "Rumsteak (cru)",
    "search": "Meat without bone, beef, for direct consumption {FR} U",
    "category": "ingredient",
    "categories": ["animal_product"],
    "default_origin": "EuropeAndMaghreb",
    "raw_to_cooked_ratio": 0.792,
    "density": 1,
    "inedible_part": 0,
    "transport_cooling": "always",
    "visible": true,
    "complements": {
      "agro-diversity": 10,
      "agro-ecology": 10,
      "animal-welfare": 10
    }
  },
  {
    "id": "durum-wheat-semolina",
    "name": "Semoule de blé dur",
    "search": "Durum wheat, semolina, at plant {FR} U",
    "category": "ingredient",
    "categories": ["grain_processed"],
    "default_origin": "EuropeAndMaghreb",
    "raw_to_cooked_ratio": 2.259,
    "density": 0.24,
    "inedible_part": 0,
    "transport_cooling": "none",
    "visible": true,
    "complements": {
      "agro-diversity": 10,
      "agro-ecology": 10
    }
  },
  {
    "id": "sugar",
    "name": "Sucre de betterave",
    "search": "sugar",
    "category": "ingredient",
    "categories": ["vegetable_processed"],
    "default_origin": "France",
    "raw_to_cooked_ratio": 1.0,
    "density": 1.0,
    "inedible_part": 0,
    "transport_cooling": "none",
    "visible": true,
    "complements": {
      "agro-diversity": 10,
      "agro-ecology": 10
    }
  },
  {
    "id": "dark-chocolate",
    "name": "Chocolat noir",
    "search": "chocolate dark",
    "category": "ingredient",
    "categories": ["vegetable_processed"],
    "default_origin": "EuropeAndMaghreb",
    "raw_to_cooked_ratio": 1.0,
    "density": 1.0,
    "inedible_part": 0,
    "transport_cooling": "none",
    "visible": true,
    "explain": "On considère une origine \"Europe\" car le transport du cacao est intégré à l'ICV",
    "complements": {
      "agro-diversity": 10,
      "agro-ecology": 10
    }
  },
  {
    "id": "pineapple",
    "name": "Ananas",
    "search": "pineapple glo",
    "category": "ingredient",
    "categories": ["vegetable_fresh"],
    "default_origin": "OutOfEuropeAndMaghreb",
    "raw_to_cooked_ratio": 0.856,
    "density": 0.575,
    "inedible_part": 0.5,
    "transport_cooling": "always",
    "visible": true,
    "explain": "En première approche, on choisit l'inventaire majoritaire dans l'ICV AGB consumption mix FR. Axe d'améliorartion : Créer un nouvel ananas en prenant également en compte l'ananas CR qui entre aussi en compte dans consumption mix AGB.",
    "complements": {
      "agro-diversity": 10,
      "agro-ecology": 10
    }
  },
  {
    "id": "banana",
    "name": "Banane (sortie de ferme)",
    "search": "banana at farm glo",
    "category": "ingredient",
    "categories": ["vegetable_fresh"],
    "default_origin": "OutOfEuropeAndMaghreb",
    "raw_to_cooked_ratio": 0.856,
    "density": 0.447,
    "inedible_part": 0.3,
    "transport_cooling": "always",
    "visible": true,
    "explain": "Choix par défaut de la banane GLO qui représent environ 60% de la banane consumption mix FR d'Agribalyse. Alternative : la banane West Indies représentait elle aussi environ 40%.",
    "complements": {
      "agro-diversity": 0,
      "agro-ecology": 0
    }
  },
  {
    "id": "chicken-breast-br-max",
    "name": "Blanc de poulet (importé nourri avec des aliments BR)",
    "search": "Meat without bone chicken for direct consumption br-max constructed by Ecobalyse",
    "category": "ingredient",
    "categories": ["animal_product"],
    "default_origin": "OutOfEuropeAndMaghreb",
    "raw_to_cooked_ratio": 0.755,
    "density": 1,
    "inedible_part": 0,
    "transport_cooling": "always",
    "visible": true,
    "explain": "Poulet élevé au Brésil dont toute l'alimentation (mais, blé, soja) vient du Brésil)",
    "complements": {
      "agro-diversity": 0,
      "agro-ecology": 0
    }
  },
  {
    "id": "chicken-breast-fr",
    "name": "Blanc de poulet (nourri avec des aliments FR)",
    "search": "Meat without bone chicken for direct consumption fr constructed by Ecobalyse",
    "category": "ingredient",
    "categories": ["animal_product"],
    "default_origin": "EuropeAndMaghreb",
    "raw_to_cooked_ratio": 0.755,
    "density": 1,
    "inedible_part": 0,
    "transport_cooling": "always",
    "visible": true,
    "explain": "Poulet élevé en France dont l'alimentation vient de France. Seul l'origine du soja change par rapport au poulet classique",
    "complements": {
      "agro-diversity": 10,
      "agro-ecology": 10
    }
  },
  {
    "id": "cane-sugar",
    "name": "Sucre de canne",
    "search": "brown sugar",
    "category": "ingredient",
    "categories": ["vegetable_processed"],
    "default_origin": "OutOfEuropeAndMaghreb",
    "raw_to_cooked_ratio": 1.0,
    "density": 1.0,
    "inedible_part": 0,
    "transport_cooling": "none",
    "visible": true,
    "complements": {
      "agro-diversity": 0,
      "agro-ecology": 0
    }
  },
  {
    "id": "strawberry-off-season",
    "name": "Fraise - hors saison (sortie de ferme)",
    "search": "Strawberry, soilless protected crops, heated, conventional, at farm gate/",
    "category": "ingredient",
    "categories": ["vegetable_fresh"],
    "default_origin": "EuropeAndMaghreb",
    "raw_to_cooked_ratio": 0.856,
    "density": 0.447,
    "inedible_part": 0.03,
    "transport_cooling": "none",
    "visible": true,
    "complements": {
      "agro-diversity": 0,
      "agro-ecology": 0
    }
  },
  {
    "id": "avocado",
    "name": "Avocat (sortie de ferme)",
    "search": "Avocado {GLO}| production | Cut-off, U - Adapted from Ecoinvent ",
    "category": "ingredient",
    "categories": ["vegetable_fresh"],
    "default_origin": "OutOfEuropeAndMaghreb",
    "raw_to_cooked_ratio": 0.856,
    "density": 0.6375,
    "inedible_part": 0.3,
    "transport_cooling": "always",
    "visible": true,
    "explain": "Toujours importé => bonus nuls",
    "complements": {
      "agro-diversity": 0,
      "agro-ecology": 0
    }
  },
  {
    "id": "olive",
    "name": "Olive (sortie de ferme)",
    "search": "Olive {ES}| olive production | Cut-off, U - Adapted from Ecoinvent",
    "category": "ingredient",
    "categories": ["animal_product"],
    "default_origin": "EuropeAndMaghreb",
    "raw_to_cooked_ratio": 1.0,
    "density": 0.447,
    "inedible_part": 0.5,
    "transport_cooling": "none",
    "visible": true,
    "complements": {
      "agro-diversity": 10,
      "agro-ecology": 10,
      "animal-welfare": 10
    }
  },
  {
    "id": "olive-oil",
    "name": "Huile d'olive ",
    "search": "Extra Virgin Olive Oil, at plant {ES",
    "category": "ingredient",
    "categories": ["nut_oilseed_processed"],
    "default_origin": "EuropeAndMaghreb",
    "raw_to_cooked_ratio": 1.0,
    "density": 1.0,
    "inedible_part": 0,
    "transport_cooling": "none",
    "visible": true,
    "complements": {
      "agro-diversity": 10,
      "agro-ecology": 10
    }
  },
  {
    "id": "tea-dried",
    "name": "Thé (feuilles)",
    "search": "Tea, dried {RoW}| tea production, dried | Cut-off, U - Adapted from Ecoinvent",
    "category": "ingredient",
    "categories": ["misc"],
    "default_origin": "EuropeAndMaghreb",
    "raw_to_cooked_ratio": 1.0,
    "density": 1.0,
    "inedible_part": 0,
    "transport_cooling": "none",
    "visible": true,
    "complements": {
      "agro-diversity": 0,
      "agro-ecology": 0
    }
  },
  {
    "id": "coffee-ground",
    "name": "Café (moulu)",
    "search": "Coffee, roast and ground, at plant",
    "category": "ingredient",
    "categories": ["misc"],
    "default_origin": "OutOfEuropeAndMaghreb",
    "raw_to_cooked_ratio": 1.0,
    "density": 1.0,
    "inedible_part": 0,
    "transport_cooling": "none",
    "visible": true,
    "complements": {
      "agro-diversity": 0,
      "agro-ecology": 0
    }
  },
  {
    "id": "black-pepper",
    "name": "Poivre noir ",
    "search": "Black pepper, dried, consumption mix",
    "category": "ingredient",
    "categories": ["spice_condiment_additive"],
    "default_origin": "OutOfEuropeAndMaghreb",
    "raw_to_cooked_ratio": 1.0,
    "density": 1.0,
    "inedible_part": 0,
    "transport_cooling": "none",
    "visible": true,
    "explain": "\"Consumption mix\" exceptionnellement car on se situe au niveau \"at plant\"",
    "complements": {
      "agro-diversity": 0,
      "agro-ecology": 0
    }
  },
  {
    "id": "milk-powder",
    "name": "Poudre de lait écrémé",
    "search": "Milk, powder, skimmed, non rehydrated, at plant {FR} ",
    "category": "ingredient",
    "categories": ["dairy_product"],
    "default_origin": "OutOfEuropeAndMaghreb",
    "raw_to_cooked_ratio": 1.0,
    "density": 1.0,
    "inedible_part": 0,
    "transport_cooling": "none",
    "visible": true,
    "complements": {
      "agro-diversity": 10,
      "agro-ecology": 10,
      "animal-welfare": 10
    }
  },
  {
    "id": "rice-basmati",
    "name": "Riz basmati",
    "search": "Rice, basmati {IN}| rice production, basmati | Cut-off, U - Adapted from Ecoinvent",
    "category": "ingredient",
    "categories": ["grain_raw"],
    "default_origin": "OutOfEuropeAndMaghreb",
    "raw_to_cooked_ratio": 2.259,
    "density": 0.24,
    "inedible_part": 0,
    "transport_cooling": "none",
    "visible": true,
    "complements": {
      "agro-diversity": 10,
      "agro-ecology": 10
    }
  },
  {
    "id": "red-wine",
    "name": "Vin rouge",
    "search": "Red Wine, from grape, in a cooperative cellar, packaged, French production mix, at plant, 1 L of red wine ",
    "category": "ingredient",
    "categories": ["misc"],
    "default_origin": "France",
    "raw_to_cooked_ratio": 1.0,
    "density": 1.0,
    "inedible_part": 0,
    "transport_cooling": "none",
    "visible": true,
    "complements": {
      "agro-diversity": 10,
      "agro-ecology": 10
    }
  },
  {
    "id": "fresh-shrimps",
    "name": " Crevettes fraîches",
    "search": "Fresh shrimps, China production/FR U :",
    "category": "ingredient",
    "categories": ["animal_product"],
    "default_origin": "OutOfEuropeAndMaghreb",
    "raw_to_cooked_ratio": 0.819,
    "density": 1.0,
    "inedible_part": 0.2,
    "transport_cooling": "always",
    "visible": true,
    "complements": {
      "agro-diversity": 10,
      "agro-ecology": 10,
      "animal-welfare": 10
    }
  },
  {
    "id": "cucumber-greenhouse-heated",
    "name": "Concombre (sous serre chauffée)",
    "search": "cucumber",
    "category": "ingredient",
    "categories": ["vegetable_fresh"],
    "default_origin": "EuropeAndMaghreb",
    "raw_to_cooked_ratio": 0.856,
    "density": 0.447,
    "inedible_part": 0.1,
    "transport_cooling": "once_transformed",
    "visible": true,
    "complements": {
      "agro-diversity": 10,
      "agro-ecology": 10
    }
  },
  {
    "id": "peach-conventional",
    "name": "Pêche (sortie de ferme)",
    "search": "Peach, conventional, national average, at orchard/FR U :",
    "category": "ingredient",
    "categories": ["vegetable_fresh"],
    "default_origin": "EuropeAndMaghreb",
    "raw_to_cooked_ratio": 0.856,
    "density": 0.447,
    "inedible_part": 0.2,
    "transport_cooling": "once_transformed",
    "visible": true,
    "complements": {
      "agro-diversity": 10,
      "agro-ecology": 10
    }
  },
  {
    "id": "large-trout",
    "name": "Truite d'élevage (sortie de ferme)",
    "search": "Large trout, 2-4kg, conventional, at farm gate/FR U :",
    "category": "ingredient",
    "categories": ["animal_product"],
    "default_origin": "France",
    "raw_to_cooked_ratio": 0.819,
    "density": 1.0,
    "inedible_part": 0.2,
    "transport_cooling": "always",
    "visible": true,
    "explain": "On considère que la part non comestible des poissons est la même que celle des viandes avec os (pas de valeur spécifique aux poissons)",
    "complements": {
      "agro-diversity": 10,
      "agro-ecology": 10,
      "animal-welfare": 10
    }
  },
  {
    "id": "egg-indoor-code2",
    "name": "Oeuf conventionnel (code 2-sortie de ferme)",
    "search": "Egg, conventional, indoor system, non-cage, at farm gate/FR U :",
    "category": "ingredient",
    "categories": ["animal_product"],
    "default_origin": "France",
    "raw_to_cooked_ratio": 0.974,
    "density": 1.0,
    "inedible_part": 0.2,
    "transport_cooling": "none",
    "visible": true,
    "complements": {
      "agro-diversity": 10,
      "agro-ecology": 10,
      "animal-welfare": 10
    }
  },
  {
    "id": "egg-indoor-code3",
    "name": "Oeuf conventionnel (code 3-sortie de ferme)",
    "search": "Egg indoor cage",
    "category": "ingredient",
    "categories": ["animal_product"],
    "default_origin": "EuropeAndMaghreb",
    "raw_to_cooked_ratio": 0.974,
    "density": 1.0,
    "inedible_part": 0.2,
    "transport_cooling": "none",
    "visible": true,
    "complements": {
      "agro-diversity": 10,
      "agro-ecology": 10,
      "animal-welfare": 10
    }
  },
  {
    "id": "egg-outdoor-code1",
    "name": "Oeuf plein air (code 1-sortie de ferme)",
    "search": "Egg, conventional, outdoor system, at farm gate/FR U :",
    "category": "ingredient",
    "categories": ["animal_product"],
    "default_origin": "France",
    "raw_to_cooked_ratio": 0.974,
    "density": 1.0,
    "inedible_part": 0.2,
    "transport_cooling": "none",
    "visible": true,
    "complements": {
      "agro-diversity": 10,
      "agro-ecology": 10,
      "animal-welfare": 10
    }
  },
  {
    "id": "egg-organic-code0",
    "name": "Oeuf bio (sortie de ferme)",
    "search": "Egg organic at farm gate",
    "category": "ingredient",
    "categories": ["animal_product", "organic"],
    "default_origin": "EuropeAndMaghreb",
    "raw_to_cooked_ratio": 0.974,
    "density": 1.0,
    "inedible_part": 0.2,
    "transport_cooling": "none",
    "visible": true,
    "complements": {
      "agro-diversity": 50,
      "agro-ecology": 50,
      "animal-welfare": 50
    }
  },
  {
    "id": "wine-grape-organic",
    "name": "Raisin de cuve bio (sortie de vignoble)",
    "search": "Grape full production (phase) organic variety mix Languedoc-Roussillon at vineyard",
    "category": "ingredient",
    "categories": ["vegetable_fresh", "organic"],
    "default_origin": "France",
    "raw_to_cooked_ratio": 0.856,
    "density": 0.447,
    "inedible_part": 0.1,
    "transport_cooling": "once_transformed",
    "visible": true,
    "complements": {
      "agro-diversity": 50,
      "agro-ecology": 50
    }
  },
  {
    "id": "wine-grape",
    "name": "Raisin de cuve (sortie de vignoble)",
    "search": "Grape full production (phase) integrated variety mix Languedoc-Roussillon at vineyard",
    "category": "ingredient",
    "categories": ["vegetable_fresh"],
    "default_origin": "France",
    "raw_to_cooked_ratio": 0.856,
    "density": 0.447,
    "inedible_part": 0.1,
    "transport_cooling": "once_transformed",
    "visible": true,
    "complements": {
      "agro-diversity": 10,
      "agro-ecology": 10
    }
  }
]<|MERGE_RESOLUTION|>--- conflicted
+++ resolved
@@ -395,11 +395,7 @@
   {
     "id": "chicken-breast-organic-fr",
     "name": "Blanc de poulet bio (nourri avec des aliments FR)",
-<<<<<<< HEAD
     "search": "Meat without bone chicken for direct consumption \"fr-organic\" constructed by Ecobalyse",
-=======
-    "search": "Meat without bone chicken for direct consumption organic-fr constructed by Ecobalyse",
->>>>>>> 1f9086e5
     "category": "ingredient",
     "categories": ["animal_product", "organic"],
     "default_origin": "EuropeAndMaghreb",

[
  {
    "id": "egg",
    "name": "Oeuf (sortie de ferme)",
    "search": "Egg national average at farm gate",
    "category": "ingredient",
    "categories": ["animal_product"],
    "default_origin": "EuropeAndMaghreb",
    "raw_to_cooked_ratio": 0.974,
    "density": 1,
    "inedible_part": 0.2,
    "transport_cooling": "none",
    "visible": true,
    "complements": {
      "agro-diversity": 10,
      "agro-ecology": 10,
      "animal-welfare": 10
    }
  },
  {
    "id": "egg-organic",
    "name": "Oeuf bio (sortie de ferme)",
    "search": "Egg organic at farm gate",
    "category": "ingredient",
    "categories": ["animal_product", "organic"],
    "default_origin": "EuropeAndMaghreb",
    "raw_to_cooked_ratio": 0.974,
    "density": 1,
    "inedible_part": 0.2,
    "transport_cooling": "none",
    "visible": true,
    "complements": {
      "agro-diversity": 50,
      "agro-ecology": 50,
      "animal-welfare": 50
    }
  },
  {
    "id": "egg-bleublanccoeur",
    "name": "Oeuf Bleu-Blanc-Cœur (sortie de ferme)",
    "search": "Egg Bleu Blanc Coeur outdoor system at farm gate",
    "category": "ingredient",
    "categories": ["animal_product", "bleublanccoeur"],
    "default_origin": "EuropeAndMaghreb",
    "raw_to_cooked_ratio": 0.974,
    "density": 1,
    "inedible_part": 0.2,
    "transport_cooling": "none",
    "visible": true,
    "complements": {
      "agro-diversity": 50,
      "agro-ecology": 50,
      "animal-welfare": 50
    }
  },
  {
    "id": "milk",
    "name": "Lait (sortie de ferme)",
    "search": "Cow milk national average at farm gate",
    "category": "ingredient",
    "categories": ["dairy_product"],
    "default_origin": "EuropeAndMaghreb",
    "raw_to_cooked_ratio": 1,
    "density": 1,
    "inedible_part": 0,
    "transport_cooling": "always",
    "visible": true,
    "complements": {
      "agro-diversity": 10,
      "agro-ecology": 10,
      "animal-welfare": 10
    }
  },
  {
    "id": "milk-organic",
    "name": "Lait bio (sortie de ferme)",
    "search": "cow milk organic system number 5",
    "category": "ingredient",
    "categories": ["dairy_product", "organic"],
    "default_origin": "EuropeAndMaghreb",
    "raw_to_cooked_ratio": 1,
    "density": 1,
    "inedible_part": 0,
    "transport_cooling": "always",
    "visible": true,
    "complements": {
      "agro-diversity": 50,
      "agro-ecology": 50,
      "animal-welfare": 50
    }
  },
  {
    "id": "carrot",
    "name": "Carotte (sortie de ferme)",
    "search": "Carrot conventional national average at farm gate",
    "category": "ingredient",
    "categories": ["vegetable_fresh"],
    "default_origin": "EuropeAndMaghreb",
    "raw_to_cooked_ratio": 0.856,
    "density": 0.6375,
    "inedible_part": 0.1,
    "transport_cooling": "once_transformed",
    "visible": true,
    "complements": {
      "agro-diversity": 10,
      "agro-ecology": 10
    }
  },
  {
    "id": "carrot-organic",
    "name": "Carotte bio (sortie de ferme)",
    "search": "Carrot organic Lower Normandy at farm gate",
    "category": "ingredient",
    "categories": ["vegetable_fresh", "organic"],
    "default_origin": "EuropeAndMaghreb",
    "raw_to_cooked_ratio": 0.856,
    "density": 0.6375,
    "inedible_part": 0.1,
    "transport_cooling": "once_transformed",
    "visible": true,
    "complements": {
      "agro-diversity": 50,
      "agro-ecology": 50
    }
  },
  {
    "id": "wheat",
    "name": "Blé tendre (sortie de ferme)",
    "search": "Soft wheat grain conventional national average animal feed at farm gate production",
    "category": "ingredient",
    "categories": ["grain_raw"],
    "default_origin": "France",
    "raw_to_cooked_ratio": 2.259,
    "density": 1,
    "inedible_part": 0,
    "transport_cooling": "once_transformed",
    "visible": true,
    "complements": {
      "agro-diversity": 10,
      "agro-ecology": 10
    }
  },
  {
    "id": "wheat-organic",
    "name": "Blé tendre bio (sortie de moulin)",
    "search": "soft wheat grain organic central region",
    "category": "ingredient",
    "categories": ["grain_raw", "organic"],
    "default_origin": "France",
    "raw_to_cooked_ratio": 2.259,
    "density": 1,
    "inedible_part": 0,
    "transport_cooling": "once_transformed",
    "visible": true,
    "complements": {
      "agro-diversity": 50,
      "agro-ecology": 50
    }
  },
  {
    "id": "flour",
    "name": "Farine (sortie de moulin)",
    "search": "Wheat flour at industrial mill",
    "category": "ingredient",
    "categories": ["grain_processed"],
    "default_origin": "EuropeAndMaghreb",
    "raw_to_cooked_ratio": 1,
    "density": 1,
    "inedible_part": 0,
    "transport_cooling": "once_transformed",
    "visible": true,
    "complements": {
      "agro-diversity": 10,
      "agro-ecology": 10
    }
  },
  {
    "id": "flour-organic",
    "name": "Farine bio (sortie de moulin)",
    "search": "Wheat flour at industrial mill organic, constructed by Ecobalyse",
    "category": "ingredient",
    "categories": ["grain_processed", "organic"],
    "default_origin": "EuropeAndMaghreb",
    "raw_to_cooked_ratio": 1,
    "density": 1,
    "inedible_part": 0,
    "transport_cooling": "once_transformed",
    "visible": true,
    "complements": {
      "agro-diversity": 50,
      "agro-ecology": 50
    }
  },
  {
    "id": "sunflower",
    "name": "Tournesol (sortie de ferme)",
    "search": "Sunflower at farm FR",
    "category": "ingredient",
    "categories": ["nut_oilseed_raw"],
    "default_origin": "OutOfEuropeAndMaghreb",
    "raw_to_cooked_ratio": 1,
    "density": 1,
    "inedible_part": 0,
    "transport_cooling": "once_transformed",
    "visible": true,
    "complements": {
      "agro-diversity": 10,
      "agro-ecology": 10
    }
  },
  {
    "id": "sunflower-organic",
    "name": "Tournesol bio (sortie de ferme)",
    "search": "Sunflower grain organic system 3 at farm gate",
    "category": "ingredient",
    "categories": ["nut_oilseed_raw", "organic"],
    "default_origin": "OutOfEuropeAndMaghreb",
    "raw_to_cooked_ratio": 1,
    "density": 1,
    "inedible_part": 0,
    "transport_cooling": "once_transformed",
    "visible": true,
    "complements": {
      "agro-diversity": 50,
      "agro-ecology": 50
    }
  },
  {
    "id": "rapeseed",
    "name": "Colza (sortie de ferme)",
    "search": "Rape seed FR production Cut-off",
    "category": "ingredient",
    "categories": ["nut_oilseed_raw"],
    "default_origin": "OutOfEuropeAndMaghreb",
    "raw_to_cooked_ratio": 1,
    "density": 1,
    "inedible_part": 0,
    "transport_cooling": "once_transformed",
    "visible": true,
    "explain": "à préciser car ce n'est aps un procédé FR donc il n'est pas indiqué dans AGB s'il s'agit bien d'un procédé \"sortie de ferme\"",
    "complements": {
      "agro-diversity": 10,
      "agro-ecology": 10
    }
  },
  {
    "id": "rapeseed-organic",
    "name": "Colza bio (sortie de ferme)",
    "search": "Winter rapeseed organic at farm gate",
    "category": "ingredient",
    "categories": ["nut_oilseed_raw", "organic"],
    "default_origin": "OutOfEuropeAndMaghreb",
    "raw_to_cooked_ratio": 1,
    "density": 1,
    "inedible_part": 0,
    "transport_cooling": "once_transformed",
    "visible": true,
    "explain": "Le procédé FR pour le bio (contrairement au conv qui est issu de WFDB)",
    "complements": {
      "agro-diversity": 50,
      "agro-ecology": 50
    }
  },
  {
    "id": "tomato",
    "name": "Tomate - sous serre non chauffée (sortie de ferme)",
    "search": "Tomato medium size conventional soil based non-heated greenhouse at greenhouse",
    "category": "ingredient",
    "categories": ["vegetable_fresh"],
    "default_origin": "OutOfEuropeAndMaghreb",
    "raw_to_cooked_ratio": 0.856,
    "density": 0.447,
    "inedible_part": 0.03,
    "transport_cooling": "once_transformed",
    "visible": true,
    "complements": {
      "agro-diversity": 10,
      "agro-ecology": 10
    }
  },
  {
    "id": "tomato-organic",
    "name": "Tomate bio (sous serre non chauffée)",
    "search": "Tomato organic greenhouse production national average at greenhouse",
    "category": "ingredient",
    "categories": ["vegetable_fresh", "organic"],
    "default_origin": "OutOfEuropeAndMaghreb",
    "raw_to_cooked_ratio": 0.856,
    "density": 0.447,
    "inedible_part": 0.03,
    "transport_cooling": "once_transformed",
    "visible": true,
    "complements": {
      "agro-diversity": 50,
      "agro-ecology": 50
    }
  },
  {
    "id": "potato",
    "name": "Pomme de terre (sortie de ferme)",
    "search": "Ware potato conventional variety mix national average at farm gate",
    "category": "ingredient",
    "categories": ["vegetable_fresh"],
    "default_origin": "France",
    "raw_to_cooked_ratio": 0.856,
    "density": 0.6375,
    "inedible_part": 0.1,
    "transport_cooling": "once_transformed",
    "visible": true,
    "complements": {
      "agro-diversity": 10,
      "agro-ecology": 10
    }
  },
  {
    "id": "ground-beef",
    "name": "Boeuf haché (cru)",
    "search": "Ground beef fresh case ready for direct consumption at plant",
    "category": "ingredient",
    "categories": ["animal_product"],
    "default_origin": "EuropeAndMaghreb",
    "raw_to_cooked_ratio": 0.792,
    "density": 1,
    "inedible_part": 0,
    "transport_cooling": "always",
    "visible": true,
    "complements": {
      "agro-diversity": 10,
      "agro-ecology": 10,
      "animal-welfare": 10
    }
  },
  {
    "id": "ground-beef-organic",
    "name": "Boeuf haché bio (cru)",
    "search": "Ground beef fresh case ready for direct consumption at plant organic, constructed by Ecobalyse",
    "category": "ingredient",
    "categories": ["animal_product", "organic"],
    "default_origin": "EuropeAndMaghreb",
    "raw_to_cooked_ratio": 0.792,
    "density": 1,
    "inedible_part": 0,
    "transport_cooling": "always",
    "visible": true,
    "complements": {
      "agro-diversity": 50,
      "agro-ecology": 50,
      "animal-welfare": 50
    }
  },
  {
    "id": "ground-beef-feedlot",
    "name": "Boeuf haché Feedlot (cru)",
    "search": "Ground beef fresh case ready for direct consumption at plant feedlot, constructed by Ecobalyse",
    "category": "ingredient",
    "categories": ["animal_product"],
    "default_origin": "OutOfEuropeAndMaghreb",
    "raw_to_cooked_ratio": 0.792,
    "density": 1,
    "inedible_part": 0,
    "transport_cooling": "always",
    "visible": true,
    "complements": {
      "agro-diversity": 10,
      "agro-ecology": 10,
      "animal-welfare": 10
    }
  },
  {
    "id": "cooked-ham",
    "name": "Jambon (cuit)",
    "search": "Cooked ham case ready at plant",
    "category": "ingredient",
    "categories": ["animal_product"],
    "default_origin": "EuropeAndMaghreb",
    "raw_to_cooked_ratio": 0.792,
    "density": 1,
    "inedible_part": 0,
    "transport_cooling": "always",
    "visible": true,
    "complements": {
      "agro-diversity": 10,
      "agro-ecology": 10,
      "animal-welfare": 10
    }
  },
  {
    "id": "cooked-ham-organic",
    "name": "Jambon bio (cuit)",
    "search": "Cooked ham case ready at plant organic, constructed by Ecobalyse",
    "category": "ingredient",
    "categories": ["animal_product", "organic"],
    "default_origin": "EuropeAndMaghreb",
    "raw_to_cooked_ratio": 0.792,
    "density": 1,
    "inedible_part": 0,
    "transport_cooling": "always",
    "visible": true,
    "complements": {
      "agro-diversity": 50,
      "agro-ecology": 50,
      "animal-welfare": 50
    }
  },
  {
    "id": "cooked-ham-fr",
    "name": "Jambon, nourri avec des aliments FR (cuit)",
    "search": "Cooked ham case ready at plant fr, constructed by Ecobalyse",
    "category": "ingredient",
    "categories": ["animal_product"],
    "default_origin": "EuropeAndMaghreb",
    "raw_to_cooked_ratio": 0.792,
    "density": 1,
    "inedible_part": 0,
    "transport_cooling": "always",
    "visible": true,
    "complements": {
      "agro-diversity": 10,
      "agro-ecology": 10,
      "animal-welfare": 10
    }
  },
  {
    "id": "chicken-breast",
    "name": "Blanc de poulet (cru)",
    "search": "Meat without bone chicken for direct consumption",
    "category": "ingredient",
    "categories": ["animal_product"],
    "default_origin": "EuropeAndMaghreb",
    "raw_to_cooked_ratio": 0.73,
    "density": 1,
    "inedible_part": 0,
    "transport_cooling": "always",
    "visible": true,
    "complements": {
      "agro-diversity": 10,
      "agro-ecology": 10,
      "animal-welfare": 10
    }
  },
  {
    "id": "chicken-breast-organic",
    "name": "Blanc de poulet bio (cru)",
    "search": "Meat without bone chicken for direct consumption organic, constructed by Ecobalyse",
    "category": "ingredient",
    "categories": ["animal_product", "organic"],
    "default_origin": "EuropeAndMaghreb",
    "raw_to_cooked_ratio": 0.73,
    "density": 1,
    "inedible_part": 0,
    "transport_cooling": "always",
    "visible": true,
    "complements": {
      "agro-diversity": 50,
      "agro-ecology": 50,
      "animal-welfare": 50
    }
  },
  {
    "id": "chicken-breast-organic-fr",
    "name": "Blanc de poulet bio (nourri avec des aliments FR)",
    "search": "Meat without bone chicken for direct consumption organic-fr constructed by Ecobalyse",
    "category": "ingredient",
    "categories": ["animal_product", "organic"],
    "default_origin": "EuropeAndMaghreb",
    "raw_to_cooked_ratio": 0.73,
    "density": 1,
    "inedible_part": 0,
    "transport_cooling": "always",
    "visible": true,
    "complements": {
      "agro-diversity": 50,
      "agro-ecology": 50,
      "animal-welfare": 50
    }
  },
  {
<<<<<<< HEAD
    "id": "broiler",
    "name": "Poulet (sortie de ferme)",
    "search": "Broiler national at farm gate",
    "category": "material",
    "default_origin": "EuropeAndMaghreb",
    "complements": {
      "agro-diversity": 0,
      "agro-ecology": 0
    }
  },
  {
    "id": "broiler-organic",
    "name": "Poulet bio",
    "category": "material",
    "search": "Broiler organic at farm gate"
  },
  {
=======
>>>>>>> 589ee52b
    "id": "grape",
    "name": "Raisin de cuve (sortie de vignoble)",
    "search": "Grape full production (phase) integrated variety mix Languedoc-Roussillon at vineyard",
    "category": "ingredient",
    "categories": ["vegetable_fresh"],
    "default_origin": "France",
    "raw_to_cooked_ratio": 0.856,
    "density": 0.447,
    "inedible_part": 0.1,
    "transport_cooling": "once_transformed",
    "visible": true,
    "complements": {
      "agro-diversity": 10,
      "agro-ecology": 10
    }
  },
  {
    "id": "grape-organic",
    "name": "Raisin de cuve bio (sortie de vignoble)",
    "search": "Grape full production (phase) organic variety mix Languedoc-Roussillon at vineyard",
    "category": "ingredient",
    "categories": ["vegetable_fresh", "organic"],
    "default_origin": "France",
    "raw_to_cooked_ratio": 0.856,
    "density": 0.447,
    "inedible_part": 0.1,
    "transport_cooling": "once_transformed",
    "visible": true,
    "complements": {
      "agro-diversity": 50,
      "agro-ecology": 50
    }
  },
  {
    "id": "mango",
    "name": "Mangue BR (sortie de ferme)",
    "search": "Mango conventional Val de San Francisco at orchard",
    "category": "ingredient",
    "categories": ["vegetable_fresh"],
    "default_origin": "OutOfEuropeAndMaghrebByPlane",
    "raw_to_cooked_ratio": 0.856,
    "density": 0.447,
    "inedible_part": 0.2,
    "transport_cooling": "once_transformed",
    "visible": true,
    "complements": {
      "agro-diversity": 10,
      "agro-ecology": 10
    }
  },
  {
    "id": "rapeseed-oil",
    "name": "Huile de colza (sortie de moulin)",
    "search": "Rapeseed oil mill {GLO}",
    "category": "ingredient",
    "categories": ["nut_oilseed_processed"],
    "default_origin": "EuropeAndMaghreb",
    "raw_to_cooked_ratio": 1,
    "density": 1,
    "inedible_part": 0,
    "transport_cooling": "none",
    "visible": true,
    "complements": {
      "agro-diversity": 10,
      "agro-ecology": 10
    }
  },
  {
    "id": "rapeseed-oil-organic",
    "name": "Huile de colza bio (sortie de moulin)",
    "search": "Rapeseed oil mill {GLO} organic, constructed by Ecobalyse",
    "category": "ingredient",
    "categories": ["nut_oilseed_processed", "organic"],
    "default_origin": "EuropeAndMaghreb",
    "raw_to_cooked_ratio": 1,
    "density": 1,
    "inedible_part": 0,
    "transport_cooling": "none",
    "visible": true,
    "complements": {
      "agro-diversity": 50,
      "agro-ecology": 50
    }
  },
  {
    "id": "sunflower-oil",
    "name": "Huile de tournesol (sortie de moulin)",
    "search": "sunflower oil at mill {glo}",
    "category": "ingredient",
    "categories": ["nut_oilseed_processed"],
    "default_origin": "EuropeAndMaghreb",
    "raw_to_cooked_ratio": 1,
    "density": 1,
    "inedible_part": 0,
    "transport_cooling": "once_transformed",
    "visible": true,
    "complements": {
      "agro-diversity": 10,
      "agro-ecology": 10
    }
  },
  {
    "id": "sunflower-oil-organic",
    "name": "Huile de tournesol bio (sortie de moulin)",
    "search": "sunflower oil at mill {glo} organic, constructed by Ecobalyse",
    "category": "ingredient",
    "categories": ["nut_oilseed_processed", "organic"],
    "default_origin": "EuropeAndMaghreb",
    "raw_to_cooked_ratio": 1,
    "density": 1,
    "inedible_part": 0,
    "transport_cooling": "once_transformed",
    "visible": true,
    "complements": {
      "agro-diversity": 50,
      "agro-ecology": 50
    }
  },
  {
    "id": "zucchini",
    "name": "Courgette (sortie de ferme)",
    "search": "Zucchini, springtime, under tunnel, conventionel, at farm gate {FR}",
    "category": "ingredient",
    "categories": ["vegetable_fresh"],
    "default_origin": "EuropeAndMaghreb",
    "raw_to_cooked_ratio": 0.856,
    "density": 0.447,
    "inedible_part": 0.1,
    "transport_cooling": "none",
    "visible": true,
    "complements": {
      "agro-diversity": 10,
      "agro-ecology": 10
    }
  },
  {
    "id": "zucchini-organic",
    "name": "Courgette bio (sortie de ferme)",
    "search": "zucchini springtime under tunnel organic",
    "category": "ingredient",
    "categories": ["vegetable_fresh", "organic"],
    "default_origin": "EuropeAndMaghreb",
    "raw_to_cooked_ratio": 1,
    "density": 1,
    "inedible_part": 0.1,
    "transport_cooling": "none",
    "visible": true,
    "complements": {
      "agro-diversity": 50,
      "agro-ecology": 50
    }
  },
  {
    "id": "pear",
    "name": "Poire (sortie de ferme)",
    "search": "pear, conventional, at orchard",
    "category": "ingredient",
    "categories": ["vegetable_fresh"],
    "default_origin": "EuropeAndMaghreb",
    "raw_to_cooked_ratio": 0.856,
    "density": 0.447,
    "inedible_part": 0.1,
    "transport_cooling": "none",
    "visible": true,
    "complements": {
      "agro-diversity": 10,
      "agro-ecology": 10
    }
  },
  {
    "id": "pear-organic",
    "name": "Poire bio (sortie de ferme)",
    "search": "pear organic",
    "category": "ingredient",
    "categories": ["vegetable_fresh", "organic"],
    "default_origin": "EuropeAndMaghreb",
    "raw_to_cooked_ratio": 0.856,
    "density": 0.447,
    "inedible_part": 0.1,
    "transport_cooling": "none",
    "visible": false,
    "complements": {
      "agro-diversity": 50,
      "agro-ecology": 50
    }
  },
  {
    "id": "peach",
    "name": "Pêche (sortie de ferme)",
    "search": "Peach production mix national average at orchard FR",
    "category": "ingredient",
    "categories": ["vegetable_fresh"],
    "default_origin": "EuropeAndMaghreb",
    "raw_to_cooked_ratio": 0.856,
    "density": 0.447,
    "inedible_part": 0.2,
    "transport_cooling": "none",
    "visible": true,
    "complements": {
      "agro-diversity": 10,
      "agro-ecology": 10
    }
  },
  {
    "id": "peach-organic",
    "name": "Pêche bio (sortie de ferme)",
    "search": "peach organic",
    "category": "ingredient",
    "categories": ["vegetable_fresh", "organic"],
    "default_origin": "EuropeAndMaghreb",
    "raw_to_cooked_ratio": 0.856,
    "density": 0.447,
    "inedible_part": 0.2,
    "transport_cooling": "none",
    "visible": false,
    "complements": {
      "agro-diversity": 50,
      "agro-ecology": 50
    }
  },
  {
    "id": "melon",
    "name": "Melon (sortie de ferme)",
    "search": "Melon, conventional, national average, at farm gate",
    "category": "ingredient",
    "categories": ["vegetable_fresh"],
    "default_origin": "EuropeAndMaghreb",
    "raw_to_cooked_ratio": 0.856,
    "density": 0.447,
    "inedible_part": 0.4,
    "transport_cooling": "none",
    "visible": true,
    "complements": {
      "agro-diversity": 10,
      "agro-ecology": 10
    }
  },
  {
    "id": "melon-organic",
    "name": "Melon bio (sortie de ferme)",
    "search": "melon organic",
    "category": "ingredient",
    "categories": ["vegetable_fresh", "organic"],
    "default_origin": "EuropeAndMaghreb",
    "raw_to_cooked_ratio": 0.856,
    "density": 0.447,
    "inedible_part": 0.4,
    "transport_cooling": "none",
    "visible": true,
    "complements": {
      "agro-diversity": 50,
      "agro-ecology": 50
    }
  },
  {
    "id": "butter",
    "name": "Beurre",
    "search": "Butter, 82% fat, unsalted, at dairy {FR}",
    "default_origin": "France",
    "category": "ingredient",
    "categories": ["dairy_product"],
    "raw_to_cooked_ratio": 1,
    "density": 1,
    "inedible_part": 0,
    "transport_cooling": "always",
    "visible": true,
    "complements": {
      "agro-diversity": 10,
      "agro-ecology": 10,
      "animal-welfare": 10
    }
  },
  {
    "id": "butter-organic",
    "name": "Beurre bio",
    "search": "Butter, 82% fat, unsalted, at dairy {FR} organic, constructed by Ecobalyse",
    "default_origin": "France",
    "category": "ingredient",
    "categories": ["dairy_product", "organic"],
    "raw_to_cooked_ratio": 1,
    "density": 1,
    "inedible_part": 0,
    "transport_cooling": "always",
    "visible": true,
    "complements": {
      "agro-diversity": 50,
      "agro-ecology": 50,
      "animal-welfare": 50
    }
  },
  {
    "id": "onion",
    "name": "Oignon (sortie de ferme)",
    "search": "Onion, national average, at farm",
    "category": "ingredient",
    "categories": ["vegetable_fresh"],
    "default_origin": "OutOfEuropeAndMaghreb",
    "raw_to_cooked_ratio": 0.856,
    "density": 0.6195,
    "inedible_part": 0.1,
    "transport_cooling": "none",
    "visible": true,
    "complements": {
      "agro-diversity": 10,
      "agro-ecology": 10
    }
  },
  {
    "id": "eggplant",
    "name": "Aubergine (sortie de ferme)",
    "search": "Zucchini, conventional, national average, at farm gate {FR} U",
    "category": "ingredient",
    "categories": ["vegetable_fresh"],
    "default_origin": "EuropeAndMaghreb",
    "raw_to_cooked_ratio": 0.856,
    "density": 0.398,
    "inedible_part": 0.1,
    "transport_cooling": "none",
    "visible": true,
    "complements": {
      "agro-diversity": 10,
      "agro-ecology": 10
    }
  },
  {
    "id": "lettuce",
    "name": "Laitue (sortie de ferme)",
    "search": "Lettuce, conventional, national average, at farm gate {FR} U",
    "category": "ingredient",
    "categories": ["vegetable_fresh"],
    "default_origin": "EuropeAndMaghreb",
    "raw_to_cooked_ratio": 0.856,
    "density": 0.118,
    "inedible_part": 0.4,
    "transport_cooling": "none",
    "visible": true,
    "complements": {
      "agro-diversity": 10,
      "agro-ecology": 10
    }
  },
  {
    "id": "french-bean",
    "name": "Haricot vert (sortie de ferme)",
    "search": "French bean, conventional, national average, at farm gate {FR}",
    "category": "ingredient",
    "categories": ["vegetable_fresh"],
    "default_origin": "OutOfEuropeAndMaghrebByPlane",
    "raw_to_cooked_ratio": 0.856,
    "density": 0.271,
    "inedible_part": 0.1,
    "transport_cooling": "always",
    "visible": true,
    "complements": {
      "agro-diversity": 10,
      "agro-ecology": 10
    }
  },
  {
    "id": "durum-wheat",
    "name": "Blé dur (sortie de ferme)",
    "search": "Durum wheat grain, conventional, national average, at farm gate {FR}",
    "category": "ingredient",
    "categories": ["grain_raw"],
    "default_origin": "EuropeAndMaghreb",
    "raw_to_cooked_ratio": 2.259,
    "density": 0.24,
    "inedible_part": 0,
    "transport_cooling": "none",
    "visible": true,
    "complements": {
      "agro-diversity": 10,
      "agro-ecology": 10
    }
  },
  {
    "id": "steel",
    "name": "Acier",
    "category": "packaging",
    "search": "Steel unalloyed {RER} steel production converter unalloyed"
  },
  {
    "id": "ldpe",
    "name": "Polyéthylène basse densité",
    "category": "packaging",
    "search": "Packaging film low density polyethylene {RER} production"
  },
  {
    "id": "ps",
    "name": "Polystyrène",
    "category": "packaging",
    "search": "Polystyrene expandable {RER} production"
  },
  {
    "id": "glass",
    "name": "Verre",
    "category": "packaging",
    "search": "Packaging glass white {RER} w/o CH+DE production"
  },
  {
    "id": "pp",
    "name": "Polypropylène",
    "category": "packaging",
    "search": "Polypropylene granulate {RER}| production"
  },
  {
    "id": "cardboard",
    "name": "Carton",
    "category": "packaging",
    "search": "Corrugated board box {RER} production Cut-off Copied from Ecoinvent"
  },
  {
    "id": "paper",
    "name": "Papier",
    "category": "packaging",
    "search": "Kraft paper production"
  },
  {
    "id": "pvc",
    "name": "PVC",
    "category": "packaging",
    "search": "Polyvinylchloride production suspension polymerised {RER} polymerisation"
  },
  {
    "id": "pet",
    "name": "PET",
    "category": "packaging",
    "search": "Polyethylene terephthalate granulate bottle grade {RER} production"
  },
  {
    "id": "hdpe",
    "name": "Polyéthylène haute densité",
    "category": "packaging",
    "search": "Polyethylene high density granulate {RER} production"
  },
  {
    "id": "aluminium",
    "name": "Aluminium",
    "category": "packaging",
    "search": "Aluminium primary ingot {RoW} production"
  },
  {
    "id": "canning",
    "name": "Mise en conserve",
    "category": "transformation",
    "search": "Canning fruits or vegetables industrial 1kg of canned product FR"
  },
  {
    "id": "mixing",
    "name": "Mélange",
    "category": "transformation",
    "search": "Mixing processing dummy"
  },
  {
    "id": "cooking",
    "name": "Cuisson",
    "category": "transformation",
    "search": "Cooking industrial 1kg of cooked product FR"
  },
  {
    "id": "lorry",
    "name": "Camion",
    "category": "transport",
    "search": "Transport freight lorry 16-32 metric ton EURO5 {RER} EURO5"
  },
  {
    "id": "boat",
    "name": "Bateau",
    "category": "transport",
    "search": "Transport freight sea ship"
  },
  {
    "id": "plane",
    "name": "Avion",
    "category": "transport",
    "search": "Transport freight aircraft"
  },
  {
    "id": "boat-cooling",
    "name": "Bateau frigorifique",
    "category": "transport",
    "search": "Transport freight sea ship reefer"
  },
  {
    "id": "lorry-cooling",
    "category": "transport",
    "name": "Camion frigorifique",
    "search": "Transport freight lorry refrigeration EURO5 R134a refrigerant cooling {GLO}"
  },
  {
    "id": "low-voltage-electricity",
    "name": "Electricité basse tension",
    "category": "energy",
    "search": "Electricity low voltage {FR} market"
  },
  {
    "id": "tap-water",
    "name": "Eau du robinet",
    "search": "Tap water Europe market",
    "category": "ingredient",
    "categories": [],
    "default_origin": "EuropeAndMaghreb",
    "raw_to_cooked_ratio": 1.0,
    "density": 1.0,
    "inedible_part": 0,
    "transport_cooling": "none",
    "visible": true,
    "complements": {
      "agro-diversity": 0,
      "agro-ecology": 0
    }
  },
  {
    "id": "domestic-gas-heat",
    "name": "Gaz de ville",
    "category": "energy",
    "search": "Heat central or small-scale natural gas Europe market"
  },
  {
    "id": "lentils-uncooked",
    "name": "Lentilles (sortie de ferme)",
    "search": "Winter pea, conventional, 15% moisture, at farm gate",
    "category": "ingredient",
    "categories": ["nut_oilseed_raw"],
    "default_origin": "EuropeAndMaghreb",
    "raw_to_cooked_ratio": 2.33,
    "density": 0.24,
    "inedible_part": 0,
    "transport_cooling": "none",
    "visible": true,
    "complements": {
      "agro-diversity": 10,
      "agro-ecology": 10
    }
  },
  {
    "id": "garden-peas",
    "name": "Petit pois (sortie de ferme)",
    "search": "annual vining",
    "category": "ingredient",
    "categories": ["vegetable_fresh"],
    "default_origin": "EuropeAndMaghreb",
    "raw_to_cooked_ratio": 2.33,
    "density": 0.24,
    "inedible_part": 0.2,
    "transport_cooling": "none",
    "visible": true,
    "complements": {
      "agro-diversity": 10,
      "agro-ecology": 10
    }
  },
  {
    "id": "tomato-organic-greenhouse",
    "name": "Tomate bio (sous serre non chauffée)",
    "search": "Tomato organic greenhouse production national average at greenhouse",
    "category": "ingredient",
    "categories": ["vegetable_fresh", "organic"],
    "default_origin": "OutOfEuropeAndMaghreb",
    "raw_to_cooked_ratio": 0.856,
    "density": 0.447,
    "inedible_part": 0.03,
    "transport_cooling": "once_transformed",
    "visible": false,
    "complements": {
      "agro-diversity": 50,
      "agro-ecology": 50
    }
  },
  {
    "id": "tomato-greenhouse",
    "name": "Tomate (sous serre non chauffée)",
    "search": "Tomato medium size conventional soil based non-heated greenhouse at greenhouse",
    "category": "ingredient",
    "categories": ["vegetable_fresh"],
    "default_origin": "OutOfEuropeAndMaghreb",
    "raw_to_cooked_ratio": 0.856,
    "density": 0.447,
    "inedible_part": 0.03,
    "transport_cooling": "once_transformed",
    "visible": true,
    "complements": {
      "agro-diversity": 10,
      "agro-ecology": 10
    }
  },
  {
    "id": "comte-aop",
    "name": "Comté AOP",
    "search": "code:b9b650a42442d76be26feb783620f123",
    "category": "ingredient",
    "categories": ["dairy_product"],
    "default_origin": "France",
    "raw_to_cooked_ratio": 1,
    "density": 1,
    "inedible_part": 0,
    "transport_cooling": "always",
    "visible": true,
    "explain": "A voir si transport bien réfrigéré ?\nBonus à modifier en fonction des données du cahier des charges. ",
    "complements": {
      "agro-diversity": 10,
      "agro-ecology": 10,
      "animal-welfare": 10
    }
  },
  {
    "id": "emmental",
    "name": "Emmental",
    "search": "code:3d72c918ca829647072bab92542bb70e",
    "category": "ingredient",
    "categories": ["dairy_product"],
    "default_origin": "France",
    "raw_to_cooked_ratio": 1,
    "density": 1,
    "inedible_part": 0,
    "transport_cooling": "always",
    "visible": true,
    "explain": "A voir si transport bien réfrigéré ?\nBonus à modifier en fonction des données du cahier des charges. ",
    "complements": {
      "agro-diversity": 10,
      "agro-ecology": 10,
      "animal-welfare": 10
    }
  },
  {
    "id": "mozzarella",
    "name": "Mozzarella",
    "search": "code:5f9448ee99cd739447359929e9c869d3",
    "category": "ingredient",
    "categories": ["dairy_product"],
    "default_origin": "France",
    "raw_to_cooked_ratio": 1,
    "density": 1,
    "inedible_part": 0,
    "transport_cooling": "always",
    "visible": true,
    "explain": "A voir si transport bien réfrigéré ?\nBonus à modifier en fonction des données du cahier des charges. ",
    "complements": {
      "agro-diversity": 10,
      "agro-ecology": 10,
      "animal-welfare": 10
    }
  },
  {
    "id": "tomato-heated-greenhouse",
    "name": "Tomate - sous serre chauffée (sortie de ferme)",
    "search": "code:b489582f34edd951efb90bb7e7225503",
    "category": "ingredient",
    "categories": ["vegetable_fresh"],
    "default_origin": "OutOfEuropeAndMaghreb",
    "raw_to_cooked_ratio": 0.856,
    "density": 0.447,
    "inedible_part": 0.03,
    "transport_cooling": "once_transformed",
    "visible": true,
    "complements": {
      "agro-diversity": 10,
      "agro-ecology": 10
    }
  },
  {
    "id": "cucumber",
    "name": "Concombre (sous serre chauffée)",
    "search": "cucumber",
    "category": "ingredient",
    "categories": ["vegetable_fresh"],
    "default_origin": "EuropeAndMaghreb",
    "raw_to_cooked_ratio": 0.856,
    "density": 0.447,
    "inedible_part": 0.1,
    "transport_cooling": "once_transformed",
    "visible": true,
    "complements": {
      "agro-diversity": 10,
      "agro-ecology": 10
    }
  },
  {
    "id": "cucumber-greenhouse-non-heated",
    "name": "Concombre (sous serre non chauffée)",
    "search": "Tomato, medium size, conventional, soil based, non-heated greenhouse, at greenhouse",
    "category": "ingredient",
    "categories": ["vegetable_fresh"],
    "default_origin": "EuropeAndMaghreb",
    "raw_to_cooked_ratio": 0.856,
    "density": 0.447,
    "inedible_part": 0.1,
    "transport_cooling": "once_transformed",
    "visible": true,
    "complements": {
      "agro-diversity": 10,
      "agro-ecology": 10
    }
  },
  {
    "id": "apricot",
    "name": "Abricot (sortie de ferme)",
    "search": "code:f6f01b92fe478ddbf62a9f0b07512158",
    "category": "ingredient",
    "categories": ["vegetable_fresh"],
    "default_origin": "EuropeAndMaghreb",
    "raw_to_cooked_ratio": 0.856,
    "density": 0.447,
    "inedible_part": 0.2,
    "transport_cooling": "none",
    "visible": true,
    "complements": {
      "agro-diversity": 10,
      "agro-ecology": 10
    }
  },
  {
    "id": "artichoke",
    "name": "Artichaut (sortie de ferme)",
    "search": "code:aa438e0ac8e5afb8ca845b7dc6f3f212",
    "category": "ingredient",
    "categories": ["vegetable_fresh"],
    "default_origin": "EuropeAndMaghreb",
    "raw_to_cooked_ratio": 0.856,
    "density": 0.362,
    "inedible_part": 0.6,
    "transport_cooling": "none",
    "visible": true,
    "explain": "Artichaut approximé par le procédé du chou fleur, mais auquel on applique les ratios (cru/cuit, densité, part non comestible) de l'artichaut",
    "complements": {
      "agro-diversity": 10,
      "agro-ecology": 10
    }
  },
  {
    "id": "cauliflower",
    "name": "Chou-fleur (sortie de ferme)",
    "search": "code:aa438e0ac8e5afb8ca845b7dc6f3f212",
    "category": "ingredient",
    "categories": ["vegetable_fresh"],
    "default_origin": "EuropeAndMaghreb",
    "raw_to_cooked_ratio": 0.856,
    "density": 0.2355,
    "inedible_part": 0.2,
    "transport_cooling": "none",
    "visible": true,
    "explain": "Procédé conventionnel ne correspond pas au procédé bio disponible (cauliflower, winter production) => pas de comparaison possible.",
    "complements": {
      "agro-diversity": 10,
      "agro-ecology": 10
    }
  },
  {
    "id": "beetroot",
    "name": "Betterave rouge (sortie de ferme)",
    "search": "Carrot, conventional, national average, at farm gate ",
    "category": "ingredient",
    "categories": ["vegetable_fresh"],
    "default_origin": "EuropeAndMaghreb",
    "raw_to_cooked_ratio": 0.856,
    "density": 0.6375,
    "inedible_part": 0.1,
    "transport_cooling": "none",
    "visible": true,
    "explain": "Procédé betterave rouge approximé par la carotte (hypothèse reprise d'Agribalyse)",
    "complements": {
      "agro-diversity": 10,
      "agro-ecology": 10
    }
  },
  {
    "id": "beetroot-organic",
    "name": "Betterave rouge bio (sortie de ferme)",
    "search": "code:6408f1ffebe26276c8aa852b45d96aa5",
    "category": "ingredient",
    "categories": ["vegetable_fresh", "organic"],
    "default_origin": "EuropeAndMaghreb",
    "raw_to_cooked_ratio": 0.856,
    "density": 0.6375,
    "inedible_part": 0.1,
    "transport_cooling": "none",
    "visible": true,
    "explain": "Procédé de la carotte bio (donc Basse-Normandie)",
    "complements": {
      "agro-diversity": 50,
      "agro-ecology": 50
    }
  },
  {
    "id": "swiss-chard",
    "name": "Blette (sortie de ferme)",
    "search": "Spinach {GLO}| production | ",
    "category": "ingredient",
    "categories": ["vegetable_fresh"],
    "default_origin": "EuropeAndMaghreb",
    "raw_to_cooked_ratio": 0.856,
    "density": 0.118,
    "inedible_part": 0.03,
    "transport_cooling": "none",
    "visible": true,
    "explain": "Procédé blette approximé par l'épinard (hypothèse reprise d'Agribalyse)",
    "complements": {
      "agro-diversity": 10,
      "agro-ecology": 10
    }
  },
  {
    "id": "spinach",
    "name": "Epinard (sortie de ferme)",
    "search": "Spinach {GLO}| production |",
    "category": "ingredient",
    "categories": ["vegetable_fresh"],
    "default_origin": "EuropeAndMaghreb",
    "raw_to_cooked_ratio": 0.856,
    "density": 0.118,
    "inedible_part": 0.03,
    "transport_cooling": "none",
    "visible": true,
    "complements": {
      "agro-diversity": 10,
      "agro-ecology": 10
    }
  },
  {
    "id": "broccoli",
    "name": "Brocoli (sortie de ferme)",
    "search": "Broccoli {GLO}| production ",
    "category": "ingredient",
    "categories": ["vegetable_fresh"],
    "default_origin": "EuropeAndMaghreb",
    "raw_to_cooked_ratio": 0.856,
    "density": 0.2355,
    "inedible_part": 0.2,
    "transport_cooling": "none",
    "visible": true,
    "explain": "Procédé issu de WDFDB (GLO)",
    "complements": {
      "agro-diversity": 10,
      "agro-ecology": 10
    }
  },
  {
    "id": "celery",
    "name": "Céleri branche (sortie de ferme)",
    "search": "Celery {GLO}| 675 production | Cut-off",
    "category": "ingredient",
    "categories": ["vegetable_fresh"],
    "default_origin": "EuropeAndMaghreb",
    "raw_to_cooked_ratio": 0.856,
    "density": 0.447,
    "inedible_part": 0.03,
    "transport_cooling": "none",
    "visible": true,
    "explain": "Procédé issu de WDFDB (GLO)",
    "complements": {
      "agro-diversity": 10,
      "agro-ecology": 10
    }
  },
  {
    "id": "celeriac",
    "name": "Céleri-rave (sortie de ferme)",
    "search": "Carrot, conventional, national average, at farm gate ",
    "category": "ingredient",
    "categories": ["vegetable_fresh"],
    "default_origin": "EuropeAndMaghreb",
    "raw_to_cooked_ratio": 0.856,
    "density": 0.6375,
    "inedible_part": 0.03,
    "transport_cooling": "none",
    "visible": true,
    "explain": "procédé céleri-rave approximé par la carotte (hypothèse reprise d'Agribalyse)\nHypothèse sur le ratio densité de la carotte, sinon hypothèses céleri\n",
    "complements": {
      "agro-diversity": 10,
      "agro-ecology": 10
    }
  },
  {
    "id": "celeriac-organic",
    "name": "Céleri-rave bio (sortie de ferme)",
    "search": "carrot organic lower",
    "category": "ingredient",
    "categories": ["vegetable_fresh", "organic"],
    "default_origin": "EuropeAndMaghreb",
    "raw_to_cooked_ratio": 0.856,
    "density": 0.6375,
    "inedible_part": 0.1,
    "transport_cooling": "none",
    "visible": true,
    "explain": "Procédé de la carotte bio (donc Basse-Normandie)",
    "complements": {
      "agro-diversity": 50,
      "agro-ecology": 50
    }
  },
  {
    "id": "cherry",
    "name": "Cerise (sortie de ferme)",
    "search": "Cherry, conventional, national average, at orchard {FR}",
    "category": "ingredient",
    "categories": ["vegetable_fresh"],
    "default_origin": "EuropeAndMaghreb",
    "raw_to_cooked_ratio": 0.856,
    "density": 0.447,
    "inedible_part": 0.2,
    "transport_cooling": "none",
    "visible": true,
    "explain": "Part non comestible => hypothèse de la prune\n",
    "complements": {
      "agro-diversity": 10,
      "agro-ecology": 10
    }
  },
  {
    "id": "mushroom",
    "name": "Champignon frais",
    "search": "Agaricus bisporus mushroom, fresh, at plant {NL} - Adapted from WFLDB U",
    "category": "ingredient",
    "categories": ["vegetable_fresh"],
    "default_origin": "EuropeAndMaghreb",
    "raw_to_cooked_ratio": 0.856,
    "density": 0.118,
    "inedible_part": 0.1,
    "transport_cooling": "none",
    "visible": true,
    "explain": "Procédé champignon produit en usine (at plant) aux Pays-Bas",
    "complements": {
      "agro-diversity": 10,
      "agro-ecology": 10
    }
  },
  {
    "id": "chestnut",
    "name": "Châtaigne avec coque (sortie de ferme)",
    "search": "Walnut, dried inshell, conventional, national average, at farm gate {FR}",
    "category": "ingredient",
    "categories": ["nut_oilseed_raw"],
    "default_origin": "EuropeAndMaghreb",
    "raw_to_cooked_ratio": 1,
    "density": 0.24,
    "inedible_part": 0.5,
    "transport_cooling": "none",
    "visible": true,
    "complements": {
      "agro-diversity": 10,
      "agro-ecology": 10
    }
  },
  {
    "id": "walnut",
    "name": "Noix avec coque (sortie de ferme)",
    "search": "Walnut, dried inshell, national average, at farm gate {FR} U",
    "category": "ingredient",
    "categories": ["nut_oilseed_raw"],
    "default_origin": "EuropeAndMaghreb",
    "raw_to_cooked_ratio": 1,
    "density": 0.24,
    "inedible_part": 0.5,
    "transport_cooling": "none",
    "visible": true,
    "complements": {
      "agro-diversity": 10,
      "agro-ecology": 10
    }
  },
  {
    "id": "chinese-cabbage",
    "name": "Chou chinois (sortie de ferme)",
    "search": "Cauliflower, national average, at farm gate {FR} U",
    "category": "ingredient",
    "categories": ["vegetable_fresh"],
    "default_origin": "EuropeAndMaghreb",
    "raw_to_cooked_ratio": 0.856,
    "density": 0.362,
    "inedible_part": 0.2,
    "transport_cooling": "none",
    "visible": true,
    "explain": "Procédé du chou chinois approximé par le procédé du chou-fleur (hypothèse reprise d'Agribalyse)",
    "complements": {
      "agro-diversity": 10,
      "agro-ecology": 10
    }
  },
  {
    "id": "white-cabbage",
    "name": "Chou blanc (sortie de ferme)",
    "search": "Cabbage white {RoW}| cabbage white production | Cut-off, U - Adapted from Ecoinvent U",
    "category": "ingredient",
    "categories": ["vegetable_fresh"],
    "default_origin": "EuropeAndMaghreb",
    "raw_to_cooked_ratio": 0.856,
    "density": 0.362,
    "inedible_part": 0.2,
    "transport_cooling": "none",
    "visible": true,
    "explain": "Procédé du chou blanc issu de WDFDB (et non pas approximé par le procédé du chou-fleur comme pour le chou chinois)",
    "complements": {
      "agro-diversity": 10,
      "agro-ecology": 10
    }
  },
  {
    "id": "green-cabbage",
    "name": "Chou vert (sortie de ferme)",
    "search": "Cauliflower, national average, at farm gate {FR} U",
    "category": "ingredient",
    "categories": ["vegetable_fresh"],
    "default_origin": "EuropeAndMaghreb",
    "raw_to_cooked_ratio": 0.856,
    "density": 0.362,
    "inedible_part": 0.2,
    "transport_cooling": "none",
    "visible": true,
    "explain": "Procédé du chou vert approximé par le procédé du chou-fleur (hypothèse reprise d'Agribalyse)",
    "complements": {
      "agro-diversity": 10,
      "agro-ecology": 10
    }
  },
  {
    "id": "red-cabbage",
    "name": "Chou rouge (sortie de ferme)",
    "search": "Cabbage red {GLO}| production | Cut-off, U - Adapted from Ecoinvent U",
    "category": "ingredient",
    "categories": ["vegetable_fresh"],
    "default_origin": "EuropeAndMaghreb",
    "raw_to_cooked_ratio": 0.856,
    "density": 0.362,
    "inedible_part": 0.2,
    "transport_cooling": "none",
    "visible": true,
    "explain": "Procédé du chou rouge issu d'Ecoinvent (et non pas approximé par le procédé du chou-fleur comme pour le chou chinois et le chou vert)",
    "complements": {
      "agro-diversity": 10,
      "agro-ecology": 10
    }
  },
  {
    "id": "brussels-sprout",
    "name": "Chou de Bruxelles (sortie de ferme)",
    "search": "Cauliflower, national average, at farm gate {FR} U",
    "category": "ingredient",
    "categories": ["vegetable_fresh"],
    "default_origin": "EuropeAndMaghreb",
    "raw_to_cooked_ratio": 0.856,
    "density": 0.362,
    "inedible_part": 0.1,
    "transport_cooling": "none",
    "visible": true,
    "explain": "Procédé du chou de Bruxelles approximé par le procédé du chou-fleur (sauf pour la part non-comestible qui lui est spécifique)",
    "complements": {
      "agro-diversity": 10,
      "agro-ecology": 10
    }
  },
  {
    "id": "curly-kale",
    "name": "Chou frisé (sortie de ferme)",
    "search": "Cauliflower, national average, at farm gate {FR} U",
    "category": "ingredient",
    "categories": ["vegetable_fresh"],
    "default_origin": "EuropeAndMaghreb",
    "raw_to_cooked_ratio": 0.856,
    "density": 0.362,
    "inedible_part": 0.2,
    "transport_cooling": "none",
    "visible": true,
    "explain": "Procédé du chou frisé approximé par le procédé du chou-fleur ",
    "complements": {
      "agro-diversity": 10,
      "agro-ecology": 10
    }
  },
  {
    "id": "lemon",
    "name": "Citron (sortie de ferme)",
    "search": "Lemon {ES}| lemon production | Cut-off, U - Adapted from Ecoinvent U",
    "category": "ingredient",
    "categories": ["vegetable_fresh"],
    "default_origin": "EuropeAndMaghreb",
    "raw_to_cooked_ratio": 0.856,
    "density": 0.575,
    "inedible_part": 0.3,
    "transport_cooling": "none",
    "visible": true,
    "explain": "Procédé du citron ES issu d'Ecoinvent",
    "complements": {
      "agro-diversity": 10,
      "agro-ecology": 10
    }
  },
  {
    "id": "pumpkin",
    "name": "Citrouille (sortie de ferme)",
    "search": "Zucchini, conventional, national average, at farm gate {FR}",
    "category": "ingredient",
    "categories": ["vegetable_fresh"],
    "default_origin": "EuropeAndMaghreb",
    "raw_to_cooked_ratio": 0.856,
    "density": 0.362,
    "inedible_part": 0.2,
    "transport_cooling": "none",
    "visible": true,
    "explain": "Procédé de la citrouille approximé par la courgette, sauf pour densité et part non comestible qui lui sont spécifiques",
    "complements": {
      "agro-diversity": 10,
      "agro-ecology": 10
    }
  },
  {
    "id": "squash",
    "name": "Courge (sortie de ferme)",
    "search": "Zucchini, conventional, national average, at farm gate {FR}",
    "category": "ingredient",
    "categories": ["vegetable_fresh"],
    "default_origin": "EuropeAndMaghreb",
    "raw_to_cooked_ratio": 0.856,
    "density": 0.362,
    "inedible_part": 0.2,
    "transport_cooling": "none",
    "visible": true,
    "explain": "Procédé de la courge approximé par la courgette, sauf pour densité et part non comestible qui sont celles de la citrouille",
    "complements": {
      "agro-diversity": 10,
      "agro-ecology": 10
    }
  },
  {
    "id": "clementine",
    "name": "Clémentine (sortie de ferme)",
    "search": "Clementine, export quality, Souss, at orchard {MA} ",
    "category": "ingredient",
    "categories": ["vegetable_fresh"],
    "default_origin": "EuropeAndMaghreb",
    "raw_to_cooked_ratio": 0.856,
    "density": 0.575,
    "inedible_part": 0.2,
    "transport_cooling": "none",
    "visible": true,
    "explain": "Procédé de la clémentine marocaine (hypothèse du mix de consommation d'Agribalyse)",
    "complements": {
      "agro-diversity": 10,
      "agro-ecology": 10
    }
  },
  {
    "id": "mandarin",
    "name": "Mandarine (sortie de ferme)",
    "search": "Mandarin {ES}| mandarin production | Cut-off, U - Adapted from Ecoinvent U",
    "category": "ingredient",
    "categories": ["vegetable_fresh"],
    "default_origin": "EuropeAndMaghreb",
    "raw_to_cooked_ratio": 0.856,
    "density": 0.575,
    "inedible_part": 0.2,
    "transport_cooling": "none",
    "visible": true,
    "explain": "Procédé de la mandarine espagnole (hypothèse du mix de consommation d'Agribalyse)",
    "complements": {
      "agro-diversity": 10,
      "agro-ecology": 10
    }
  },
  {
    "id": "orange",
    "name": "Orange (sortie de ferme)",
    "search": "Orange, fresh grade, at farm {ES} ",
    "category": "ingredient",
    "categories": ["vegetable_fresh"],
    "default_origin": "EuropeAndMaghreb",
    "raw_to_cooked_ratio": 0.856,
    "density": 0.575,
    "inedible_part": 0.2,
    "transport_cooling": "none",
    "visible": true,
    "explain": "Procédé de l'orange espagnole (hypothèse du mix de consommation d'Agribalyse - 85% d'orange espagnole dans le mix)",
    "complements": {
      "agro-diversity": 10,
      "agro-ecology": 10
    }
  },
  {
    "id": "shallot",
    "name": "Echalotte (sortie de ferme)",
    "search": "Onion, national average, at farm {FR} U",
    "category": "ingredient",
    "categories": ["vegetable_fresh"],
    "default_origin": "EuropeAndMaghreb",
    "raw_to_cooked_ratio": 0.856,
    "density": 0.6195,
    "inedible_part": 0.1,
    "transport_cooling": "none",
    "visible": true,
    "explain": "Procédé de l'échalotte approximé par celui de l'oignon",
    "complements": {
      "agro-diversity": 10,
      "agro-ecology": 10
    }
  },
  {
    "id": "endive",
    "name": "Endive (sortie de ferme)",
    "search": "Lettuce, conventional, national average, at farm gate ",
    "category": "ingredient",
    "categories": ["vegetable_fresh"],
    "default_origin": "EuropeAndMaghreb",
    "raw_to_cooked_ratio": 1,
    "density": 0.118,
    "inedible_part": 0.2,
    "transport_cooling": "none",
    "visible": true,
    "explain": "Procédé de l'endive approximé par la laitue.",
    "complements": {
      "agro-diversity": 10,
      "agro-ecology": 10
    }
  },
  {
    "id": "fennel",
    "name": "Fenouil (sortie de ferme)",
    "search": "Fennel {GLO}| production | Cut-off, U - Adapted from Ecoinvent U",
    "category": "ingredient",
    "categories": ["vegetable_fresh"],
    "default_origin": "EuropeAndMaghreb",
    "raw_to_cooked_ratio": 0.856,
    "density": 0.118,
    "inedible_part": 0.2,
    "transport_cooling": "none",
    "visible": true,
    "explain": "Procédé fenouil d'Ecoinvent (GLO)\nPas de densité pour le fenouil. Approximation : densité des endives",
    "complements": {
      "agro-diversity": 10,
      "agro-ecology": 10
    }
  },
  {
    "id": "broad-beans",
    "name": "Fève (sortie de ferme)",
    "search": "Fava bean, Swiss integrated production {CH}| fava bean production, Swiss integrated production, at farm",
    "category": "ingredient",
    "categories": ["vegetable_fresh"],
    "default_origin": "EuropeAndMaghreb",
    "raw_to_cooked_ratio": 2.33,
    "density": 0.24,
    "inedible_part": 0.2,
    "transport_cooling": "none",
    "visible": true,
    "explain": "Procédé suisse ?\nRatios : reprise des hypothèses des petit-pois",
    "complements": {
      "agro-diversity": 10,
      "agro-ecology": 10
    }
  },
  {
    "id": "strawberry",
    "name": "Fraise - plein champ (sortie de ferme)",
    "search": "Strawberry for processing, open field, conventional, at farm gate {ES}",
    "category": "ingredient",
    "categories": ["vegetable_fresh"],
    "default_origin": "EuropeAndMaghreb",
    "raw_to_cooked_ratio": 0.856,
    "density": 0.447,
    "inedible_part": 0.03,
    "transport_cooling": "none",
    "visible": true,
    "explain": "Par défaut : fraise espagnole",
    "complements": {
      "agro-diversity": 10,
      "agro-ecology": 10
    }
  },
  {
    "id": "raspberry",
    "name": "Framboise (sortie de ferme)",
    "search": "Raspberry, at farm {RS} - Adapted from WFLDB U",
    "category": "ingredient",
    "categories": ["vegetable_fresh"],
    "default_origin": "EuropeAndMaghreb",
    "raw_to_cooked_ratio": 0.856,
    "density": 0.447,
    "inedible_part": 0.03,
    "transport_cooling": "none",
    "visible": true,
    "explain": "Par défaut : fraise serve (reprise de l'hyp d'Agribalyse)",
    "complements": {
      "agro-diversity": 10,
      "agro-ecology": 10
    }
  },
  {
    "id": "flageolet-bean",
    "name": "Haricot flageolet (sortie de ferme)",
    "search": "Fava bean, Swiss integrated production {CH}| fava bean production, Swiss integrated production, at farm ",
    "category": "ingredient",
    "categories": ["nut_oilseed_raw"],
    "default_origin": "EuropeAndMaghreb",
    "raw_to_cooked_ratio": 2.33,
    "density": 0.24,
    "inedible_part": 0.2,
    "transport_cooling": "none",
    "visible": true,
    "explain": "Densité : même hyp que petit pois",
    "complements": {
      "agro-diversity": 10,
      "agro-ecology": 10
    }
  },
  {
    "id": "kiwi",
    "name": "Kiwi (sortie de ferme)",
    "search": "Kiwi FR, conventional, national average, at plant {FR} U",
    "category": "ingredient",
    "categories": ["vegetable_fresh"],
    "default_origin": "EuropeAndMaghreb",
    "raw_to_cooked_ratio": 0.856,
    "density": 0.447,
    "inedible_part": 0.1,
    "transport_cooling": "none",
    "visible": true,
    "explain": "Part non comestible : même hyp que pomme",
    "complements": {
      "agro-diversity": 10,
      "agro-ecology": 10
    }
  },
  {
    "id": "lambs-lettuce",
    "name": "Mâche (sortie de ferme)",
    "search": "Lettuce, conventional, national average, at farm gate",
    "category": "ingredient",
    "categories": ["vegetable_fresh"],
    "default_origin": "EuropeAndMaghreb",
    "raw_to_cooked_ratio": 0.856,
    "density": 0.118,
    "inedible_part": 0.4,
    "transport_cooling": "none",
    "visible": true,
    "explain": "Procédé laitue (hypothèse reprise d'Agribalyse)",
    "complements": {
      "agro-diversity": 10,
      "agro-ecology": 10
    }
  },
  {
    "id": "sweet-corn",
    "name": "Maïs doux (sortie de ferme)",
    "search": "Maize grain, conventional, 28% moisture, national average, animal feed, at farm gate",
    "category": "ingredient",
    "categories": ["grain_raw"],
    "default_origin": "EuropeAndMaghreb",
    "raw_to_cooked_ratio": 2.259,
    "density": 0.24,
    "inedible_part": 0.5,
    "transport_cooling": "none",
    "visible": true,
    "explain": "Part non comestible : chataigne, olive",
    "complements": {
      "agro-diversity": 10,
      "agro-ecology": 10
    }
  },
  {
    "id": "blackberry",
    "name": "Mûre (sortie de ferme)",
    "search": "Blackberry, at farm {RS} - Adapted from WFLDB U",
    "category": "ingredient",
    "categories": ["vegetable_fresh"],
    "default_origin": "EuropeAndMaghreb",
    "raw_to_cooked_ratio": 0.856,
    "density": 0.447,
    "inedible_part": 0.03,
    "transport_cooling": "none",
    "visible": true,
    "explain": "Procédé mûre de Serbie (hypothèse reprise du mix de consommation d'Agribalyse)",
    "complements": {
      "agro-diversity": 10,
      "agro-ecology": 10
    }
  },
  {
    "id": "blueberry",
    "name": "Myrtille (sortie de ferme)",
    "search": "Blueberry, at farm {CA} - Adapted from WFLDB U",
    "category": "ingredient",
    "categories": ["vegetable_fresh"],
    "default_origin": "EuropeAndMaghreb",
    "raw_to_cooked_ratio": 0.856,
    "density": 0.447,
    "inedible_part": 0.03,
    "transport_cooling": "none",
    "visible": true,
    "explain": "Procédé myrtille du Canada (hypothèse reprise du mix de consommation d'Agribalyse)",
    "complements": {
      "agro-diversity": 10,
      "agro-ecology": 10
    }
  },
  {
    "id": "turnip",
    "name": "Navet (sortie de ferme)",
    "search": "Carrot, conventional, national average, at farm gate {FR} U",
    "category": "ingredient",
    "categories": ["vegetable_fresh"],
    "default_origin": "EuropeAndMaghreb",
    "raw_to_cooked_ratio": 0.856,
    "density": 0.6375,
    "inedible_part": 0.2,
    "transport_cooling": "none",
    "visible": true,
    "explain": "Procédé de la carotte (hypothèse mix de conso AGB)",
    "complements": {
      "agro-diversity": 10,
      "agro-ecology": 10
    }
  },
  {
    "id": "turnip-organic",
    "name": "Navet bio (sortie de ferme)",
    "search": "carrot organic lower",
    "category": "ingredient",
    "categories": ["vegetable_fresh", "organic"],
    "default_origin": "EuropeAndMaghreb",
    "raw_to_cooked_ratio": 0.856,
    "density": 0.6375,
    "inedible_part": 0.2,
    "transport_cooling": "none",
    "visible": true,
    "explain": "Procédé de la carotte bio (donc Basse-Normandie)",
    "complements": {
      "agro-diversity": 10,
      "agro-ecology": 10
    }
  },
  {
    "id": "hazelnut",
    "name": "Noisette avec coque (sortie de ferme)",
    "search": "Hazelnut, in shell, at farm {TR} - Adapted from WFLDB U",
    "category": "ingredient",
    "categories": ["nut_oilseed_raw"],
    "default_origin": "EuropeAndMaghreb",
    "raw_to_cooked_ratio": 1,
    "density": 0.24,
    "inedible_part": 0.5,
    "transport_cooling": "none",
    "visible": true,
    "complements": {
      "agro-diversity": 10,
      "agro-ecology": 10
    }
  },
  {
    "id": "pistachio",
    "name": "Pistache avec coque (sortie de ferme)",
    "search": "Peanut {AR}| peanut production | Cut-off, U - Adapted from Ecoinvent U",
    "category": "ingredient",
    "categories": ["nut_oilseed_raw"],
    "default_origin": "EuropeAndMaghreb",
    "raw_to_cooked_ratio": 1,
    "density": 0.24,
    "inedible_part": 0.5,
    "transport_cooling": "none",
    "visible": true,
    "explain": "Procédé de la cacahuète argentine (hypothèse reprise du mix de conso AGB)",
    "complements": {
      "agro-diversity": 10,
      "agro-ecology": 10
    }
  },
  {
    "id": "leek",
    "name": "Poireau (sortie de ferme)",
    "search": "Leek, national average, at plant",
    "category": "ingredient",
    "categories": ["vegetable_fresh"],
    "default_origin": "EuropeAndMaghreb",
    "raw_to_cooked_ratio": 0.856,
    "density": 0.6195,
    "inedible_part": 0.2,
    "transport_cooling": "none",
    "visible": true,
    "explain": "Mix de consommation volontairement repris car transport négligeable à cette étape et pas de procédé at farm majoritaire.",
    "complements": {
      "agro-diversity": 10,
      "agro-ecology": 10
    }
  },
  {
    "id": "chickpea",
    "name": "Pois chiche (sortie de ferme)",
    "search": "Winter pea, conventional, 15% moisture, at farm gate {FR} ",
    "category": "ingredient",
    "categories": ["nut_oilseed_raw"],
    "default_origin": "EuropeAndMaghreb",
    "raw_to_cooked_ratio": 2.33,
    "density": 0.24,
    "inedible_part": 0.2,
    "transport_cooling": "none",
    "visible": true,
    "explain": "Part non comestible : hypothèse petit pois",
    "complements": {
      "agro-diversity": 10,
      "agro-ecology": 10
    }
  },
  {
    "id": "chickpea-organic",
    "name": "Pois chiche bio (sortie de ferme)",
    "search": " \tWinter pea, from intercrop, organic, system number 1, at farm gate {FR} U",
    "category": "ingredient",
    "categories": ["nut_oilseed_raw", "organic"],
    "default_origin": "France",
    "raw_to_cooked_ratio": 2.33,
    "density": 0.24,
    "inedible_part": 0.2,
    "transport_cooling": "none",
    "visible": true,
    "explain": "ICV pois chiche conventionnel déterminé à partir du mix de consommation de pois chiche d'Agribalyse (Winter pea conventional, at farm gate). L'ICV bio a été choisi par cohérence avec son équivalent conventionnel (Winter Pea Organic) => vigilance sur la définition de \"système 1\" (attente du retour des instituts techniques)",
    "complements": {
      "agro-diversity": 50,
      "agro-ecology": 50
    }
  },
  {
    "id": "bellpepper-unheated-greenhouse",
    "name": "Poivron sous serre non chauffée (sortie de ferme)",
    "search": "Bell pepper {GLO}| bell pepper production, in unheated greenhouse",
    "category": "ingredient",
    "categories": ["vegetable_fresh"],
    "default_origin": "France",
    "raw_to_cooked_ratio": 0.856,
    "density": 0.295,
    "inedible_part": 0.03,
    "transport_cooling": "none",
    "visible": true,
    "complements": {
      "agro-diversity": 10,
      "agro-ecology": 10
    }
  },
  {
    "id": "plum",
    "name": "Prune (sortie de ferme)",
    "search": "Cherry, conventional, national average, at orchard ",
    "category": "ingredient",
    "categories": ["vegetable_fresh"],
    "default_origin": "France",
    "raw_to_cooked_ratio": 0.856,
    "density": 0.447,
    "inedible_part": 0.2,
    "transport_cooling": "none",
    "visible": true,
    "explain": "Procédé de la cerise (hypothèse mix de conso AGB)",
    "complements": {
      "agro-diversity": 10,
      "agro-ecology": 10
    }
  },
  {
    "id": "soybean-humanconsumption",
    "name": "Soja FR (sortie de ferme)",
    "search": "Soybean, national average, animal feed, at farm gate {FR} U",
    "category": "ingredient",
    "categories": ["nut_oilseed_raw"],
    "default_origin": "France",
    "raw_to_cooked_ratio": 2.33,
    "density": 0.24,
    "inedible_part": 0,
    "transport_cooling": "none",
    "visible": true,
    "complements": {
      "agro-diversity": 10,
      "agro-ecology": 10
    }
  },
  {
    "id": "soybean-organic",
    "name": "Soja FR bio (sortie de ferme)",
    "search": "soybean organic animal {FR}",
    "category": "ingredient",
    "categories": ["nut_oilseed_raw", "organic"],
    "default_origin": "France",
    "raw_to_cooked_ratio": 2.33,
    "density": 0.24,
    "inedible_part": 0,
    "transport_cooling": "none",
    "visible": true,
    "complements": {
      "agro-diversity": 50,
      "agro-ecology": 50
    }
  },
  {
    "id": "soybean-br-no-deforestation",
    "name": "Soja BR non déforestant (sortie de ferme)",
    "search": "Soybean, not associated to deforestation {BR}| market for soybean | Cut-off, U - Adapted from Ecoinvent \t",
    "category": "ingredient",
    "categories": ["nut_oilseed_raw"],
    "default_origin": "OutOfEuropeAndMaghreb",
    "raw_to_cooked_ratio": 2.33,
    "density": 0.24,
    "inedible_part": 0,
    "transport_cooling": "none",
    "visible": true,
    "complements": {
      "agro-diversity": 0,
      "agro-ecology": 0
    }
  },
  {
    "id": "soybean-br-deforestation",
    "name": "Soja BR déforestant (sortie de ferme)",
    "search": "Soybean {BR}| market for soybean | Cut-off, U copied from Ecoinvent",
    "category": "ingredient",
    "categories": ["nut_oilseed_raw"],
    "default_origin": "OutOfEuropeAndMaghreb",
    "raw_to_cooked_ratio": 2.33,
    "density": 0.24,
    "inedible_part": 0,
    "transport_cooling": "none",
    "visible": true,
    "complements": {
      "agro-diversity": 0,
      "agro-ecology": 0
    }
  },
  {
    "id": "sausage-meat",
    "name": "Chair à saucisse (crue)",
    "search": "Sausage meat, raw, at plant {FR} U",
    "category": "ingredient",
    "categories": ["animal_product"],
    "default_origin": "EuropeAndMaghreb",
    "raw_to_cooked_ratio": 0.792,
    "density": 1,
    "inedible_part": 0,
    "transport_cooling": "always",
    "visible": true,
    "complements": {
      "agro-diversity": 10,
      "agro-ecology": 10,
      "animal-welfare": 0
    }
  },
  {
    "id": "sausage-toulouse",
    "name": "Saucisse de Toulouse (crue)",
    "search": "Toulouse sausage, raw, at plant {FR} U",
    "category": "ingredient",
    "categories": ["animal_product"],
    "default_origin": "EuropeAndMaghreb",
    "raw_to_cooked_ratio": 0.792,
    "density": 1,
    "inedible_part": 0,
    "transport_cooling": "always",
    "visible": true,
    "complements": {
      "agro-diversity": 10,
      "agro-ecology": 10,
      "animal-welfare": 0
    }
  },
  {
    "id": "sausage-toulouse-cooked",
    "name": "Saucisse de Toulouse (cuite)",
    "search": "Toulouse sausage, cooked, at plant {FR} U",
    "category": "ingredient",
    "categories": ["animal_product"],
    "default_origin": "EuropeAndMaghreb",
    "raw_to_cooked_ratio": 1,
    "density": 1,
    "inedible_part": 0,
    "transport_cooling": "always",
    "visible": true,
    "complements": {
      "agro-diversity": 10,
      "agro-ecology": 10,
      "animal-welfare": 0
    }
  },
  {
    "id": "sausage-tofu",
    "name": "Saucisse végétale tofu",
    "search": "Plant-based sausage with tofu (vegan), at plant {FR} U \t",
    "category": "ingredient",
    "categories": [],
    "default_origin": "EuropeAndMaghreb",
    "raw_to_cooked_ratio": 1,
    "density": 1,
    "inedible_part": 0,
    "transport_cooling": "always",
    "visible": true,
    "complements": {
      "agro-diversity": 10,
      "agro-ecology": 10
    }
  },
  {
    "id": "tomato-paste",
    "name": "Purée de tomates",
    "search": "Tomato paste, 30 degrees Brix, at plant {GLO} - Adapted from WFLDB U",
    "category": "ingredient",
    "categories": ["vegetable_processed"],
    "default_origin": "OutOfEuropeAndMaghreb",
    "raw_to_cooked_ratio": 1,
    "density": 1,
    "inedible_part": 0,
    "transport_cooling": "none",
    "visible": true,
    "complements": {
      "agro-diversity": 10,
      "agro-ecology": 10
    }
  },
  {
    "id": "tomato-concentrated",
    "name": "Concentré de tomates",
    "search": "Tomato paste, 30 degrees Brix, for double concentrate, at plant {GLO}",
    "category": "ingredient",
    "categories": ["vegetable_processed"],
    "default_origin": "OutOfEuropeAndMaghreb",
    "raw_to_cooked_ratio": 1,
    "density": 1,
    "inedible_part": 0,
    "transport_cooling": "none",
    "visible": true,
    "complements": {
      "agro-diversity": 10,
      "agro-ecology": 10
    }
  },
  {
    "id": "rib-steak",
    "name": "Entrecôte (crue)",
    "search": "Meat with bone, beef, for direct consumption",
    "category": "ingredient",
    "categories": ["animal_product"],
    "default_origin": "EuropeAndMaghreb",
    "raw_to_cooked_ratio": 0.792,
    "density": 1,
    "inedible_part": 0.2,
    "transport_cooling": "always",
    "visible": true,
    "complements": {
      "agro-diversity": 10,
      "agro-ecology": 10,
      "animal-welfare": 10
    }
  },
  {
    "id": "flank-steak",
    "name": "Bavette (crue)",
    "search": "Meat without bone, beef, for direct consumption ",
    "category": "ingredient",
    "categories": ["animal_product"],
    "default_origin": "EuropeAndMaghreb",
    "raw_to_cooked_ratio": 0.792,
    "density": 1,
    "inedible_part": 0,
    "transport_cooling": "always",
    "visible": true,
    "complements": {
      "agro-diversity": 10,
      "agro-ecology": 10,
      "animal-welfare": 10
    }
  },
  {
    "id": "rumsteak",
    "name": "Rumsteak (cru)",
    "search": "Meat without bone, beef, for direct consumption {FR} U",
    "category": "ingredient",
    "categories": ["animal_product"],
    "default_origin": "EuropeAndMaghreb",
    "raw_to_cooked_ratio": 0.792,
    "density": 1,
    "inedible_part": 0,
    "transport_cooling": "always",
    "visible": true,
    "complements": {
      "agro-diversity": 10,
      "agro-ecology": 10,
      "animal-welfare": 10
    }
  },
  {
    "id": "durum-wheat-semolina",
    "name": "Semoule de blé dur",
    "search": "Durum wheat, semolina, at plant {FR} U",
    "category": "ingredient",
    "categories": ["grain_processed"],
    "default_origin": "EuropeAndMaghreb",
    "raw_to_cooked_ratio": 2.259,
    "density": 0.24,
    "inedible_part": 0,
    "transport_cooling": "none",
    "visible": true,
    "complements": {
      "agro-diversity": 10,
      "agro-ecology": 10
    }
  },
  {
    "id": "sugar",
    "name": "Sucre de betterave",
    "search": "sugar",
    "category": "ingredient",
    "categories": ["vegetable_processed"],
    "default_origin": "France",
    "raw_to_cooked_ratio": 1.0,
    "density": 1.0,
    "inedible_part": 0,
    "transport_cooling": "none",
    "visible": true,
    "complements": {
      "agro-diversity": 10,
      "agro-ecology": 10
    }
  },
  {
    "id": "dark-chocolate",
    "name": "Chocolat noir",
    "search": "chocolate dark",
    "category": "ingredient",
    "categories": ["vegetable_processed"],
    "default_origin": "EuropeAndMaghreb",
    "raw_to_cooked_ratio": 1.0,
    "density": 1.0,
    "inedible_part": 0,
    "transport_cooling": "none",
    "visible": true,
    "explain": "On considère une origine \"Europe\" car le transport du cacao est intégré à l'ICV",
    "complements": {
      "agro-diversity": 10,
      "agro-ecology": 10
    }
  },
  {
    "id": "pineapple",
    "name": "Ananas",
    "search": "pineapple glo",
    "category": "ingredient",
    "categories": ["vegetable_fresh"],
    "default_origin": "OutOfEuropeAndMaghreb",
    "raw_to_cooked_ratio": 0.856,
    "density": 0.575,
    "inedible_part": 0.5,
    "transport_cooling": "always",
    "visible": true,
    "explain": "En première approche, on choisit l'inventaire majoritaire dans l'ICV AGB consumption mix FR. Axe d'améliorartion : Créer un nouvel ananas en prenant également en compte l'ananas CR qui entre aussi en compte dans consumption mix AGB.",
    "complements": {
      "agro-diversity": 10,
      "agro-ecology": 10
    }
  },
  {
    "id": "banana",
    "name": "Banane (sortie de ferme)",
    "search": "banana at farm glo",
    "category": "ingredient",
    "categories": ["vegetable_fresh"],
    "default_origin": "OutOfEuropeAndMaghreb",
    "raw_to_cooked_ratio": 0.856,
    "density": 0.447,
    "inedible_part": 0.3,
    "transport_cooling": "always",
    "visible": true,
    "explain": "Choix par défaut de la banane GLO qui représent environ 60% de la banane consumption mix FR d'Agribalyse. Alternative : la banane West Indies représentait elle aussi environ 40%.",
    "complements": {
      "agro-diversity": 0,
      "agro-ecology": 0
    }
  },
  {
    "id": "chicken-breast-br-max",
    "name": "Blanc de poulet (importé nourri avec des aliments BR)",
    "search": "Meat without bone chicken for direct consumption br-max constructed by Ecobalyse",
    "category": "ingredient",
    "categories": ["animal_product"],
    "default_origin": "OutOfEuropeAndMaghreb",
    "raw_to_cooked_ratio": 0.755,
    "density": 1,
    "inedible_part": 0,
    "transport_cooling": "always",
    "visible": true,
    "explain": "Poulet élevé au Brésil dont toute l'alimentation (mais, blé, soja) vient du Brésil)",
    "complements": {
      "agro-diversity": 0,
      "agro-ecology": 0
    }
  },
  {
    "id": "chicken-breast-fr",
    "name": "Blanc de poulet (nourri avec des aliments FR)",
    "search": "Meat without bone chicken for direct consumption fr constructed by Ecobalyse",
    "category": "ingredient",
    "categories": ["animal_product"],
    "default_origin": "EuropeAndMaghreb",
    "raw_to_cooked_ratio": 0.755,
    "density": 1,
    "inedible_part": 0,
    "transport_cooling": "always",
    "visible": true,
    "explain": "Poulet élevé en France dont l'alimentation vient de France. Seul l'origine du soja change par rapport au poulet classique",
    "complements": {
      "agro-diversity": 10,
      "agro-ecology": 10
    }
  },
  {
    "id": "cane-sugar",
    "name": "Sucre de canne",
    "search": "brown sugar",
    "category": "ingredient",
    "categories": ["vegetable_processed"],
    "default_origin": "OutOfEuropeAndMaghreb",
    "raw_to_cooked_ratio": 1.0,
    "density": 1.0,
    "inedible_part": 0,
    "transport_cooling": "none",
    "visible": true,
    "complements": {
      "agro-diversity": 0,
      "agro-ecology": 0
    }
  },
  {
    "id": "strawberry-off-season",
    "name": "Fraise - hors saison (sortie de ferme)",
    "search": "Strawberry, soilless protected crops, heated, conventional, at farm gate/",
    "category": "ingredient",
    "categories": ["vegetable_fresh"],
    "default_origin": "EuropeAndMaghreb",
    "raw_to_cooked_ratio": 0.856,
    "density": 0.447,
    "inedible_part": 0.03,
    "transport_cooling": "none",
    "visible": true,
    "complements": {
      "agro-diversity": 0,
      "agro-ecology": 0
    }
  },
  {
    "id": "avocado",
    "name": "Avocat (sortie de ferme)",
    "search": "Avocado {GLO}| production | Cut-off, U - Adapted from Ecoinvent ",
    "category": "ingredient",
    "categories": ["vegetable_fresh"],
    "default_origin": "OutOfEuropeAndMaghreb",
    "raw_to_cooked_ratio": 0.856,
    "density": 0.6375,
    "inedible_part": 0.3,
    "transport_cooling": "always",
    "visible": true,
    "explain": "Toujours importé => bonus nuls",
    "complements": {
      "agro-diversity": 0,
      "agro-ecology": 0
    }
  },
  {
    "id": "olive",
    "name": "Olive (sortie de ferme)",
    "search": "Olive {ES}| olive production | Cut-off, U - Adapted from Ecoinvent",
    "category": "ingredient",
    "categories": ["animal_product"],
    "default_origin": "EuropeAndMaghreb",
    "raw_to_cooked_ratio": 1.0,
    "density": 0.447,
    "inedible_part": 0.5,
    "transport_cooling": "none",
    "visible": true,
    "complements": {
      "agro-diversity": 10,
      "agro-ecology": 10,
      "animal-welfare": 10
    }
  },
  {
    "id": "olive-oil",
    "name": "Huile d'olive ",
    "search": "Extra Virgin Olive Oil, at plant {ES",
    "category": "ingredient",
    "categories": ["nut_oilseed_processed"],
    "default_origin": "EuropeAndMaghreb",
    "raw_to_cooked_ratio": 1.0,
    "density": 1.0,
    "inedible_part": 0,
    "transport_cooling": "none",
    "visible": true,
    "complements": {
      "agro-diversity": 10,
      "agro-ecology": 10
    }
  },
  {
    "id": "tea-dried",
    "name": "Thé (feuilles)",
    "search": "Tea, dried {RoW}| tea production, dried | Cut-off, U - Adapted from Ecoinvent",
    "category": "ingredient",
    "categories": ["misc"],
    "default_origin": "EuropeAndMaghreb",
    "raw_to_cooked_ratio": 1.0,
    "density": 1.0,
    "inedible_part": 0,
    "transport_cooling": "none",
    "visible": true,
    "complements": {
      "agro-diversity": 0,
      "agro-ecology": 0
    }
  },
  {
    "id": "coffee-ground",
    "name": "Café (moulu)",
    "search": "Coffee, roast and ground, at plant",
    "category": "ingredient",
    "categories": ["misc"],
    "default_origin": "OutOfEuropeAndMaghreb",
    "raw_to_cooked_ratio": 1.0,
    "density": 1.0,
    "inedible_part": 0,
    "transport_cooling": "none",
    "visible": true,
    "complements": {
      "agro-diversity": 0,
      "agro-ecology": 0
    }
  },
  {
    "id": "black-pepper",
    "name": "Poivre noir ",
    "search": "Black pepper, dried, consumption mix",
    "category": "ingredient",
    "categories": ["spice_condiment_additive"],
    "default_origin": "OutOfEuropeAndMaghreb",
    "raw_to_cooked_ratio": 1.0,
    "density": 1.0,
    "inedible_part": 0,
    "transport_cooling": "none",
    "visible": true,
    "explain": "\"Consumption mix\" exceptionnellement car on se situe au niveau \"at plant\"",
    "complements": {
      "agro-diversity": 0,
      "agro-ecology": 0
    }
  }
]<|MERGE_RESOLUTION|>--- conflicted
+++ resolved
@@ -475,7 +475,6 @@
     }
   },
   {
-<<<<<<< HEAD
     "id": "broiler",
     "name": "Poulet (sortie de ferme)",
     "search": "Broiler national at farm gate",
@@ -493,8 +492,6 @@
     "search": "Broiler organic at farm gate"
   },
   {
-=======
->>>>>>> 589ee52b
     "id": "grape",
     "name": "Raisin de cuve (sortie de vignoble)",
     "search": "Grape full production (phase) integrated variety mix Languedoc-Roussillon at vineyard",

--- conflicted
+++ resolved
@@ -2,75 +2,58 @@
 
 # Avec docker
 
-* Installez `docker` et `make`
-* Si vous êtes sur Mac avec architecture ARM, affectez 6Go de RAM à Docker dans Docker Desktop :
+- Installez `docker` et `make`
+- Si vous êtes sur Mac avec architecture ARM, affectez 6Go de RAM à Docker dans Docker Desktop :
   Settings → Ressources → Advanced → Memory = 6G
-* Préparez les bases de données à importer, elle ne font pas partie du dépôt :
-    * Agribalyse : compressé dans un fichier `AGB3.1.1.20230306.CSV.zip` dans ce dossier data/
-    * Ecoinvent : décompressé dans un dossier `ECOINVENT3.9.1` dans ce même dossier
-* Lancez **`make`** ce qui va successivement :
-    * construire l'image docker
-<<<<<<< HEAD
-    * importer agribalyse, ecoinvent et la methode EF 3.1 adapted
-    * exporter les données json pour les builders alimentaire et textile
-=======
-    * importer agribalyse et EF 3.1 adapted dans un projet `food` de Brightway
-    * importer ecoinvent et EF 3.1 adapted dans un projet `textile` de Brightway
-    * exporter les données json utilisées côté front-end
->>>>>>> 1ac680db
+- Préparez les bases de données à importer, elle ne font pas partie du dépôt :
+  - Agribalyse : compressé dans un fichier `AGB3.1.1.20230306.CSV.zip` dans ce dossier data/
+  - Ecoinvent : décompressé dans un dossier `ECOINVENT3.9.1` dans ce même dossier
+- Lancez **`make`** ce qui va successivement :
+  - construire l'image docker
+  - importer agribalyse et EF 3.1 adapted dans un projet `food` de Brightway
+  - importer ecoinvent et EF 3.1 adapted dans un projet `textile` de Brightway
+  - exporter les données json utilisées côté front-end
 
 Le processus entier prend environ 1h. En cas de problème vous pouvez redémarrer de zéro en faisant
 d'abord un `make clean_data` (qui supprime le volume docker).
 
 ## Autres commandes :
 
-* `make image` : pour construire l'image docker choisie
-<<<<<<< HEAD
-* `make import_agribalyse` : pour importer Agribalyse 3.1.1 dans Brightway (projet Food). Assurez-vous d'avoir le fichier `AGB3.1.1.20230306.CSV.zip` dans le dossier `data/`
-* `make import_food_method` : pour importer EF 3.1 adapted dans Brightway (projet Foos). Assurez-vous d'avoir le fichier `Environmental Footprint 3.1 (adapted).CSV` dans le dossier `data/`
-* `make import_textile_method` : pour importer EF 3.1 adapted dans Brightway (projet Textile). Assurez-vous d'avoir le fichier `Environmental Footprint 3.1 (adapted).CSV` dans le dossier `data/`
-* `make import_ecoinvent` : pour importer Ecoinvent 3.9.1. Brightway (projet Textile). Assurez-vous d'avoir le dossier `ECOINVENT3.9.1/` dans le dossier `data/`
-* `make export_food` : pour exporter les json pour le builder alimentaire
-* `make export_textile` : pour exporter les json pour le builder textile
-* `make json` : lance toutes les commandes précédentes dans l'ordre
-* `make shell` : lance un shell à l'intérieur du conteneur
-=======
-* `make import_agribalyse` : pour importer Agribalyse 3.1.1 dans Brightway (projet food).
+- `make image` : pour construire l'image docker choisie
+- `make import_agribalyse` : pour importer Agribalyse 3.1.1 dans Brightway (projet food).
   Assurez-vous d'avoir le fichier `AGB3.1.1.20230306.CSV.zip` dans le dossier `data/`
-* `make import_food_method` : pour importer EF 3.1 adapted dans Brightway (projet food).
+- `make import_food_method` : pour importer EF 3.1 adapted dans Brightway (projet food).
   Assurez-vous d'avoir le fichier `Environmental Footprint 3.1 (adapted).CSV` dans le dossier
   `data/`
-* `make import_textile_method` : pour importer EF 3.1 adapted dans Brightway (projet textile).
+- `make import_textile_method` : pour importer EF 3.1 adapted dans Brightway (projet textile).
   Assurez-vous d'avoir le fichier `Environmental Footprint 3.1 (adapted).CSV` dans le dossier
   `data/`
-* `make import_ecoinvent` : pour importer Ecoinvent 3.9.1. Brightway (projet textile). Assurez-vous
+- `make import_ecoinvent` : pour importer Ecoinvent 3.9.1. Brightway (projet textile). Assurez-vous
   d'avoir le dossier `ECOINVENT3.9.1/` dans le dossier `data/`
-* `make export_food` : pour exporter les json pour le builder alimentaire
-* `make export_textile` : pour exporter les json pour le builder textile
-* `make delete_textile_method` : pour supprimer la méthode utilisée dans le projet textile
-* `make json` : lance toutes les commandes précédentes dans l'ordre
-* `make shell` : lance un shell bash à l'intérieur du conteneur
-* `make python` : lance un interpréteur Python à l'intérieur du conteneur
->>>>>>> 1ac680db
-* `make jupyter_password` : définit le mot de passe jupyter. Doit être lancé avant son démarrage.
-* `make root_shell` : lance un shell root à l'intérieur du conteneur
-* `make jupyter_password` : pour définir le mot de passe de Jupyter avant de le lancer
-* `make start_notebook` : lance le serveur Jupyter dans le conteneur
-* `make stop_notebook` : arrête le serveur Jupyter donc aussi le conteneur
-* `make clean_data` : supprime toutes les données (celles de brightway et jupyter mais pas les json
+- `make export_food` : pour exporter les json pour le builder alimentaire
+- `make export_textile` : pour exporter les json pour le builder textile
+- `make delete_textile_method` : pour supprimer la méthode utilisée dans le projet textile
+- `make json` : lance toutes les commandes précédentes dans l'ordre
+- `make shell` : lance un shell bash à l'intérieur du conteneur
+- `make python` : lance un interpréteur Python à l'intérieur du conteneur
+- `make jupyter_password` : définit le mot de passe jupyter. Doit être lancé avant son démarrage.
+- `make root_shell` : lance un shell root à l'intérieur du conteneur
+- `make jupyter_password` : pour définir le mot de passe de Jupyter avant de le lancer
+- `make start_notebook` : lance le serveur Jupyter dans le conteneur
+- `make stop_notebook` : arrête le serveur Jupyter donc aussi le conteneur
+- `make clean_data` : supprime toutes les données (celles de brightway et jupyter mais pas les json
   générés)
-* `make clean_image` : supprime l'image docker
-* `make clean` : lance `clean_data` et `clean_image`
-
+- `make clean_image` : supprime l'image docker
+- `make clean` : lance `clean_data` et `clean_image`
 
 ## Travailler dans le conteneur :
 
 Vous pouvez entrer dans le conteneur avec `make shell`.
 
 Toutes les données du conteneur, notamment celles de Brightway et de Jupyter, sont dans
-`/home/jovyan` qui est situé dans un volume docker (`/var/lib/docker/volume/jovyan` sur le *host*).
+`/home/jovyan` qui est situé dans un volume docker (`/var/lib/docker/volume/jovyan` sur le _host_).
 Le dépôt git ecobalyse se retrouve (via un bind mount) aussi à l'intérieur du conteneur dans
-`/home/jovyan/ecobalyse`.  Les fichiers json générés arrivent directement sur place au bon endroit
+`/home/jovyan/ecobalyse`. Les fichiers json générés arrivent directement sur place au bon endroit
 pour être comparées puis commités.
 
 ## Lancer le serveur Jupyter

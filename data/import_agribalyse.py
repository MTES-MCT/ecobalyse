#!/usr/bin/env python3

from bw2data.project import projects
from bw2io.strategies.generic import link_technosphere_by_activity_hash
from common.export import search, create_activity, delete_exchange, new_exchange
from common.import_ import add_missing_substances
from subprocess import call
from tqdm import tqdm
from zipfile import ZipFile
import bw2data
import bw2io
import functools
import json
import logging
import os
import re
<<<<<<< HEAD
from common.export import (
    search,
    create_activity,
    delete_exchange,
    new_exchange,
)
from common.import_ import add_missing_substances
=======
import sys
>>>>>>> 24f75c06

PROJECT = "food"
# Agribalyse
AGRIBALYSE = "AGB3.1.1.20230306.CSV.zip"  # Agribalyse
ORGANIC_PROCESSES = (
    "CSV_369p_et_298chapeaux_final.csv.zip"  # additional organic processes
)
PASTOECO = [
    "CONVEN~1.CSV.zip",
    "Cow milk, conventional, highland milk system, pastoral farming system, at farm gate {FR} U.CSV.zip",
    "Cow milk, conventional, lowland milk system, silage maize 47%, at farm gate {FR} U.CSV.zip",
    "Cull cow, conventional, highland milk system, pastoral farming system, at farm gate {FR} U.CSV.zip",
    "Lamb, organic, system number 3, at farm gate {FR} U.CSV.zip",
    "Young suckler bull, label rouge, fattening system, pastoral farming system, at farm gate {FR} U.CSV.zip",
]
DBNAME = "Agribalyse 3.1.1"
BIOSPHERE = "biosphere3"


ACTIVITIES = "food/activities.json"
#
ACTIVITIES_TO_CREATE = "food/activities_to_create.json"

# excluded strategies and migrations
EXCLUDED = [
    "normalize_simapro_biosphere_names",
    "normalize_biosphere_names",
    "fix_localized_water_flows",
    "simapro-water",
]

# migrations necessary to link some remaining unlinked technosphere activities
AGRIBALYSE_MIGRATIONS = [
    {
        "name": "agb-technosphere-fixes",
        "description": "Specific technosphere fixes for Agribalyse 3",
        "data": {
            "fields": ["name", "unit"],
            "data": [
                (
                    (
                        "Wastewater, average {Europe without Switzerland}| market for wastewater, average | Cut-off, S - Copied from Ecoinvent U",
                        "litre",
                    ),
                    {"unit": "cubic meter", "multiplier": 1e-3},
                ),
                (
                    (
                        "Wastewater, from residence {RoW}| market for wastewater, from residence | Cut-off, S - Copied from Ecoinvent U",
                        "litre",
                    ),
                    {"unit": "cubic meter", "multiplier": 1e-3},
                ),
                (
                    (
                        "Heat, central or small-scale, natural gas {Europe without Switzerland}| market for heat, central or small-scale, natural gas | Cut-off, S - Copied from Ecoinvent U",
                        "kilowatt hour",
                    ),
                    {"unit": "megajoule", "multiplier": 3.6},
                ),
                (
                    (
                        "Heat, district or industrial, natural gas {Europe without Switzerland}| heat production, natural gas, at industrial furnace >100kW | Cut-off, S - Copied from Ecoinvent U",
                        "kilowatt hour",
                    ),
                    {"unit": "megajoule", "multiplier": 3.6},
                ),
                (
                    (
                        "Heat, district or industrial, natural gas {RER}| market group for | Cut-off, S - Copied from Ecoinvent U",
                        "kilowatt hour",
                    ),
                    {"unit": "megajoule", "multiplier": 3.6},
                ),
                (
                    (
                        "Heat, district or industrial, natural gas {RoW}| market for heat, district or industrial, natural gas | Cut-off, S - Copied from Ecoinvent U",
                        "kilowatt hour",
                    ),
                    {"unit": "megajoule", "multiplier": 3.6},
                ),
                (
                    (
                        "Land use change, perennial crop {BR}| market group for land use change, perennial crop | Cut-off, S - Copied from Ecoinvent U",
                        "square meter",
                    ),
                    {"unit": "hectare", "multiplier": 1e-4},
                ),
            ],
        },
    }
]
AGRIBALYSE_PACKAGINGS = [
    "PS",
    "LDPE",
    "PP",
    "Cardboard",
    "No packaging",
    "Already packed - PET",
    "Glass",
    "Steel",
    "PVC",
    "PET",
    "Paper",
    "HDPE",
    "Already packed - PP/PE",
    "Already packed - Aluminium",
    "Already packed - Steel",
    "Already packed - Glass",
    "Corrugated board and aluminium packaging",
    "Corrugated board and LDPE packaging",
    "Aluminium",
    "PP/PE",
    "Corrugated board and PP packaging",
]
AGRIBALYSE_STAGES = ["at consumer", "at packaging", "at supermarket", "at distribution"]
AGRIBALYSE_TRANSPORT_TYPES = [
    "Chilled",
    "Ambient (average)",
    "Ambient (long)",
    "Ambient (short)",
    "Frozen",
]
AGRIBALYSE_PREPARATION_MODES = [
    "Oven",
    "No preparation",
    "Microwave",
    "Boiling",
    "Chilled at consumer",
    "Pan frying",
    "Water cooker",
    "Deep frying",
]


def import_simapro_csv(
    datapath,
    project=PROJECT,
    dbname=DBNAME,
    biosphere=BIOSPHERE,
    migrations=AGRIBALYSE_MIGRATIONS,
):
    """
    Import file at path `datapath` into database named `dbname`, and apply provided brightway `migrations`.
    """
    projects.set_current(project)
    # projects.create_project(project, activate=True, exist_ok=True)

    print(f"### Importing {datapath}...")
    # unzip
    with ZipFile(datapath) as zf:
        print("### Extracting the zip file...")
        zf.extractall()
        unzipped = datapath[0:-4]

    if "AGB3.1.1" in datapath:
        print(f"### Patching Agribalyse...")
        # sed is faster than Python
        # `yield` is used as a variable in some Simapro parameters. bw2parameters cannot handle it:
        call("sed -i 's/yield/Yield_/g' " + unzipped, shell=True)
        # Fix some errors in Agribalyse:
        call("sed -i 's/01\\/03\\/2005/1\\/3\\/5/g' " + unzipped, shell=True)
        call("sed -i 's/0;001172/0,001172/' " + unzipped, shell=True)

    print(f"### Importing into {dbname}...")
    # Do the import and apply "strategies"
    database = bw2io.importers.simapro_csv.SimaProCSVImporter(
        unzipped, dbname, normalize_biosphere=True
    )
    os.unlink(unzipped)

<<<<<<< HEAD
    print("### Applying strategies...")
    # exclude strategies/migrations in EXCLUDED
    database.strategies = [
        s for s in database.strategies if not any([e in repr(s) for e in EXCLUDED])
    ]

    database.apply_strategies()

=======
    print("### Applying migrations...")
>>>>>>> 24f75c06
    # Apply provided migrations
    for migration in migrations:
        print(f"### Applying custom migration: {migration['description']}")
        bw2io.Migration(migration["name"]).write(
            migration["data"],
            description=migration["description"],
        )
<<<<<<< HEAD
        database.migrate(migration["name"])

    database.statistics()
    print("### Adding unlinked flows and activities...")
    bw2data.Database(biosphere).register()
    database.add_unlinked_flows_to_biosphere_database(biosphere)
    database.add_unlinked_activities()
    database.statistics()
    dsdict = {ds["code"]: ds for ds in database.data}
    database.data = list(dsdict.values())
=======
        agribalyse.migrate(migration["name"])
    agribalyse.statistics()

    print("### Applying strategies...")
    # exclude strategies/migrations in EXCLUDED
    agribalyse.strategies = [
        s for s in agribalyse.strategies if not any([e in repr(s) for e in EXCLUDED])
    ]
    agribalyse.apply_strategies()
    agribalyse.statistics()

    # try to link remaining unlinked technosphere activities
    agribalyse.apply_strategy(
        functools.partial(
            link_technosphere_by_activity_hash, fields=("name", "location")
        )
    )
    agribalyse.statistics()

    print("### Adding unlinked flows and activities...")
    # comment to enable stopping on unlinked activities
    agribalyse.add_unlinked_flows_to_biosphere_database(biosphere)
    agribalyse.add_unlinked_activities()

    # stop if there are unlinked activities
    if len(list(agribalyse.unlinked)):
        agribalyse.write_excel(only_unlinked=True)
        print(
            "Look at the above excel file, there are still unlinked activities. Consider improving the migrations"
        )
        sys.exit(1)
    agribalyse.statistics()

    dsdict = {ds["code"]: ds for ds in agribalyse.data}
    agribalyse.data = list(dsdict.values())
>>>>>>> 24f75c06

    dqr_pattern = r"The overall DQR of this product is: (?P<overall>[\d.]+) {P: (?P<P>[\d.]+), TiR: (?P<TiR>[\d.]+), GR: (?P<GR>[\d.]+), TeR: (?P<TeR>[\d.]+)}"
    ciqual_pattern = r"\[Ciqual code: (?P<ciqual>[\d_]+)\]"
    location_pattern = r"\{(?P<location>[\w ,\/\-\+]+)\}"
    location_pattern_2 = r"\/\ *(?P<location>[\w ,\/\-]+) U$"

    print("### Applying additional transformations...")
    for activity in tqdm(database):
        # Getting activities locations
        if "name" not in activity:
            print("skipping en empty activity")
            continue
        if activity.get("location") is None:
            match = re.search(pattern=location_pattern, string=activity["name"])
            if match is not None:
                activity["location"] = match["location"]
            else:
                match = re.search(pattern=location_pattern_2, string=activity["name"])
                if match is not None:
                    activity["location"] = match["location"]
                elif ("French production," in activity["name"]) or (
                    "French production mix," in activity["name"]
                ):
                    activity["location"] = "FR"
                elif "CA - adapted for maple syrup" in activity["name"]:
                    activity["location"] = "CA"
                elif ", IT" in activity["name"]:
                    activity["location"] = "IT"
                elif ", TR" in activity["name"]:
                    activity["location"] = "TR"
                elif "/GLO" in activity["name"]:
                    activity["location"] = "GLO"

        # Getting products CIQUAL code when relevant
        if "ciqual" in activity["name"].lower():
            match = re.search(pattern=ciqual_pattern, string=activity["name"])
            activity["ciqual_code"] = match["ciqual"] if match is not None else ""

        # Putting SimaPro metadata in the activity fields directly and removing references to SimaPro
        if "simapro metadata" in activity:
            for sp_field, value in activity["simapro metadata"].items():
                if value != "Unspecified":
                    activity[sp_field] = value

            # Getting the Data Quality Rating of the data when relevant
            if "Comment" in activity["simapro metadata"]:
                match = re.search(
                    pattern=dqr_pattern, string=activity["simapro metadata"]["Comment"]
                )

                if match:
                    activity["DQR"] = {
                        "overall": float(match["overall"]),
                        "P": float(match["P"]),
                        "TiR": float(match["TiR"]),
                        "GR": float(match["GR"]),
                        "TeR": float(match["TeR"]),
                    }

            del activity["simapro metadata"]

        # Getting activity tags
        name_without_spaces = activity["name"].replace(" ", "")
        for packaging in AGRIBALYSE_PACKAGINGS:
            if f"|{packaging.replace(' ', '')}|" in name_without_spaces:
                activity["packaging"] = packaging

        for stage in AGRIBALYSE_STAGES:
            if f"|{stage.replace(' ', '')}" in name_without_spaces:
                activity["stage"] = stage

        for transport_type in AGRIBALYSE_TRANSPORT_TYPES:
            if f"|{transport_type.replace(' ', '')}|" in name_without_spaces:
                activity["transport_type"] = transport_type

        for preparation_mode in AGRIBALYSE_PREPARATION_MODES:
            if f"|{preparation_mode.replace(' ', '')}|" in name_without_spaces:
                activity["preparation_mode"] = preparation_mode

        if "simapro name" in activity:
            del activity["simapro name"]

        if "filename" in activity:
            del activity["filename"]
<<<<<<< HEAD
    database.statistics()
    database.write_database()
    print(f"### Finished importing {datapath}")
=======

    bw2data.Database(biosphere).register()
    agribalyse.write_database()
    print(f"### Finished importing {DBNAME}")
>>>>>>> 24f75c06


def add_average_activity(activity_data, dbname=DBNAME):
    """Add to the database a new activity : the weighted average of multiple activities

    Example : the average activity milk "Cow milk, organic, system n°1, at farm gate/FR U" is the
    weighted average of the activities 'Cow milk, organic, system n°1, at farm gate/FR U' from
    system 1 to 5
    """

    average_activity = create_activity(
        dbname, f"{activity_data['search']} {activity_data['suffix']}"
    )
    for activity_add_name, amount in activity_data["add"].items():
        activity_add = search(dbname, f"{activity_add_name}")
        new_exchange(average_activity, activity_add, amount)


def replace_activities(activity_variant, activity_data, dbname=DBNAME):
    """Replace all activities in activity_data["replace"] with variants of these activities"""
    for k, v in activity_data["replace"].items():
        activity_old = search(dbname, k)
        activity_new = search(dbname, v)
        new_exchange(
            activity_variant,
            activity_new,
            activity_to_copy_from=activity_old,
        )
        delete_exchange(activity_variant, activity_old)


def add_variant_activity(activity_data, dbname=DBNAME):
    """Add to the database a new activity : the variant of an activity

    Example : ingredient flour-organic is not in agribalyse so it is created at this step. It's a
    variant of activity flour
    """
    activity = search(dbname, activity_data["search"])

    # create a new variant activity
    # Example: this is where we create the flour-organic activity
    new_activity_name = search(dbname, activity_data["search"])["name"]
    activity_variant = create_activity(
        dbname,
        f"{new_activity_name} {activity_data['suffix']}",
        activity,
    )

    # if the activity has no subactivities, we can directly replace the seed activity with the seed
    #  activity variant
    if not activity_data["subactivities"]:
        replace_activities(activity_variant, activity_data)

    # else we have to iterate through subactivities and create a new variant activity for each subactivity

    # Example: for flour-organic we have to dig through the `global milling process` subactivity before
    #  we can replace the wheat activity with the wheat-organic activity
    else:
        for i, act_sub_data in enumerate(activity_data["subactivities"]):
            sub_activity = search(dbname, act_sub_data, "declassified")

            # create a new sub activity variant
            sub_activity_variant = create_activity(
                dbname,
                f"{sub_activity['name']} {activity_data['suffix']}",
                sub_activity,
            )

            # link the newly create sub_activity_variant to the parent activity_variant
            new_exchange(
                activity_variant,
                sub_activity_variant,
                activity_to_copy_from=sub_activity,
            )
            delete_exchange(activity_variant, sub_activity)

            # for the last sub activity, replace the seed activity with the seed activity variant
            # Example: for flour-organic this is where the replace the wheat activity with the
            # wheat-organic activity
            if i == len(activity_data["subactivities"]) - 1:
                replace_activities(sub_activity_variant, activity_data)

            # update the activity_variant (parent activity)
            activity_variant = sub_activity_variant


def add_created_activities():
    """
    Once the agribalyse database has been imported, add to the database the new activities defined in `ACTIVITIES_TO_CREATE.json`.
    """
    with open(ACTIVITIES_TO_CREATE, "r") as f:
        activities_data = json.load(f)

    for activity_data in activities_data:
        if "add" in activity_data:
            add_average_activity(activity_data)
        if "replace" in activity_data:
            add_variant_activity(activity_data)


def delete_created_activities(dbname=DBNAME):
    search_results = bw2data.Database(dbname).search(
        "constructed by Ecobalyse", limit=1000
    )

    for activity in search_results:
        activity.delete()
        print(f"Deleted {activity}")


def main():
    """Import Agribalyse and additional processes"""
    projects.set_current(PROJECT)
    # projects.create_project(PROJECT, activate=True, exist_ok=True)
    bw2data.preferences["biosphere_database"] = BIOSPHERE
    bw2io.bw2setup()
    add_missing_substances(PROJECT, BIOSPHERE)
    if DBNAME not in bw2data.databases:
        for p in PASTOECO:
            import_simapro_csv(p)
        import_simapro_csv(ORGANIC_PROCESSES)
        import_simapro_csv(AGRIBALYSE)
    else:
        print(f"{DBNAME} already imported")
    delete_created_activities()
    add_created_activities()


if __name__ == "__main__":
    main()<|MERGE_RESOLUTION|>--- conflicted
+++ resolved
@@ -14,17 +14,7 @@
 import logging
 import os
 import re
-<<<<<<< HEAD
-from common.export import (
-    search,
-    create_activity,
-    delete_exchange,
-    new_exchange,
-)
-from common.import_ import add_missing_substances
-=======
 import sys
->>>>>>> 24f75c06
 
 PROJECT = "food"
 # Agribalyse
@@ -196,18 +186,7 @@
     )
     os.unlink(unzipped)
 
-<<<<<<< HEAD
-    print("### Applying strategies...")
-    # exclude strategies/migrations in EXCLUDED
-    database.strategies = [
-        s for s in database.strategies if not any([e in repr(s) for e in EXCLUDED])
-    ]
-
-    database.apply_strategies()
-
-=======
     print("### Applying migrations...")
->>>>>>> 24f75c06
     # Apply provided migrations
     for migration in migrations:
         print(f"### Applying custom migration: {migration['description']}")
@@ -215,54 +194,41 @@
             migration["data"],
             description=migration["description"],
         )
-<<<<<<< HEAD
         database.migrate(migration["name"])
-
     database.statistics()
-    print("### Adding unlinked flows and activities...")
-    bw2data.Database(biosphere).register()
-    database.add_unlinked_flows_to_biosphere_database(biosphere)
-    database.add_unlinked_activities()
-    database.statistics()
-    dsdict = {ds["code"]: ds for ds in database.data}
-    database.data = list(dsdict.values())
-=======
-        agribalyse.migrate(migration["name"])
-    agribalyse.statistics()
 
     print("### Applying strategies...")
     # exclude strategies/migrations in EXCLUDED
-    agribalyse.strategies = [
-        s for s in agribalyse.strategies if not any([e in repr(s) for e in EXCLUDED])
+    database.strategies = [
+        s for s in database.strategies if not any([e in repr(s) for e in EXCLUDED])
     ]
-    agribalyse.apply_strategies()
-    agribalyse.statistics()
+    database.apply_strategies()
+    database.statistics()
 
     # try to link remaining unlinked technosphere activities
-    agribalyse.apply_strategy(
+    database.apply_strategy(
         functools.partial(
             link_technosphere_by_activity_hash, fields=("name", "location")
         )
     )
-    agribalyse.statistics()
+    database.statistics()
 
     print("### Adding unlinked flows and activities...")
     # comment to enable stopping on unlinked activities
-    agribalyse.add_unlinked_flows_to_biosphere_database(biosphere)
-    agribalyse.add_unlinked_activities()
+    database.add_unlinked_flows_to_biosphere_database(biosphere)
+    database.add_unlinked_activities()
 
     # stop if there are unlinked activities
-    if len(list(agribalyse.unlinked)):
-        agribalyse.write_excel(only_unlinked=True)
+    if len(list(database.unlinked)):
+        database.write_excel(only_unlinked=True)
         print(
             "Look at the above excel file, there are still unlinked activities. Consider improving the migrations"
         )
         sys.exit(1)
-    agribalyse.statistics()
-
-    dsdict = {ds["code"]: ds for ds in agribalyse.data}
-    agribalyse.data = list(dsdict.values())
->>>>>>> 24f75c06
+    database.statistics()
+
+    dsdict = {ds["code"]: ds for ds in database.data}
+    database.data = list(dsdict.values())
 
     dqr_pattern = r"The overall DQR of this product is: (?P<overall>[\d.]+) {P: (?P<P>[\d.]+), TiR: (?P<TiR>[\d.]+), GR: (?P<GR>[\d.]+), TeR: (?P<TeR>[\d.]+)}"
     ciqual_pattern = r"\[Ciqual code: (?P<ciqual>[\d_]+)\]"
@@ -347,16 +313,11 @@
 
         if "filename" in activity:
             del activity["filename"]
-<<<<<<< HEAD
+
     database.statistics()
-    database.write_database()
-    print(f"### Finished importing {datapath}")
-=======
-
     bw2data.Database(biosphere).register()
     agribalyse.write_database()
-    print(f"### Finished importing {DBNAME}")
->>>>>>> 24f75c06
+    print(f"### Finished importing {datapath}")
 
 
 def add_average_activity(activity_data, dbname=DBNAME):

#!/usr/bin/env python3

from bw2data.project import projects
from subprocess import call
from tqdm import tqdm
from zipfile import ZipFile
import bw2data
import bw2io
import json
import re
from common.export import (
    search,
    create_activity,
    delete_exchange,
    new_exchange,
)
<<<<<<< HEAD
=======
import logging
from common.import_ import add_missing_substances
>>>>>>> 9fc31ca5

PROJECT = "food"
# Agribalyse
AGRIBALYSE = "AGB3.1.1.20230306.CSV.zip"  # Agribalyse
ORGANIC_PROCESSES = (
    "CSV_369p_et_298chapeaux_final.csv.zip"  # additional organic processes
)
DBNAME = "Agribalyse 3.1.1"
BIOSPHERE = "biosphere3"


ACTIVITIES = "food/activities.json"
#
ACTIVITIES_TO_CREATE = "food/activities_to_create.json"

# excluded strategies and migrations
EXCLUDED = [
    "normalize_simapro_biosphere_names",
    "normalize_biosphere_names",
    "fix_localized_water_flows",
    "simapro-water",
]

AGRIBALYSE_MIGRATIONS = [
    {
        "name": "agb-technosphere-fixes",
        "description": "Specific technosphere fixes for Agribalyse 3",
        "data": {
            "fields": ["name", "unit"],
            "data": [
                (
                    (
                        "Wastewater, average {Europe without Switzerland}| market for wastewater, average | Cut-off, S - Copied from Ecoinvent",
                        "litre",
                    ),
                    {"unit": "cubic meter", "multiplier": 1e-3},
                ),
                (
                    (
                        "Wastewater, from residence {RoW}| market for wastewater, from residence | Cut-off, S - Copied from Ecoinvent",
                        "litre",
                    ),
                    {"unit": "cubic meter", "multiplier": 1e-3},
                ),
                (
                    (
                        "Heat, central or small-scale, natural gas {Europe without Switzerland}| market for heat, central or small-scale, natural gas | Cut-off, S - Copied from Ecoinvent",
                        "kilowatt hour",
                    ),
                    {"unit": "megajoule", "multiplier": 3.6},
                ),
                (
                    (
                        "Heat, district or industrial, natural gas {Europe without Switzerland}| heat production, natural gas, at industrial furnace >100kW | Cut-off, S - Copied from Ecoinvent",
                        "kilowatt hour",
                    ),
                    {"unit": "megajoule", "multiplier": 3.6},
                ),
                (
                    (
                        "Heat, district or industrial, natural gas {RER}| market group for | Cut-off, S - Copied from Ecoinvent",
                        "kilowatt hour",
                    ),
                    {"unit": "megajoule", "multiplier": 3.6},
                ),
                (
                    (
                        "Heat, district or industrial, natural gas {RoW}| market for heat, district or industrial, natural gas | Cut-off, S - Copied from Ecoinvent",
                        "kilowatt hour",
                    ),
                    {"unit": "megajoule", "multiplier": 3.6},
                ),
                (
                    (
                        "Land use change, perennial crop {BR}| market group for land use change, perennial crop | Cut-off, S - Copied from Ecoinvent",
                        "square meter",
                    ),
                    {"unit": "hectare", "multiplier": 1e-4},
                ),
            ],
        },
    }
]
AGRIBALYSE_PACKAGINGS = [
    "PS",
    "LDPE",
    "PP",
    "Cardboard",
    "No packaging",
    "Already packed - PET",
    "Glass",
    "Steel",
    "PVC",
    "PET",
    "Paper",
    "HDPE",
    "Already packed - PP/PE",
    "Already packed - Aluminium",
    "Already packed - Steel",
    "Already packed - Glass",
    "Corrugated board and aluminium packaging",
    "Corrugated board and LDPE packaging",
    "Aluminium",
    "PP/PE",
    "Corrugated board and PP packaging",
]
AGRIBALYSE_STAGES = ["at consumer", "at packaging", "at supermarket", "at distribution"]
AGRIBALYSE_TRANSPORT_TYPES = [
    "Chilled",
    "Ambient (average)",
    "Ambient (long)",
    "Ambient (short)",
    "Frozen",
]
AGRIBALYSE_PREPARATION_MODES = [
    "Oven",
    "No preparation",
    "Microwave",
    "Boiling",
    "Chilled at consumer",
    "Pan frying",
    "Water cooker",
    "Deep frying",
]


def import_simapro_csv(
    datapath,
    project=PROJECT,
    dbname=DBNAME,
    biosphere=BIOSPHERE,
    migrations=AGRIBALYSE_MIGRATIONS,
):
    """
    Import file at path `datapath` into database named `dbname`, and apply provided brightway `migrations`.
    """
    projects.set_current(project)
    # projects.create_project(project, activate=True, exist_ok=True)

    print(f"### Importing {dbname} database from {datapath}...")
    with ZipFile(datapath) as zf:
        print("### Extracting the zip file...")
        zf.extractall()
        datapath = datapath[0:-4]

    print(f"### Patching {datapath}...")
    # sed is faster than Python
    # `yield` is used as a variable in some Simapro parameters. bw2parameters cannot handle it:
    call("sed -i 's/yield/Yield_/g' " + datapath, shell=True)
    # Fix some errors in Agribalyse:
    call("sed -i 's/01\\/03\\/2005/1\\/3\\/5/g' " + datapath, shell=True)
    call("sed -i 's/0;001172/0,001172/' " + datapath, shell=True)

    print(f"### Importing {datapath}...")
    # Do the import and apply "strategies"
    database = bw2io.importers.simapro_csv.SimaProCSVImporter(
        datapath, dbname, normalize_biosphere=True
    )

    print("### Applying strategies...")
    # exclude strategies/migrations in EXCLUDED
    database.strategies = [
        s for s in database.strategies if not any([e in repr(s) for e in EXCLUDED])
    ]

    database.apply_strategies()

    # Apply provided migrations
    for migration in migrations:
        print(f"### Applying custom migration: {migration['description']}")
        bw2io.Migration(migration["name"]).write(
            migration["data"],
            description=migration["description"],
        )
        database.migrate(migration["name"])

    database.statistics()
    print("### Adding unlinked flows and activities...")
    bw2data.Database(biosphere).register()
    database.add_unlinked_flows_to_biosphere_database(biosphere)
    database.add_unlinked_activities()
    database.statistics()
    dsdict = {ds["code"]: ds for ds in database.data}
    database.data = list(dsdict.values())

    dqr_pattern = r"The overall DQR of this product is: (?P<overall>[\d.]+) {P: (?P<P>[\d.]+), TiR: (?P<TiR>[\d.]+), GR: (?P<GR>[\d.]+), TeR: (?P<TeR>[\d.]+)}"
    ciqual_pattern = r"\[Ciqual code: (?P<ciqual>[\d_]+)\]"
    location_pattern = r"\{(?P<location>[\w ,\/\-\+]+)\}"
    location_pattern_2 = r"\/\ *(?P<location>[\w ,\/\-]+) U$"

    print("### Applying additional transformations...")
    for activity in tqdm(database):
        # Getting activities locations
        if "name" not in activity:
            print("skipping en empty activity")
            continue
        if activity.get("location") is None:
            match = re.search(pattern=location_pattern, string=activity["name"])
            if match is not None:
                activity["location"] = match["location"]
            else:
                match = re.search(pattern=location_pattern_2, string=activity["name"])
                if match is not None:
                    activity["location"] = match["location"]
                elif ("French production," in activity["name"]) or (
                    "French production mix," in activity["name"]
                ):
                    activity["location"] = "FR"
                elif "CA - adapted for maple syrup" in activity["name"]:
                    activity["location"] = "CA"
                elif ", IT" in activity["name"]:
                    activity["location"] = "IT"
                elif ", TR" in activity["name"]:
                    activity["location"] = "TR"
                elif "/GLO" in activity["name"]:
                    activity["location"] = "GLO"

        # Getting products CIQUAL code when relevant
        if "ciqual" in activity["name"].lower():
            match = re.search(pattern=ciqual_pattern, string=activity["name"])
            activity["ciqual_code"] = match["ciqual"] if match is not None else ""

        # Putting SimaPro metadata in the activity fields directly and removing references to SimaPro
        if "simapro metadata" in activity:
            for sp_field, value in activity["simapro metadata"].items():
                if value != "Unspecified":
                    activity[sp_field] = value

            # Getting the Data Quality Rating of the data when relevant
            if "Comment" in activity["simapro metadata"]:
                match = re.search(
                    pattern=dqr_pattern, string=activity["simapro metadata"]["Comment"]
                )

                if match:
                    activity["DQR"] = {
                        "overall": float(match["overall"]),
                        "P": float(match["P"]),
                        "TiR": float(match["TiR"]),
                        "GR": float(match["GR"]),
                        "TeR": float(match["TeR"]),
                    }

            del activity["simapro metadata"]

        # Getting activity tags
        name_without_spaces = activity["name"].replace(" ", "")
        for packaging in AGRIBALYSE_PACKAGINGS:
            if f"|{packaging.replace(' ', '')}|" in name_without_spaces:
                activity["packaging"] = packaging

        for stage in AGRIBALYSE_STAGES:
            if f"|{stage.replace(' ', '')}" in name_without_spaces:
                activity["stage"] = stage

        for transport_type in AGRIBALYSE_TRANSPORT_TYPES:
            if f"|{transport_type.replace(' ', '')}|" in name_without_spaces:
                activity["transport_type"] = transport_type

        for preparation_mode in AGRIBALYSE_PREPARATION_MODES:
            if f"|{preparation_mode.replace(' ', '')}|" in name_without_spaces:
                activity["preparation_mode"] = preparation_mode

        if "simapro name" in activity:
            del activity["simapro name"]

        if "filename" in activity:
            del activity["filename"]
    database.statistics()
    database.write_database()
    print(f"### Finished importing {datapath}")


def add_average_activity(activity_data, dbname=DBNAME):
    """Add to the database a new activity : the weighted average of multiple activities

    Example : the average activity milk "Cow milk, organic, system n°1, at farm gate/FR U" is the
    weighted average of the activities 'Cow milk, organic, system n°1, at farm gate/FR U' from
    system 1 to 5
    """

    average_activity = create_activity(
        dbname, f"{activity_data['search']} {activity_data['suffix']}"
    )
    for activity_add_name, amount in activity_data["add"].items():
        activity_add = search(dbname, f"{activity_add_name}")
        new_exchange(average_activity, activity_add, amount)


def replace_activities(activity_variant, activity_data, dbname=DBNAME):
    """Replace all activities in activity_data["replace"] with variants of these activities"""
    for k, v in activity_data["replace"].items():
        activity_old = search(dbname, k)
        activity_new = search(dbname, v)
        new_exchange(
            activity_variant,
            activity_new,
            activity_to_copy_from=activity_old,
        )
        delete_exchange(activity_variant, activity_old)


def add_variant_activity(activity_data, dbname=DBNAME):
    """Add to the database a new activity : the variant of an activity

    Example : ingredient flour-organic is not in agribalyse so it is created at this step. It's a
    variant of activity flour
    """
    activity = search(dbname, activity_data["search"])

    # create a new variant activity
    # Example: this is where we create the flour-organic activity
    activity_variant = create_activity(
        dbname, f"{activity_data['search']} {activity_data['suffix']}", activity
    )

    # if the activity has no subactivities, we can directly replace the seed activity with the seed
    #  activity variant
    if not activity_data["subactivities"]:
        replace_activities(activity_variant, activity_data)

    # else we have to iterate through subactivities and create a new variant activity for each subactivity

    # Example: for flour-organic we have to dig through the `global milling process` subactivity before
    #  we can replace the wheat activity with the wheat-organic activity
    else:
        for i, act_sub_data in enumerate(activity_data["subactivities"]):
            sub_activity = search(dbname, act_sub_data, "declassified")

            # create a new sub activity variant
            sub_activity_variant = create_activity(
                dbname,
                f"{sub_activity['name']} {activity_data['suffix']}",
                sub_activity,
            )

            # link the newly create sub_activity_variant to the parent activity_variant
            new_exchange(
                activity_variant,
                sub_activity_variant,
                activity_to_copy_from=sub_activity,
            )
            delete_exchange(activity_variant, sub_activity)

            # for the last sub activity, replace the seed activity with the seed activity variant
            # Example: for flour-organic this is where the replace the wheat activity with the
            # wheat-organic activity
            if i == len(activity_data["subactivities"]) - 1:
                replace_activities(sub_activity_variant, activity_data)

            # update the activity_variant (parent activity)
            activity_variant = sub_activity_variant


def add_created_activities(dbname=DBNAME):
    """
    Once the agribalyse database has been imported, add to the database the new activities defined in `ACTIVITIES_TO_CREATE.json`.
    """
    with open(ACTIVITIES_TO_CREATE, "r") as f:
        activities_data = json.load(f)

    for activity_data in activities_data:
        if "add" in activity_data:
            add_average_activity(activity_data)
        if "replace" in activity_data:
            add_variant_activity(activity_data)


def delete_created_activities(dbname=DBNAME):
    search_results = bw2data.Database(dbname).search(
        "constructed by Ecobalyse", limit=100
    )

    for activity in search_results:
        activity.delete()
        print(f"Deleted {activity}")


def main():
    """Import Agribalyse and additional processes"""
    projects.set_current(PROJECT)
    # projects.create_project(PROJECT, activate=True, exist_ok=True)
    bw2data.preferences["biosphere_database"] = BIOSPHERE
    bw2io.bw2setup()
    add_missing_substances(PROJECT, BIOSPHERE)
    if DBNAME not in bw2data.databases:
        import_simapro_csv(AGRIBALYSE)
        import_simapro_csv(ORGANIC_PROCESSES)
    else:
        print(f"{DBNAME} already imported")
    delete_created_activities()
    add_created_activities()


if __name__ == "__main__":
    main()<|MERGE_RESOLUTION|>--- conflicted
+++ resolved
@@ -14,11 +14,7 @@
     delete_exchange,
     new_exchange,
 )
-<<<<<<< HEAD
-=======
-import logging
 from common.import_ import add_missing_substances
->>>>>>> 9fc31ca5
 
 PROJECT = "food"
 # Agribalyse

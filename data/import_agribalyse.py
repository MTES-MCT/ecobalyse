#!/usr/bin/env python3

from bw2data.project import projects
from bw2io.strategies.generic import link_technosphere_by_activity_hash
from common.export import search, create_activity, delete_exchange, new_exchange
from common.import_ import add_missing_substances
from subprocess import call
from tqdm import tqdm
from zipfile import ZipFile
import bw2data
import bw2io
import functools
import json
import logging
import os
import re
import sys

PROJECT = "food"
# Agribalyse
AGRIBALYSE = "AGB3.1.1.20230306.CSV.zip"  # Agribalyse
ORGANIC_PROCESSES = (
    "CSV_369p_et_298chapeaux_final.csv.zip"  # additional organic processes
)
PASTOECO = [
    "CONVEN~1.CSV.zip",
    "Cow milk, conventional, highland milk system, pastoral farming system, at farm gate {FR} U.CSV.zip",
    "Cow milk, conventional, lowland milk system, silage maize 47%, at farm gate {FR} U.CSV.zip",
    "Cull cow, conventional, highland milk system, pastoral farming system, at farm gate {FR} U.CSV.zip",
    "Lamb, organic, system number 3, at farm gate {FR} U.CSV.zip",
    "Young suckler bull, label rouge, fattening system, pastoral farming system, at farm gate {FR} U.CSV.zip",
]
DBNAME = "Agribalyse 3.1.1"
BIOSPHERE = "biosphere3"


ACTIVITIES = "food/activities.json"
#
ACTIVITIES_TO_CREATE = "food/activities_to_create.json"

# excluded strategies and migrations
EXCLUDED = [
    "normalize_simapro_biosphere_names",
    "normalize_biosphere_names",
    "fix_localized_water_flows",
    "simapro-water",
]

# migrations necessary to link some remaining unlinked technosphere activities
AGRIBALYSE_MIGRATIONS = [
    {
        "name": "agb-technosphere-fixes",
        "description": "Specific technosphere fixes for Agribalyse 3",
        "data": {
            "fields": ["name", "unit"],
            "data": [
                (
                    (
                        "Wastewater, average {Europe without Switzerland}| market for wastewater, average | Cut-off, S - Copied from Ecoinvent U",
<<<<<<< HEAD
                        "litre",
=======
                        "l",
>>>>>>> 3c82bb95
                    ),
                    {"unit": "m3", "multiplier": 1e-3},
                ),
                (
                    (
                        "Wastewater, from residence {RoW}| market for wastewater, from residence | Cut-off, S - Copied from Ecoinvent U",
<<<<<<< HEAD
                        "litre",
=======
                        "l",
>>>>>>> 3c82bb95
                    ),
                    {"unit": "m3", "multiplier": 1e-3},
                ),
                (
                    (
                        "Heat, central or small-scale, natural gas {Europe without Switzerland}| market for heat, central or small-scale, natural gas | Cut-off, S - Copied from Ecoinvent U",
<<<<<<< HEAD
                        "kilowatt hour",
=======
                        "kWh",
>>>>>>> 3c82bb95
                    ),
                    {"unit": "MJ", "multiplier": 3.6},
                ),
                (
                    (
                        "Heat, district or industrial, natural gas {Europe without Switzerland}| heat production, natural gas, at industrial furnace >100kW | Cut-off, S - Copied from Ecoinvent U",
<<<<<<< HEAD
                        "kilowatt hour",
=======
                        "kWh",
>>>>>>> 3c82bb95
                    ),
                    {"unit": "MJ", "multiplier": 3.6},
                ),
                (
                    (
                        "Heat, district or industrial, natural gas {RER}| market group for | Cut-off, S - Copied from Ecoinvent U",
<<<<<<< HEAD
                        "kilowatt hour",
=======
                        "kWh",
>>>>>>> 3c82bb95
                    ),
                    {"unit": "MJ", "multiplier": 3.6},
                ),
                (
                    (
                        "Heat, district or industrial, natural gas {RoW}| market for heat, district or industrial, natural gas | Cut-off, S - Copied from Ecoinvent U",
<<<<<<< HEAD
                        "kilowatt hour",
=======
                        "kWh",
>>>>>>> 3c82bb95
                    ),
                    {"unit": "MJ", "multiplier": 3.6},
                ),
                (
                    (
                        "Land use change, perennial crop {BR}| market group for land use change, perennial crop | Cut-off, S - Copied from Ecoinvent U",
<<<<<<< HEAD
                        "square meter",
=======
                        "m2",
>>>>>>> 3c82bb95
                    ),
                    {"unit": "ha", "multiplier": 1e-4},
                ),
            ],
        },
    }
]
AGRIBALYSE_PACKAGINGS = [
    "PS",
    "LDPE",
    "PP",
    "Cardboard",
    "No packaging",
    "Already packed - PET",
    "Glass",
    "Steel",
    "PVC",
    "PET",
    "Paper",
    "HDPE",
    "Already packed - PP/PE",
    "Already packed - Aluminium",
    "Already packed - Steel",
    "Already packed - Glass",
    "Corrugated board and aluminium packaging",
    "Corrugated board and LDPE packaging",
    "Aluminium",
    "PP/PE",
    "Corrugated board and PP packaging",
]
AGRIBALYSE_STAGES = ["at consumer", "at packaging", "at supermarket", "at distribution"]
AGRIBALYSE_TRANSPORT_TYPES = [
    "Chilled",
    "Ambient (average)",
    "Ambient (long)",
    "Ambient (short)",
    "Frozen",
]
AGRIBALYSE_PREPARATION_MODES = [
    "Oven",
    "No preparation",
    "Microwave",
    "Boiling",
    "Chilled at consumer",
    "Pan frying",
    "Water cooker",
    "Deep frying",
]


def import_simapro_csv(
    datapath,
    project=PROJECT,
    dbname=DBNAME,
    biosphere=BIOSPHERE,
    migrations=AGRIBALYSE_MIGRATIONS,
):
    """
    Import file at path `datapath` into database named `dbname`, and apply provided brightway `migrations`.
    """
    projects.set_current(project)
    # projects.create_project(project, activate=True, exist_ok=True)

    print(f"### Importing {datapath}...")
    # unzip
    with ZipFile(datapath) as zf:
        print("### Extracting the zip file...")
        zf.extractall()
        unzipped = datapath[0:-4]

    if "AGB3.1.1" in datapath:
        print(f"### Patching Agribalyse...")
        # sed is faster than Python
        # `yield` is used as a variable in some Simapro parameters. bw2parameters cannot handle it:
        call("sed -i 's/yield/Yield_/g' " + unzipped, shell=True)
        # Fix some errors in Agribalyse:
        call("sed -i 's/01\\/03\\/2005/1\\/3\\/5/g' " + unzipped, shell=True)
        call("sed -i 's/0;001172/0,001172/' " + unzipped, shell=True)

    print(f"### Importing into {dbname}...")
    # Do the import and apply "strategies"
    database = bw2io.importers.simapro_csv.SimaProCSVImporter(
        unzipped, dbname, normalize_biosphere=True
    )
    os.unlink(unzipped)

    print("### Applying migrations...")
    # Apply provided migrations
    for migration in migrations:
        print(f"### Applying custom migration: {migration['description']}")
        bw2io.Migration(migration["name"]).write(
            migration["data"],
            description=migration["description"],
        )
<<<<<<< HEAD
        database.migrate(migration["name"])
    database.statistics()

    print("### Applying strategies...")
    # exclude strategies/migrations in EXCLUDED
    database.strategies = [
        s for s in database.strategies if not any([e in repr(s) for e in EXCLUDED])
    ]
    database.apply_strategies()
    database.statistics()

    # try to link remaining unlinked technosphere activities
    database.apply_strategy(
        functools.partial(
            link_technosphere_by_activity_hash, fields=("name", "location")
        )
    )
    database.statistics()

    print("### Adding unlinked flows and activities...")
    # comment to enable stopping on unlinked activities
    database.add_unlinked_flows_to_biosphere_database(biosphere)
    database.add_unlinked_activities()

    # stop if there are unlinked activities
    if len(list(database.unlinked)):
        database.write_excel(only_unlinked=True)
=======
        agribalyse.migrate(migration["name"])
    agribalyse.statistics()

    print("### Applying strategies...")
    # exclude strategies/migrations in EXCLUDED
    agribalyse.strategies = [
        s for s in agribalyse.strategies if not any([e in repr(s) for e in EXCLUDED])
    ]
    agribalyse.apply_strategies()
    agribalyse.statistics()

    # try to link remaining unlinked technosphere activities
    agribalyse.apply_strategy(
        functools.partial(
            link_technosphere_by_activity_hash, fields=("name", "location")
        )
    )
    agribalyse.statistics()

    print("### Adding unlinked flows and activities...")
    # comment to enable stopping on unlinked activities
    agribalyse.add_unlinked_flows_to_biosphere_database(biosphere)
    agribalyse.add_unlinked_activities()

    # stop if there are unlinked activities
    if len(list(agribalyse.unlinked)):
        agribalyse.write_excel(only_unlinked=True)
>>>>>>> 3c82bb95
        print(
            "Look at the above excel file, there are still unlinked activities. Consider improving the migrations"
        )
        sys.exit(1)
<<<<<<< HEAD
    database.statistics()

    dsdict = {ds["code"]: ds for ds in database.data}
    database.data = list(dsdict.values())
=======
    agribalyse.statistics()

    dsdict = {ds["code"]: ds for ds in agribalyse.data}
    agribalyse.data = list(dsdict.values())
>>>>>>> 3c82bb95

    dqr_pattern = r"The overall DQR of this product is: (?P<overall>[\d.]+) {P: (?P<P>[\d.]+), TiR: (?P<TiR>[\d.]+), GR: (?P<GR>[\d.]+), TeR: (?P<TeR>[\d.]+)}"
    ciqual_pattern = r"\[Ciqual code: (?P<ciqual>[\d_]+)\]"
    location_pattern = r"\{(?P<location>[\w ,\/\-\+]+)\}"
    location_pattern_2 = r"\/\ *(?P<location>[\w ,\/\-]+) U$"

    print("### Applying additional transformations...")
    for activity in tqdm(database):
        # Getting activities locations
        if "name" not in activity:
            print("skipping en empty activity")
            continue
        if activity.get("location") is None:
            match = re.search(pattern=location_pattern, string=activity["name"])
            if match is not None:
                activity["location"] = match["location"]
            else:
                match = re.search(pattern=location_pattern_2, string=activity["name"])
                if match is not None:
                    activity["location"] = match["location"]
                elif ("French production," in activity["name"]) or (
                    "French production mix," in activity["name"]
                ):
                    activity["location"] = "FR"
                elif "CA - adapted for maple syrup" in activity["name"]:
                    activity["location"] = "CA"
                elif ", IT" in activity["name"]:
                    activity["location"] = "IT"
                elif ", TR" in activity["name"]:
                    activity["location"] = "TR"
                elif "/GLO" in activity["name"]:
                    activity["location"] = "GLO"

        # Getting products CIQUAL code when relevant
        if "ciqual" in activity["name"].lower():
            match = re.search(pattern=ciqual_pattern, string=activity["name"])
            activity["ciqual_code"] = match["ciqual"] if match is not None else ""

        # Putting SimaPro metadata in the activity fields directly and removing references to SimaPro
        if "simapro metadata" in activity:
            for sp_field, value in activity["simapro metadata"].items():
                if value != "Unspecified":
                    activity[sp_field] = value

            # Getting the Data Quality Rating of the data when relevant
            if "Comment" in activity["simapro metadata"]:
                match = re.search(
                    pattern=dqr_pattern, string=activity["simapro metadata"]["Comment"]
                )

                if match:
                    activity["DQR"] = {
                        "overall": float(match["overall"]),
                        "P": float(match["P"]),
                        "TiR": float(match["TiR"]),
                        "GR": float(match["GR"]),
                        "TeR": float(match["TeR"]),
                    }

            del activity["simapro metadata"]

        # Getting activity tags
        name_without_spaces = activity["name"].replace(" ", "")
        for packaging in AGRIBALYSE_PACKAGINGS:
            if f"|{packaging.replace(' ', '')}|" in name_without_spaces:
                activity["packaging"] = packaging

        for stage in AGRIBALYSE_STAGES:
            if f"|{stage.replace(' ', '')}" in name_without_spaces:
                activity["stage"] = stage

        for transport_type in AGRIBALYSE_TRANSPORT_TYPES:
            if f"|{transport_type.replace(' ', '')}|" in name_without_spaces:
                activity["transport_type"] = transport_type

        for preparation_mode in AGRIBALYSE_PREPARATION_MODES:
            if f"|{preparation_mode.replace(' ', '')}|" in name_without_spaces:
                activity["preparation_mode"] = preparation_mode

        if "simapro name" in activity:
            del activity["simapro name"]

        if "filename" in activity:
            del activity["filename"]

<<<<<<< HEAD
    database.statistics()
    bw2data.Database(biosphere).register()
    database.write_database()
    print(f"### Finished importing {datapath}")
=======
    bw2data.Database(biosphere).register()
    agribalyse.write_database()
    print(f"### Finished importing {DBNAME}")
>>>>>>> 3c82bb95


def add_average_activity(activity_data, dbname=DBNAME):
    """Add to the database a new activity : the weighted average of multiple activities

    Example : the average activity milk "Cow milk, organic, system n°1, at farm gate/FR U" is the
    weighted average of the activities 'Cow milk, organic, system n°1, at farm gate/FR U' from
    system 1 to 5
    """

    average_activity = create_activity(
        dbname, f"{activity_data['search']} {activity_data['suffix']}"
    )
    for activity_add_name, amount in activity_data["add"].items():
        activity_add = search(dbname, f"{activity_add_name}")
        new_exchange(average_activity, activity_add, amount)


def replace_activities(activity_variant, activity_data, dbname=DBNAME):
    """Replace all activities in activity_data["replace"] with variants of these activities"""
    for k, v in activity_data["replace"].items():
        activity_old = search(dbname, k)
        activity_new = search(dbname, v)
        new_exchange(
            activity_variant,
            activity_new,
            activity_to_copy_from=activity_old,
        )
        delete_exchange(activity_variant, activity_old)


def add_variant_activity(activity_data, dbname=DBNAME):
    """Add to the database a new activity : the variant of an activity

    Example : ingredient flour-organic is not in agribalyse so it is created at this step. It's a
    variant of activity flour
    """
    activity = search(dbname, activity_data["search"])

    # create a new variant activity
    # Example: this is where we create the flour-organic activity
    new_activity_name = search(dbname, activity_data["search"])["name"]
    activity_variant = create_activity(
        dbname,
        f"{new_activity_name} {activity_data['suffix']}",
        activity,
    )

    # if the activity has no subactivities, we can directly replace the seed activity with the seed
    #  activity variant
    if not activity_data["subactivities"]:
        replace_activities(activity_variant, activity_data)

    # else we have to iterate through subactivities and create a new variant activity for each subactivity

    # Example: for flour-organic we have to dig through the `global milling process` subactivity before
    #  we can replace the wheat activity with the wheat-organic activity
    else:
        for i, act_sub_data in enumerate(activity_data["subactivities"]):
            sub_activity = search(dbname, act_sub_data, "declassified")

            # create a new sub activity variant
            sub_activity_variant = create_activity(
                dbname,
                f"{sub_activity['name']} {activity_data['suffix']}",
                sub_activity,
            )

            # link the newly create sub_activity_variant to the parent activity_variant
            new_exchange(
                activity_variant,
                sub_activity_variant,
                activity_to_copy_from=sub_activity,
            )
            delete_exchange(activity_variant, sub_activity)

            # for the last sub activity, replace the seed activity with the seed activity variant
            # Example: for flour-organic this is where the replace the wheat activity with the
            # wheat-organic activity
            if i == len(activity_data["subactivities"]) - 1:
                replace_activities(sub_activity_variant, activity_data)

            # update the activity_variant (parent activity)
            activity_variant = sub_activity_variant


def add_created_activities():
    """
    Once the agribalyse database has been imported, add to the database the new activities defined in `ACTIVITIES_TO_CREATE.json`.
    """
    with open(ACTIVITIES_TO_CREATE, "r") as f:
        activities_data = json.load(f)

    for activity_data in activities_data:
        if "add" in activity_data:
            add_average_activity(activity_data)
        if "replace" in activity_data:
            add_variant_activity(activity_data)


def delete_created_activities(dbname=DBNAME):
    search_results = bw2data.Database(dbname).search(
        "constructed by Ecobalyse", limit=1000
    )

    for activity in search_results:
        activity.delete()
        print(f"Deleted {activity}")


def main():
    """Import Agribalyse and additional processes"""
    projects.set_current(PROJECT)
    # projects.create_project(PROJECT, activate=True, exist_ok=True)
    bw2data.preferences["biosphere_database"] = BIOSPHERE
    bw2io.bw2setup()
    add_missing_substances(PROJECT, BIOSPHERE)
    if DBNAME not in bw2data.databases:
        for p in PASTOECO:
            import_simapro_csv(p)
        import_simapro_csv(ORGANIC_PROCESSES)
        import_simapro_csv(AGRIBALYSE)
    else:
        print(f"{DBNAME} already imported")
    delete_created_activities()
    add_created_activities()


if __name__ == "__main__":
    main()<|MERGE_RESOLUTION|>--- conflicted
+++ resolved
@@ -57,77 +57,49 @@
                 (
                     (
                         "Wastewater, average {Europe without Switzerland}| market for wastewater, average | Cut-off, S - Copied from Ecoinvent U",
-<<<<<<< HEAD
-                        "litre",
-=======
                         "l",
->>>>>>> 3c82bb95
                     ),
                     {"unit": "m3", "multiplier": 1e-3},
                 ),
                 (
                     (
                         "Wastewater, from residence {RoW}| market for wastewater, from residence | Cut-off, S - Copied from Ecoinvent U",
-<<<<<<< HEAD
-                        "litre",
-=======
                         "l",
->>>>>>> 3c82bb95
                     ),
                     {"unit": "m3", "multiplier": 1e-3},
                 ),
                 (
                     (
                         "Heat, central or small-scale, natural gas {Europe without Switzerland}| market for heat, central or small-scale, natural gas | Cut-off, S - Copied from Ecoinvent U",
-<<<<<<< HEAD
-                        "kilowatt hour",
-=======
                         "kWh",
->>>>>>> 3c82bb95
                     ),
                     {"unit": "MJ", "multiplier": 3.6},
                 ),
                 (
                     (
                         "Heat, district or industrial, natural gas {Europe without Switzerland}| heat production, natural gas, at industrial furnace >100kW | Cut-off, S - Copied from Ecoinvent U",
-<<<<<<< HEAD
-                        "kilowatt hour",
-=======
                         "kWh",
->>>>>>> 3c82bb95
                     ),
                     {"unit": "MJ", "multiplier": 3.6},
                 ),
                 (
                     (
                         "Heat, district or industrial, natural gas {RER}| market group for | Cut-off, S - Copied from Ecoinvent U",
-<<<<<<< HEAD
-                        "kilowatt hour",
-=======
                         "kWh",
->>>>>>> 3c82bb95
                     ),
                     {"unit": "MJ", "multiplier": 3.6},
                 ),
                 (
                     (
                         "Heat, district or industrial, natural gas {RoW}| market for heat, district or industrial, natural gas | Cut-off, S - Copied from Ecoinvent U",
-<<<<<<< HEAD
-                        "kilowatt hour",
-=======
                         "kWh",
->>>>>>> 3c82bb95
                     ),
                     {"unit": "MJ", "multiplier": 3.6},
                 ),
                 (
                     (
                         "Land use change, perennial crop {BR}| market group for land use change, perennial crop | Cut-off, S - Copied from Ecoinvent U",
-<<<<<<< HEAD
-                        "square meter",
-=======
                         "m2",
->>>>>>> 3c82bb95
                     ),
                     {"unit": "ha", "multiplier": 1e-4},
                 ),
@@ -222,7 +194,6 @@
             migration["data"],
             description=migration["description"],
         )
-<<<<<<< HEAD
         database.migrate(migration["name"])
     database.statistics()
 
@@ -250,50 +221,14 @@
     # stop if there are unlinked activities
     if len(list(database.unlinked)):
         database.write_excel(only_unlinked=True)
-=======
-        agribalyse.migrate(migration["name"])
-    agribalyse.statistics()
-
-    print("### Applying strategies...")
-    # exclude strategies/migrations in EXCLUDED
-    agribalyse.strategies = [
-        s for s in agribalyse.strategies if not any([e in repr(s) for e in EXCLUDED])
-    ]
-    agribalyse.apply_strategies()
-    agribalyse.statistics()
-
-    # try to link remaining unlinked technosphere activities
-    agribalyse.apply_strategy(
-        functools.partial(
-            link_technosphere_by_activity_hash, fields=("name", "location")
-        )
-    )
-    agribalyse.statistics()
-
-    print("### Adding unlinked flows and activities...")
-    # comment to enable stopping on unlinked activities
-    agribalyse.add_unlinked_flows_to_biosphere_database(biosphere)
-    agribalyse.add_unlinked_activities()
-
-    # stop if there are unlinked activities
-    if len(list(agribalyse.unlinked)):
-        agribalyse.write_excel(only_unlinked=True)
->>>>>>> 3c82bb95
         print(
             "Look at the above excel file, there are still unlinked activities. Consider improving the migrations"
         )
         sys.exit(1)
-<<<<<<< HEAD
     database.statistics()
 
     dsdict = {ds["code"]: ds for ds in database.data}
     database.data = list(dsdict.values())
-=======
-    agribalyse.statistics()
-
-    dsdict = {ds["code"]: ds for ds in agribalyse.data}
-    agribalyse.data = list(dsdict.values())
->>>>>>> 3c82bb95
 
     dqr_pattern = r"The overall DQR of this product is: (?P<overall>[\d.]+) {P: (?P<P>[\d.]+), TiR: (?P<TiR>[\d.]+), GR: (?P<GR>[\d.]+), TeR: (?P<TeR>[\d.]+)}"
     ciqual_pattern = r"\[Ciqual code: (?P<ciqual>[\d_]+)\]"
@@ -379,16 +314,10 @@
         if "filename" in activity:
             del activity["filename"]
 
-<<<<<<< HEAD
     database.statistics()
     bw2data.Database(biosphere).register()
     database.write_database()
     print(f"### Finished importing {datapath}")
-=======
-    bw2data.Database(biosphere).register()
-    agribalyse.write_database()
-    print(f"### Finished importing {DBNAME}")
->>>>>>> 3c82bb95
 
 
 def add_average_activity(activity_data, dbname=DBNAME):

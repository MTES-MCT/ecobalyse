# Please only pure functions here
from copy import deepcopy

from frozendict import frozendict


def normalization_factors(impact_defs):
    factors = {}
    for k, v in impact_defs.items():
        if v.get("ecoscore") and "normalization" in v.get("ecoscore", {}):
            factors[k] = v["ecoscore"]["normalization"]
        elif v.get("pef") and "normalization" in v.get("pef", {}):
            factors[k] = v["pef"]["normalization"]
        else:
            pass
    return factors


def spproject(activity):
    """return the current simapro project for an activity source database"""
    match activity.get("database"):
        case "Ginko":
            return "Ginko w/o azadirachtin"
        case "Ecobalyse":
            # return a non existing project to force looking at brightway
            return "EcobalyseIsNotASimaProProject"
        case "Ecoinvent 3.9.1":
            return "ADEME UPR"
        case "Woolmark":
            return "Woolmark"
<<<<<<< HEAD
        case "WFLDB":
            return "WFLDB"
=======
        case "PastoEco":
            return "AGB3.1.1 2023-03-06"
>>>>>>> 3e3dc3bc
        case _:
            return "AGB3.1.1 2023-03-06"


def remove_detailed_impacts(processes):
    result = list()
    for process in processes:
        new_process = deepcopy(process)
        for k in new_process["impacts"].keys():
            if k not in ("pef", "ecs"):
                new_process["impacts"][k] = 0
        result.append(new_process)
    return result


def order_json(data):
    """
    Export data to a JSON file, with added newline at the end.
    Make sure to sort impacts in the json file
    """
    if isinstance(data, list):
        sorted_data = [
            (
                {**item, "impacts": sort_impacts(item["impacts"])}
                if "impacts" in item
                else item
            )
            for item in data
        ]
    elif isinstance(data, dict):
        sorted_data = {
            key: (
                {**value, "impacts": sort_impacts(value["impacts"])}
                if "impacts" in value
                else value
            )
            for key, value in data.items()
        }
    else:
        sorted_data = data
    return sorted_data


def sort_impacts(impacts):
    # Define the desired order of impact keys
    impact_order = [
        "acd",
        "cch",
        "etf",
        "etf-c",
        "fru",
        "fwe",
        "htc",
        "htc-c",
        "htn",
        "htn-c",
        "ior",
        "ldu",
        "mru",
        "ozd",
        "pco",
        "pma",
        "swe",
        "tre",
        "wtu",
        "ecs",
        "pef",
    ]
    return {key: impacts[key] for key in impact_order if key in impacts}


def with_subimpacts(impacts):
    """compute subimpacts"""
    if not impacts:
        return impacts
    # etf-o = etf-o1 + etf-o2
    impacts["etf-o"] = impacts["etf-o1"] + impacts["etf-o2"]
    del impacts["etf-o1"]
    del impacts["etf-o2"]
    # etf = etf1 + etf2
    impacts["etf"] = impacts["etf1"] + impacts["etf2"]
    del impacts["etf1"]
    del impacts["etf2"]
    return impacts


def with_corrected_impacts(impact_defs, frozen_processes, impacts="impacts"):
    """Add corrected impacts to the processes"""
    corrections = {
        k: v["correction"] for (k, v) in impact_defs.items() if "correction" in v
    }
    processes = dict(frozen_processes)
    processes_updated = {}
    for key, process in processes.items():
        # compute corrected impacts
        for impact_to_correct, correction in corrections.items():
            # only correct if the impact is not already computed
            dimpacts = process.get(impacts, {})
            if impact_to_correct not in dimpacts:
                corrected_impact = 0
                for (
                    correction_item
                ) in correction:  # For each sub-impact and its weighting
                    sub_impact_name = correction_item["sub-impact"]
                    if sub_impact_name in dimpacts:
                        sub_impact = dimpacts.get(sub_impact_name, 1)
                        corrected_impact += sub_impact * correction_item["weighting"]
                        del dimpacts[sub_impact_name]
                dimpacts[impact_to_correct] = corrected_impact
        processes_updated[key] = process
    return frozendict(processes_updated)


def calculate_aggregate(process_impacts, normalization_factors):
    # We multiply by 10**6 to get the result in µPts
    return sum(
        10**6 * process_impacts.get(impact, 0) * normalization_factors.get(impact, 0)
        for impact in normalization_factors
    )


def bytrigram(definitions, bynames):
    """takes the impact definitions and some impacts by name, return the impacts by trigram"""
    if type(bynames) is not dict:
        return {}
    trigramsByName = {method[1]: trigram for trigram, method in definitions.items()}
    return {
        trigramsByName.get(name): amount["amount"]
        for name, amount in bynames.items()
        if trigramsByName.get(name)
    }


def with_aggregated_impacts(impact_defs, frozen_processes, impacts="impacts"):
    """Add aggregated impacts to the processes"""

    # Pre-compute normalization factors
    normalization_factors = {
        "ecs": {
            k: v["ecoscore"]["weighting"] / v["ecoscore"]["normalization"]
            for k, v in impact_defs.items()
            if v["ecoscore"] is not None
        },
        "pef": {
            k: v["pef"]["weighting"] / v["pef"]["normalization"]
            for k, v in impact_defs.items()
            if v["pef"] is not None
        },
    }

    processes_updated = {}
    for key, process in frozen_processes.items():
        updated_process = dict(process)
        updated_impacts = updated_process[impacts].copy()

        updated_impacts["pef"] = calculate_aggregate(
            updated_impacts, normalization_factors["pef"]
        )
        updated_impacts["ecs"] = calculate_aggregate(
            updated_impacts, normalization_factors["ecs"]
        )

        updated_process[impacts] = updated_impacts
        processes_updated[key] = updated_process

    return frozendict(processes_updated)


def fix_unit(unit):
    match unit:
        case "cubic meter":
            return "m³"
        case "kilogram":
            return "kg"
        case "kilometer":
            return "km"
        case "kilowatt hour":
            return "kWh"
        case "litre":
            return "L"
        case "megajoule":
            return "MJ"
        case "ton kilometer":
            return "t⋅km"
        case _:
            return unit<|MERGE_RESOLUTION|>--- conflicted
+++ resolved
@@ -28,13 +28,10 @@
             return "ADEME UPR"
         case "Woolmark":
             return "Woolmark"
-<<<<<<< HEAD
         case "WFLDB":
             return "WFLDB"
-=======
         case "PastoEco":
             return "AGB3.1.1 2023-03-06"
->>>>>>> 3e3dc3bc
         case _:
             return "AGB3.1.1 2023-03-06"
 

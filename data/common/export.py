--- conflicted
+++ resolved
@@ -216,18 +216,13 @@
             logger.info(f"This process has hardcoded impacts: {process['displayName']}")
             continue
         # simapro
-<<<<<<< HEAD
         activity = cached_search(
             process.get("source", default_db), process.get("search", process["name"])
         )
-        results = compute_simapro_impacts(activity, main_method, impact_defs)
-=======
-        activity = cached_search(process.get("source", default_db), process["search"])
         if not activity:
             raise Exception(f"This process was not found in brightway: {process}")
 
         results = compute_simapro_impacts(activity, main_method, impacts_py)
->>>>>>> d4c768a1
         # WARNING assume remote is in m3 or MJ (couldn't find unit from COM intf)
         if process["unit"] == "kWh" and isinstance(results, dict):
             results = {k: v * 3.6 for k, v in results.items()}
@@ -266,22 +261,16 @@
     for index, (key, process) in enumerate(processes.items()):
         progress_bar(index, len(processes))
         # simapro
-<<<<<<< HEAD
-        activity = cached_search(process.get("source", default_db), process["search"])
-        results = compute_simapro_impacts(activity, main_method, impact_defs)
-        logger.info(f"got impacts from SimaPro for: {process['name']}")
-=======
         activity = cached_search(
             process.get("source", default_db),
             process.get("search", process["name"]),
         )
         if not activity:
-            print(f"{process['name']} does not exist in brightway")
+            logger.info(f"{process['name']} does not exist in brightway")
             continue
         results = compute_simapro_impacts(activity, main_method, impacts_py)
-        print(f"got impacts from SimaPro for: {process['name']}")
-
->>>>>>> d4c768a1
+        logger.info(f"got impacts from SimaPro for: {process['name']}")
+
         # WARNING assume remote is in m3 or MJ (couldn't find unit from COM intf)
         if process["unit"] == "kWh" and isinstance(results, dict):
             results = {k: v * 3.6 for k, v in results.items()}
@@ -399,17 +388,8 @@
     api_request = f"http://simapro.ecobalyse.fr:8000/impact?process={strprocess}&project={project}&method={method}"
     logger.debug(f"SimaPro API request: {api_request}")
     return bytrigram(
-<<<<<<< HEAD
-        impact_defs,
+        impacts_py,
         json.loads(requests.get(api_request).content),
-=======
-        impacts_py,
-        json.loads(
-            requests.get(
-                f"http://simapro.ecobalyse.fr:8000/impact?process={strprocess}&project={project}&method={method}"
-            ).content
-        ),
->>>>>>> d4c768a1
     )
 
 

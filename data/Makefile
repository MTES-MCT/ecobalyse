--- conflicted
+++ resolved
@@ -3,11 +3,7 @@
 DOCKERRUN := docker run --rm -it -v $$PWD/../:/home/jovyan/ecobalyse -v $(NAME):/home/jovyan
 DOCKEREXEC := docker exec -u jovyan -it
 
-<<<<<<< HEAD
-json: image import_agribalyse import_food_method import_ecoinvent import_textile_method export_food
-=======
 json: image import_agribalyse import_food_method import_ecoinvent import_textile_method export_food export_textile
->>>>>>> 1ac680db
 
 image:
 	docker build -t $(NAME) docker
@@ -32,10 +28,6 @@
 		$(DOCKEREXEC) -w /home/jovyan/ecobalyse/data $(NAME) python3 import_method.py textile;\
 	else $(DOCKERRUN) -w /home/jovyan/ecobalyse/data $(NAME) python3 import_method.py textile; fi
 
-<<<<<<< HEAD
-export_food:
-	@if [ "$(shell docker container inspect -f '{{.State.Running}}' $(NAME) )" = "true" ]; then \
-=======
 delete_textile_method:
 	@if [ "$(shell docker container inspect -f '{{.State.Running}}' $(NAME) )" = "true" ]; then \
 		$(DOCKEREXEC) -w /home/jovyan/ecobalyse/data $(NAME) python3 common/delete_methods.py;\
@@ -43,7 +35,6 @@
 
 export_food:
 	@if [ "$(shell docker container inspect -f '{{.State.Running}}' $(NAME) )" = "true" ]; then \
->>>>>>> 1ac680db
 		$(DOCKEREXEC) -w /home/jovyan/ecobalyse/data/food $(NAME) python3 export.py;\
 	else $(DOCKERRUN) -w /home/jovyan/ecobalyse/data/food $(NAME) python3 export.py; fi
 

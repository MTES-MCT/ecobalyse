SHELL := /bin/bash
NAME := $(shell echo $$PWD|sed 's/\/data//'|sed 's/.*\///')
DOCKERRUN := docker run --rm -it -v $$PWD/../:/home/jovyan/ecobalyse -v $(NAME):/home/jovyan
DOCKEREXEC := docker exec -u jovyan -it
JUPYTER_PORT ?= 8888

<<<<<<< HEAD
json: image import_agribalyse import_food_method import_ecoinvent import_textile_method export_food
=======
json: image import_agribalyse import_food_method import_ecoinvent import_textile_method export_food #export_textile
>>>>>>> 67620a70

image:
	docker build -t $(NAME) docker

import_agribalyse:
	@if [ "$(shell docker container inspect -f '{{.State.Running}}' $(NAME) )" = "true" ]; then \
		$(DOCKEREXEC) -w /home/jovyan/ecobalyse/data $(NAME) python3 import_agribalyse.py;\
	else $(DOCKERRUN) -w /home/jovyan/ecobalyse/data $(NAME) python3 import_agribalyse.py; fi

import_food_method:
	@if [ "$(shell docker container inspect -f '{{.State.Running}}' $(NAME) )" = "true" ]; then \
		$(DOCKEREXEC) -w /home/jovyan/ecobalyse/data $(NAME) python3 import_method.py food;\
	else $(DOCKERRUN) -w /home/jovyan/ecobalyse/data $(NAME) python3 import_method.py food; fi

import_ecoinvent:
	@if [ "$(shell docker container inspect -f '{{.State.Running}}' $(NAME) )" = "true" ]; then \
		$(DOCKEREXEC) -w /home/jovyan/ecobalyse/data $(NAME) python3 import_ecoinvent.py;\
	else $(DOCKERRUN) -w /home/jovyan/ecobalyse/data $(NAME) python3 import_ecoinvent.py; fi

import_textile_method:
	@if [ "$(shell docker container inspect -f '{{.State.Running}}' $(NAME) )" = "true" ]; then \
		$(DOCKEREXEC) -w /home/jovyan/ecobalyse/data $(NAME) python3 import_method.py textile;\
	else $(DOCKERRUN) -w /home/jovyan/ecobalyse/data $(NAME) python3 import_method.py textile; fi

delete_textile_method:
	@if [ "$(shell docker container inspect -f '{{.State.Running}}' $(NAME) )" = "true" ]; then \
		$(DOCKEREXEC) -w /home/jovyan/ecobalyse/data $(NAME) python3 common/delete_methods.py;\
	else $(DOCKERRUN) -w /home/jovyan/ecobalyse/data $(NAME) python3 common/delete_textile_method.py; fi

export_food:
	@if [ "$(shell docker container inspect -f '{{.State.Running}}' $(NAME) )" = "true" ]; then \
		$(DOCKEREXEC) -w /home/jovyan/ecobalyse/data/food $(NAME) python3 export.py;\
	else $(DOCKERRUN) -w /home/jovyan/ecobalyse/data/food $(NAME) python3 export.py; fi

#export_textile:
#	@if [ "$(shell docker container inspect -f '{{.State.Running}}' $(NAME) )" = "true" ]; then \
#		$(DOCKEREXEC) -w /home/jovyan/ecobalyse/data/textile $(NAME) python3 export.py;\
#	else $(DOCKERRUN) -w /home/jovyan/ecobalyse/data/textile $(NAME) python3 export.py; fi

python:
	echo Running Python inside the container...
	@if [ "$(shell docker container inspect -f '{{.State.Running}}' $(NAME) )" = "true" ]; then \
		$(DOCKEREXEC) $(NAME) python;\
	else $(DOCKERRUN) -w /home/jovyan/ecobalyse/data $(NAME) python; fi

root_shell:
	echo starting a root shell inside the container...
	@if [ "$(shell docker container inspect -f '{{.State.Running}}' $(NAME) )" = "true" ]; then \
		$(DOCKEREXEC) -u root $(NAME) bash;\
	else $(DOCKERRUN) -u root -w /home/jovyan/ecobalyse/data $(NAME) bash; fi

shell:
	echo starting a user shell inside the container...
	@if [ "$(shell docker container inspect -f '{{.State.Running}}' $(NAME) )" = "true" ]; then \
		$(DOCKEREXEC) $(NAME) bash;\
	else $(DOCKERRUN) -w /home/jovyan/ecobalyse/data $(NAME) bash; fi

jupyter_password:
	echo starting a user shell inside the container...
	@if [ "$(shell docker container inspect -f '{{.State.Running}}' $(NAME) )" = "true" ]; then \
		$(DOCKEREXEC) $(NAME) jupyter notebook password;\
	else $(DOCKERRUN) -w /home/jovyan/ecobalyse/data $(NAME) jupyter notebook password; fi

start_notebook:
	$(DOCKERRUN) -d --name $(NAME) -p $(JUPYTER_PORT):$(JUPYTER_PORT) -e JUPYTER_PORT=$(JUPYTER_PORT) -e JUPYTER_ENABLE_LAB=yes $(NAME) start-notebook.sh --collaborative
	docker cp ~/.gitconfig $(NAME):/home/jovyan/
	$(DOCKERRUN) $(NAME) bash -c "test -e ~/.jupyter/jupyter_notebook_config.json" || echo '### Run: `make jupyter_password` before starting to change the jupyter password.'

stop_notebook:
	$(DOCKEREXEC) $(NAME) bash -c "pkill jupyter"
	@while [ `docker container inspect -f '{{.State.Running}}' $(NAME) ` = "true" ]; do \
		echo "stopping jupyter"; sleep 1; \
	done

start_bwapi:
	echo starting the Brightway API on port 8000...
	@if [ "$(shell docker container inspect -f '{{.State.Running}}' $(NAME) )" = "true" ]; then \
		$(DOCKEREXEC) $(NAME) bash -c "cd ../ecobalyse/data/bwapi; uvicorn --host 0.0.0.0 server:api";\
	else $(DOCKERRUN) $(NAME) bash -c "cd ../ecobalyse/data/bwapi; uvicorn --host 0.0.0.0 server:api"; fi

clean_data:
	docker volume rm $(NAME)

clean_image:
	docker image rm $(NAME)

clean: clean_data clean_image<|MERGE_RESOLUTION|>--- conflicted
+++ resolved
@@ -4,11 +4,7 @@
 DOCKEREXEC := docker exec -u jovyan -it
 JUPYTER_PORT ?= 8888
 
-<<<<<<< HEAD
 json: image import_agribalyse import_food_method import_ecoinvent import_textile_method export_food
-=======
-json: image import_agribalyse import_food_method import_ecoinvent import_textile_method export_food #export_textile
->>>>>>> 67620a70
 
 image:
 	docker build -t $(NAME) docker

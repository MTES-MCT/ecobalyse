--- conflicted
+++ resolved
@@ -3,9 +3,6 @@
 import bw2data
 import bw2io
 import sys
-<<<<<<< HEAD
-
-=======
 import functools
 from bw2io.strategies import (
     drop_unspecified_subcategories,
@@ -22,7 +19,6 @@
 )
 
 
->>>>>>> 1ac680db
 PROJECT = sys.argv[1]
 # Agribalyse
 BIOSPHERE = "biosphere3"
@@ -53,11 +49,6 @@
     )
     ef.statistics()
     # exclude strategies/migrations in EXCLUDED
-<<<<<<< HEAD
-    if project == "food" or project == "textile":
-        ef.strategies = [
-            s for s in ef.strategies if not any([e in repr(s) for e in EXCLUDED])
-=======
     if project == "food":
         ef.strategies = [
             s for s in ef.strategies if not any([e in repr(s) for e in EXCLUDED_FOOD])
@@ -85,7 +76,6 @@
                 kind="biosphere",
             ),
             functools.partial(match_subcategories, biosphere_db_name=ef.biosphere_name),
->>>>>>> 1ac680db
         ]
     ef.apply_strategies()
     # ef.write_excel("after")

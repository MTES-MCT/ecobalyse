--- conflicted
+++ resolved
@@ -1,16 +1,10 @@
 [
   {
     "id": "egg",
-<<<<<<< HEAD
     "name": "Oeuf",
-    "categories": [
-      "animal_product"
-=======
-    "name": "Œuf",
-    "categories": [
-      "animal_product",
-      "conventional"
->>>>>>> f78b1a37
+    "category": "material",
+    "categories": [
+      "animal_product"
     ],
     "default": "AGRIBALU000000003105162",
     "default_origin": "EuropeAndMaghreb",
@@ -27,14 +21,11 @@
   },
   {
     "id": "egg-organic",
-<<<<<<< HEAD
     "name": "Oeuf bio",
-=======
-    "name": "Œuf bio",
->>>>>>> f78b1a37
-    "categories": [
-      "animal_product",
-      "organic"
+    "category": "material",
+    "categories": [
+      "organic",
+      "animal_product"
     ],
     "default": "AGRIBALU000000003105163",
     "default_origin": "EuropeAndMaghreb",
@@ -47,12 +38,12 @@
       "agro-diversity": 50,
       "agro-ecology": 50,
       "animal-welfare": 50
-<<<<<<< HEAD
     }
   },
   {
     "id": "egg-bleublanccoeur",
     "name": "Oeuf Bleu-Blanc-Cœur",
+    "category": "material",
     "categories": [
       "bleublanccoeur",
       "animal_product"
@@ -68,20 +59,14 @@
       "agro-diversity": 50,
       "agro-ecology": 50,
       "animal-welfare": 50
-=======
->>>>>>> f78b1a37
     }
   },
   {
     "id": "milk",
     "name": "Lait",
-    "categories": [
-<<<<<<< HEAD
+    "category": "material",
+    "categories": [
       "dairy_product"
-=======
-      "dairy_product",
-      "conventional"
->>>>>>> f78b1a37
     ],
     "default": "AGRIBALU000000003104145",
     "default_origin": "EuropeAndMaghreb",
@@ -92,20 +77,16 @@
     "visible": true,
     "complements": {
       "agro-diversity": 10,
-<<<<<<< HEAD
-      "agro-ecology": 10
-=======
-      "agro-ecology": 10,
-      "animal-welfare": 10
->>>>>>> f78b1a37
+      "agro-ecology": 10
     }
   },
   {
     "id": "milk-organic",
     "name": "Lait bio",
-    "categories": [
-      "dairy_product",
-      "organic"
+    "category": "material",
+    "categories": [
+      "organic",
+      "dairy_product"
     ],
     "default": "AGRIBALU000000003104151",
     "default_origin": "EuropeAndMaghreb",
@@ -116,29 +97,18 @@
     "visible": true,
     "complements": {
       "agro-diversity": 50,
-<<<<<<< HEAD
-      "agro-ecology": 50
-=======
-      "agro-ecology": 50,
-      "animal-welfare": 50
->>>>>>> f78b1a37
+      "agro-ecology": 50
     }
   },
   {
     "id": "carrot",
     "name": "Carotte",
+    "category": "material",
     "categories": [
       "vegetable_fresh"
     ],
     "default": "AGRIBALU000000003102592",
     "default_origin": "EuropeAndMaghreb",
-<<<<<<< HEAD
-=======
-    "categories": [
-      "vegetable_fresh",
-      "conventional"
-    ],
->>>>>>> f78b1a37
     "raw_to_cooked_ratio": 0.856,
     "density": 0.6375,
     "inedible_part": 0.1,
@@ -152,20 +122,13 @@
   {
     "id": "carrot-organic",
     "name": "Carotte bio",
-<<<<<<< HEAD
-=======
+    "category": "material",
+    "categories": [
+      "organic",
+      "vegetable_fresh"
+    ],
     "default": "AGRIBALU000000003102611",
     "default_origin": "EuropeAndMaghreb",
->>>>>>> f78b1a37
-    "categories": [
-      "vegetable_fresh",
-      "organic"
-    ],
-<<<<<<< HEAD
-    "default": "AGRIBALU000000003102611",
-    "default_origin": "EuropeAndMaghreb",
-=======
->>>>>>> f78b1a37
     "raw_to_cooked_ratio": 0.856,
     "density": 0.6375,
     "inedible_part": 0.1,
@@ -179,13 +142,9 @@
   {
     "id": "wheat",
     "name": "Blé tendre",
-    "categories": [
-<<<<<<< HEAD
+    "category": "material",
+    "categories": [
       "grain_raw"
-=======
-      "grain_raw",
-      "conventional"
->>>>>>> f78b1a37
     ],
     "default": "AGRIBALU000024985200247",
     "default_origin": "France",
@@ -202,6 +161,7 @@
   {
     "id": "wheat-organic",
     "name": "Blé tendre bio",
+    "category": "material",
     "categories": [
       "grain_raw",
       "organic"
@@ -216,40 +176,14 @@
     "complements": {
       "agro-diversity": 50,
       "agro-ecology": 50
-<<<<<<< HEAD
-=======
-    }
-  },
-  {
-    "id": "mango",
-    "name": "Mangue",
-    "categories": [
-      "vegetable_fresh",
-      "conventional"
-    ],
-    "default": "AGRIBALU000000003109086",
-    "default_origin": "OutOfEuropeAndMaghrebByPlane",
-    "raw_to_cooked_ratio": 0.856,
-    "density": 0.447,
-    "inedible_part": 0.2,
-    "transport_cooling": "once_transformed",
-    "visible": true,
-    "complements": {
-      "agro-diversity": 10,
-      "agro-ecology": 10
->>>>>>> f78b1a37
     }
   },
   {
     "id": "flour",
     "name": "Farine",
-    "categories": [
-<<<<<<< HEAD
+    "category": "ingredient",
+    "categories": [
       "grain_processed"
-=======
-      "grain_processed",
-      "conventional"
->>>>>>> f78b1a37
     ],
     "default": "AGRIBALU000000003116999",
     "default_origin": "EuropeAndMaghreb",
@@ -266,15 +200,12 @@
   {
     "id": "flour-organic",
     "name": "Farine bio",
+    "category": "ingredient",
     "categories": [
       "grain_processed",
       "organic"
     ],
-<<<<<<< HEAD
     "default": "AGRIBALU000000003116999",
-=======
-    "default": "85fe796d-44f6-fc91-9a7b-7f0bfdf305a0",
->>>>>>> f78b1a37
     "default_origin": "EuropeAndMaghreb",
     "raw_to_cooked_ratio": 1,
     "density": 1,
@@ -289,13 +220,9 @@
   {
     "id": "sunflower",
     "name": "Tournesol",
-    "categories": [
-<<<<<<< HEAD
+    "category": "material",
+    "categories": [
       "nut_oilseed_raw"
-=======
-      "nut_oilseed_raw",
-      "conventional"
->>>>>>> f78b1a37
     ],
     "default": "AGRIBALU000000003115216",
     "default_origin": "OutOfEuropeAndMaghreb",
@@ -312,6 +239,7 @@
   {
     "id": "sunflower-organic",
     "name": "Tournesol bio",
+    "category": "material",
     "categories": [
       "nut_oilseed_raw",
       "organic"
@@ -331,13 +259,9 @@
   {
     "id": "rapeseed",
     "name": "Colza",
-    "categories": [
-<<<<<<< HEAD
+    "category": "material",
+    "categories": [
       "nut_oilseed_raw"
-=======
-      "nut_oilseed_raw",
-      "conventional"
->>>>>>> f78b1a37
     ],
     "default": "AGRIBALU000000003112430",
     "default_origin": "OutOfEuropeAndMaghreb",
@@ -354,6 +278,7 @@
   {
     "id": "rapeseed-organic",
     "name": "Colza bio",
+    "category": "material",
     "categories": [
       "nut_oilseed_raw",
       "organic"
@@ -373,13 +298,9 @@
   {
     "id": "tomato",
     "name": "Tomate",
-    "categories": [
-<<<<<<< HEAD
-      "vegetable_fresh"
-=======
-      "vegetable_fresh",
-      "conventional"
->>>>>>> f78b1a37
+    "category": "material",
+    "categories": [
+      "vegetable_fresh"
     ],
     "default": "AGRIBALU000000003115753",
     "default_origin": "OutOfEuropeAndMaghreb",
@@ -396,9 +317,10 @@
   {
     "id": "tomato-organic",
     "name": "Tomate bio",
-    "categories": [
-      "vegetable_fresh",
-      "organic"
+    "category": "material",
+    "categories": [
+      "organic",
+      "vegetable_fresh"
     ],
     "default": "AGRIBALU000000003115758",
     "default_origin": "OutOfEuropeAndMaghreb",
@@ -415,13 +337,9 @@
   {
     "id": "potato",
     "name": "Pomme de terre",
-    "categories": [
-<<<<<<< HEAD
-      "vegetable_fresh"
-=======
-      "vegetable_fresh",
-      "conventional"
->>>>>>> f78b1a37
+    "category": "material",
+    "categories": [
+      "vegetable_fresh"
     ],
     "default": "AGRIBALU000000003116702",
     "default_origin": "France",
@@ -429,22 +347,14 @@
     "density": 0.6375,
     "inedible_part": 0.1,
     "transport_cooling": "once_transformed",
-    "visible": true,
-    "complements": {
-      "agro-diversity": 10,
-      "agro-ecology": 10
-    }
+    "visible": true
   },
   {
     "id": "ground-beef",
     "name": "Boeuf haché",
-    "categories": [
-<<<<<<< HEAD
-      "animal_product"
-=======
-      "animal_product",
-      "conventional"
->>>>>>> f78b1a37
+    "category": "ingredient",
+    "categories": [
+      "animal_product"
     ],
     "default": "AGRIBALU000000003107081",
     "default_origin": "EuropeAndMaghreb",
@@ -462,15 +372,12 @@
   {
     "id": "ground-beef-organic",
     "name": "Boeuf haché bio",
-    "categories": [
-      "animal_product",
-      "organic"
-    ],
-<<<<<<< HEAD
+    "category": "ingredient",
+    "categories": [
+      "organic",
+      "animal_product"
+    ],
     "default": "AGRIBALU000000003107081",
-=======
-    "default": "f1d2d7d3-1d37-eb4d-7bb2-31a3f399d747",
->>>>>>> f78b1a37
     "default_origin": "EuropeAndMaghreb",
     "raw_to_cooked_ratio": 0.792,
     "density": 1,
@@ -486,8 +393,8 @@
   {
     "id": "ground-beef-feedlot",
     "name": "Boeuf haché (Feedlot)",
-    "categories": [
-<<<<<<< HEAD
+    "category": "ingredient",
+    "categories": [
       "animal_product"
     ],
     "default": "AGRIBALU000000003107081",
@@ -501,33 +408,24 @@
   {
     "id": "ground-beef-feedlot-organic",
     "name": "Boeuf haché (Feedlot) bio",
-    "categories": [
-      "animal_product",
-      "organic"
+    "category": "ingredient",
+    "categories": [
+      "organic",
+      "animal_product"
     ],
     "default": "AGRIBALU000000003107081",
-=======
-      "animal_product",
-      "conventional"
-    ],
-    "default": "53a1ead1-62c9-1131-8841-3218dce10a8d",
->>>>>>> f78b1a37
     "default_origin": "OutOfEuropeAndMaghreb",
     "raw_to_cooked_ratio": 0.792,
     "density": 1,
     "inedible_part": 0,
     "transport_cooling": "always",
-    "visible": true,
-    "complements": {
-      "agro-diversity": 10,
-      "agro-ecology": 10
-    }
+    "visible": true
   },
   {
     "id": "cooked-ham",
     "name": "Jambon",
-    "categories": [
-<<<<<<< HEAD
+    "category": "ingredient",
+    "categories": [
       "animal_product"
     ],
     "default": "AGRIBALU000000003103910",
@@ -546,13 +444,10 @@
   {
     "id": "cooked-ham-organic",
     "name": "Jambon bio",
-    "categories": [
-      "animal_product",
-      "organic"
-=======
-      "animal_product",
-      "conventional"
->>>>>>> f78b1a37
+    "category": "ingredient",
+    "categories": [
+      "organic",
+      "animal_product"
     ],
     "default": "AGRIBALU000000003103910",
     "default_origin": "EuropeAndMaghreb",
@@ -562,92 +457,58 @@
     "transport_cooling": "always",
     "visible": true,
     "complements": {
-<<<<<<< HEAD
-=======
+      "agro-diversity": 50,
+      "agro-ecology": 50,
+      "animal-welfare": 50
+    }
+  },
+  {
+    "id": "chicken-breast",
+    "name": "Poulet",
+    "category": "ingredient",
+    "categories": [
+      "animal_product"
+    ],
+    "default": "AGRIBALU000000003109221",
+    "default_origin": "EuropeAndMaghreb",
+    "raw_to_cooked_ratio": 0.73,
+    "density": 1,
+    "inedible_part": 0,
+    "transport_cooling": "always",
+    "visible": true,
+    "complements": {
       "agro-diversity": 10,
       "agro-ecology": 10,
       "animal-welfare": 10
     }
   },
   {
-    "id": "cooked-ham-organic",
-    "name": "Jambon bio",
-    "categories": [
-      "animal_product",
-      "organic"
-    ],
-    "default": "8cf39ae6-b10d-d055-8d10-8455fa551851",
-    "default_origin": "EuropeAndMaghreb",
-    "raw_to_cooked_ratio": 0.792,
-    "density": 1,
-    "inedible_part": 0,
-    "transport_cooling": "always",
-    "visible": true,
-    "complements": {
->>>>>>> f78b1a37
+    "id": "chicken-breast-organic",
+    "name": "Poulet bio",
+    "category": "material",
+    "categories": [
+      "organic",
+      "animal_product"
+    ],
+    "default": "AGRIBALU000000003109221",
+    "default_origin": "EuropeAndMaghreb",
+    "raw_to_cooked_ratio": 0.73,
+    "density": 1,
+    "inedible_part": 0,
+    "transport_cooling": "always",
+    "visible": true,
+    "complements": {
       "agro-diversity": 50,
       "agro-ecology": 50,
       "animal-welfare": 50
     }
   },
   {
-    "id": "chicken-breast",
-    "name": "Poulet",
-    "categories": [
-<<<<<<< HEAD
-      "animal_product"
-=======
-      "animal_product",
-      "conventional"
->>>>>>> f78b1a37
-    ],
-    "default": "AGRIBALU000000003109221",
-    "default_origin": "EuropeAndMaghreb",
-    "raw_to_cooked_ratio": 0.73,
-    "density": 1,
-    "inedible_part": 0,
-    "transport_cooling": "always",
-    "visible": true,
-    "complements": {
-      "agro-diversity": 10,
-      "agro-ecology": 10,
-      "animal-welfare": 10
-    }
-  },
-  {
-    "id": "chicken-breast-organic",
-    "name": "Poulet bio",
-    "categories": [
-      "animal_product",
-      "organic"
-    ],
-<<<<<<< HEAD
-    "default": "AGRIBALU000000003109221",
-=======
-    "default": "dc42d8b3-55a9-68e6-d5fe-cc2f3a20d2bb",
->>>>>>> f78b1a37
-    "default_origin": "EuropeAndMaghreb",
-    "raw_to_cooked_ratio": 0.73,
-    "density": 1,
-    "inedible_part": 0,
-    "transport_cooling": "always",
-    "visible": true,
-    "complements": {
-      "agro-diversity": 50,
-      "agro-ecology": 50,
-      "animal-welfare": 50
-    }
-  },
-  {
     "id": "grape",
     "name": "Raisin de cuve",
-    "categories": [
-<<<<<<< HEAD
-      "vegetable_fresh"
-=======
-      "vegetable_fresh",
-      "conventional"
->>>>>>> f78b1a37
+    "category": "material",
+    "categories": [
+      "vegetable_fresh"
     ],
     "default": "AGRIBALU000000003106864",
     "default_origin": "France",
@@ -659,15 +520,15 @@
     "complements": {
       "agro-diversity": 10,
       "agro-ecology": 10
-<<<<<<< HEAD
     }
   },
   {
     "id": "grape-organic",
     "name": "Raisin de cuve bio",
-    "categories": [
-      "vegetable_fresh",
-      "organic"
+    "category": "material",
+    "categories": [
+      "organic",
+      "vegetable_fresh"
     ],
     "default": "AGRIBALU000024985200264",
     "default_origin": "France",
@@ -684,37 +545,22 @@
   {
     "id": "mango",
     "name": "Mangue",
+    "category": "material",
     "categories": [
       "vegetable_fresh"
     ],
     "default": "AGRIBALU000000003109086",
     "default_origin": "OutOfEuropeAndMaghrebByPlane",
-=======
-    }
-  },
-  {
-    "id": "grape-organic",
-    "name": "Raisin de cuve bio",
-    "categories": [
-      "vegetable_fresh",
-      "organic"
-    ],
-    "default": "AGRIBALU000024985200264",
-    "default_origin": "France",
->>>>>>> f78b1a37
-    "raw_to_cooked_ratio": 0.856,
-    "density": 0.447,
-    "inedible_part": 0.1,
-    "transport_cooling": "once_transformed",
-    "visible": false,
-    "complements": {
-      "agro-diversity": 50,
-      "agro-ecology": 50
-    }
+    "raw_to_cooked_ratio": 0.856,
+    "density": 0.447,
+    "inedible_part": 0.2,
+    "transport_cooling": "once_transformed",
+    "visible": true
   },
   {
     "id": "huilecolza",
     "name": "Huile de colza",
+    "category": "processing",
     "categories": [
       "nut_oilseed_processed"
     ],
@@ -733,75 +579,34 @@
   {
     "id": "huilecolza-organic",
     "name": "Huile de colza bio",
-    "categories": [
-      "nut_oilseed_processed",
-      "organic"
+    "category": "processing",
+    "categories": [
+      "organic",
+      "nut_oilseed_processed"
     ],
     "default": "AGRIBALU000000003112448",
     "default_origin": "EuropeAndMaghreb",
-<<<<<<< HEAD
-    "raw_to_cooked_ratio": 1,
-    "density": 1,
-=======
-    "categories": [
-      "nut_oilseed_processed",
-      "conventional"
-    ],
-    "raw_to_cooked_ratio": 1.0,
-    "density": 1.0,
->>>>>>> f78b1a37
-    "inedible_part": 0,
-    "transport_cooling": "none",
-    "visible": true,
-    "complements": {
-<<<<<<< HEAD
-      "agro-diversity": 50,
-      "agro-ecology": 50
-=======
-      "agro-diversity": 10,
-      "agro-ecology": 10
-    }
-  },
-  {
-    "id": "huilecolza-organic",
-    "name": "Huile de colza bio",
-    "default": "5ce9349d-c81b-789d-7005-538690ecb272",
-    "default_origin": "EuropeAndMaghreb",
-    "categories": [
-      "nut_oilseed_processed",
-      "organic"
-    ],
-    "raw_to_cooked_ratio": 1.0,
-    "density": 1.0,
-    "inedible_part": 0,
-    "transport_cooling": "none",
-    "visible": true,
-    "complements": {
-      "agro-diversity": 50,
-      "agro-ecology": 50,
-      "animal-welfare": 0
->>>>>>> f78b1a37
+    "raw_to_cooked_ratio": 1,
+    "density": 1,
+    "inedible_part": 0,
+    "transport_cooling": "none",
+    "visible": true,
+    "complements": {
+      "agro-diversity": 50,
+      "agro-ecology": 50
     }
   },
   {
     "id": "sunfloweroil",
     "name": "Huile de tournesol",
+    "category": "material",
     "categories": [
       "nut_oilseed_processed"
     ],
     "default": "AGRIBALU000000003115182",
     "default_origin": "EuropeAndMaghreb",
-<<<<<<< HEAD
-    "raw_to_cooked_ratio": 1,
-    "density": 1,
-=======
-    "categories": [
-      "nut_oilseed_processed",
-      "conventional"
-    ],
-    "raw_to_cooked_ratio": 1.0,
-    "density": 1.0,
->>>>>>> f78b1a37
+    "raw_to_cooked_ratio": 1,
+    "density": 1,
     "inedible_part": 0,
     "transport_cooling": "once_transformed",
     "visible": true,
@@ -813,24 +618,15 @@
   {
     "id": "sunfloweroil-organic",
     "name": "Huile de tournesol bio",
-<<<<<<< HEAD
-=======
-    "default": "6c960d7f-6285-703f-b424-f485411e507b",
-    "default_origin": "EuropeAndMaghreb",
->>>>>>> f78b1a37
-    "categories": [
-      "nut_oilseed_processed",
-      "organic"
-    ],
-<<<<<<< HEAD
+    "category": "material",
+    "categories": [
+      "organic",
+      "nut_oilseed_processed"
+    ],
     "default": "AGRIBALU000000003115182",
     "default_origin": "EuropeAndMaghreb",
     "raw_to_cooked_ratio": 1,
     "density": 1,
-=======
-    "raw_to_cooked_ratio": 1.0,
-    "density": 1.0,
->>>>>>> f78b1a37
     "inedible_part": 0,
     "transport_cooling": "once_transformed",
     "visible": true,
@@ -842,21 +638,14 @@
   {
     "id": "zucchini",
     "name": "Courgette",
+    "category": "material",
     "categories": [
       "vegetable_fresh"
     ],
     "default": "AGRIBALU000000003117541",
     "default_origin": "EuropeAndMaghreb",
-<<<<<<< HEAD
-    "raw_to_cooked_ratio": 1,
-    "density": 1,
-=======
-    "categories": [
-      "vegetable_fresh",
-      "conventional"
-    ],
-    "raw_to_cooked_ratio": 1.0,
-    "density": 1.0,
+    "raw_to_cooked_ratio": 1,
+    "density": 1,
     "inedible_part": 0.1,
     "transport_cooling": "none",
     "visible": true,
@@ -868,41 +657,19 @@
   {
     "id": "zucchini-organic",
     "name": "Courgette bio",
+    "category": "material",
+    "categories": [
+      "organic",
+      "vegetable_fresh"
+    ],
     "default": "AGRIBALU000024985200219",
     "default_origin": "EuropeAndMaghreb",
-    "categories": [
-      "vegetable_fresh",
-      "organic"
-    ],
-    "raw_to_cooked_ratio": 1.0,
-    "density": 1.0,
->>>>>>> f78b1a37
-    "inedible_part": 0.1,
-    "transport_cooling": "none",
-    "visible": true,
-    "complements": {
-<<<<<<< HEAD
-      "agro-diversity": 10,
-      "agro-ecology": 10
-    }
-  },
-  {
-    "id": "zucchini-organic",
-    "name": "Courgette bio",
-    "categories": [
-      "vegetable_fresh",
-      "organic"
-    ],
-    "default": "AGRIBALU000024985200219",
-    "default_origin": "EuropeAndMaghreb",
-    "raw_to_cooked_ratio": 1,
-    "density": 1,
-    "inedible_part": 0.1,
-    "transport_cooling": "none",
-    "visible": true,
-    "complements": {
-=======
->>>>>>> f78b1a37
+    "raw_to_cooked_ratio": 1,
+    "density": 1,
+    "inedible_part": 0.1,
+    "transport_cooling": "none",
+    "visible": true,
+    "complements": {
       "agro-diversity": 50,
       "agro-ecology": 50
     }
@@ -910,35 +677,29 @@
   {
     "id": "pear",
     "name": "Poire",
+    "category": "material",
     "categories": [
       "vegetable_fresh"
     ],
     "default": "AGRIBALU000000003111019",
     "default_origin": "EuropeAndMaghreb",
-<<<<<<< HEAD
-=======
-    "categories": [
-      "vegetable_fresh",
-      "conventional"
-    ],
->>>>>>> f78b1a37
-    "raw_to_cooked_ratio": 0.856,
-    "density": 0.447,
-    "inedible_part": 0.1,
-    "transport_cooling": "none",
-    "visible": true,
-    "complements": {
-      "agro-diversity": 10,
-      "agro-ecology": 10
-<<<<<<< HEAD
+    "raw_to_cooked_ratio": 0.856,
+    "density": 0.447,
+    "inedible_part": 0.1,
+    "transport_cooling": "none",
+    "visible": true,
+    "complements": {
+      "agro-diversity": 10,
+      "agro-ecology": 10
     }
   },
   {
     "id": "pear-organic",
     "name": "Poire bio",
-    "categories": [
-      "vegetable_fresh",
-      "organic"
+    "category": "material",
+    "categories": [
+      "organic",
+      "vegetable_fresh"
     ],
     "default": "AGRIBALU000000003111025",
     "default_origin": "EuropeAndMaghreb",
@@ -950,25 +711,17 @@
     "complements": {
       "agro-diversity": 50,
       "agro-ecology": 50
-=======
->>>>>>> f78b1a37
     }
   },
   {
     "id": "peach",
     "name": "Pêche",
+    "category": "material",
     "categories": [
       "vegetable_fresh"
     ],
     "default": "AGRIBALU000000003110952",
     "default_origin": "EuropeAndMaghreb",
-<<<<<<< HEAD
-=======
-    "categories": [
-      "vegetable_fresh",
-      "conventional"
-    ],
->>>>>>> f78b1a37
     "raw_to_cooked_ratio": 0.856,
     "density": 0.447,
     "inedible_part": 0.2,
@@ -982,20 +735,13 @@
   {
     "id": "peach-organic",
     "name": "Pêche bio",
-<<<<<<< HEAD
-=======
-    "default": "AGRIBALU000000003110952",
-    "default_origin": "EuropeAndMaghreb",
->>>>>>> f78b1a37
-    "categories": [
-      "vegetable_fresh",
-      "organic"
-    ],
-<<<<<<< HEAD
+    "category": "material",
+    "categories": [
+      "organic",
+      "vegetable_fresh"
+    ],
     "default": "AGRIBALU000000003110947",
     "default_origin": "EuropeAndMaghreb",
-=======
->>>>>>> f78b1a37
     "raw_to_cooked_ratio": 0.856,
     "density": 0.447,
     "inedible_part": 0.2,
@@ -1009,18 +755,12 @@
   {
     "id": "melon",
     "name": "Melon",
+    "category": "material",
     "categories": [
       "vegetable_fresh"
     ],
     "default": "AGRIBALU000000003109266",
     "default_origin": "EuropeAndMaghreb",
-<<<<<<< HEAD
-=======
-    "categories": [
-      "vegetable_fresh",
-      "conventional"
-    ],
->>>>>>> f78b1a37
     "raw_to_cooked_ratio": 0.856,
     "density": 0.447,
     "inedible_part": 0.4,
@@ -1029,15 +769,15 @@
     "complements": {
       "agro-diversity": 10,
       "agro-ecology": 10
-<<<<<<< HEAD
     }
   },
   {
     "id": "melon-organic",
     "name": "Melon bio",
-    "categories": [
-      "vegetable_fresh",
-      "organic"
+    "category": "material",
+    "categories": [
+      "organic",
+      "vegetable_fresh"
     ],
     "default": "AGRIBALU000024985200102",
     "default_origin": "EuropeAndMaghreb",
@@ -1049,13 +789,12 @@
     "complements": {
       "agro-diversity": 50,
       "agro-ecology": 50
-=======
->>>>>>> f78b1a37
     }
   },
   {
     "id": "butter",
     "name": "Beurre",
+    "category": "ingredient",
     "categories": [
       "dairy_product"
     ],
@@ -1074,42 +813,15 @@
   {
     "id": "butter-organic",
     "name": "Beurre bio",
-    "categories": [
-      "dairy_product",
-      "organic"
+    "category": "ingredient",
+    "categories": [
+      "organic",
+      "dairy_product"
     ],
     "default": "AGRIBALU000000003102321",
     "default_origin": "France",
-<<<<<<< HEAD
-    "raw_to_cooked_ratio": 1,
-    "density": 1,
-=======
-    "categories": [
-      "dairy_product",
-      "conventional"
-    ],
-    "raw_to_cooked_ratio": 1.0,
-    "density": 1.0,
-    "inedible_part": 0,
-    "transport_cooling": "always",
-    "visible": true,
-    "complements": {
-      "agro-diversity": 10,
-      "agro-ecology": 10
-    }
-  },
-  {
-    "id": "butter-organic",
-    "name": "Beurre bio",
-    "default": "ab9f8f9c-ad6b-89e0-354f-5889456d2d68",
-    "default_origin": "France",
-    "categories": [
-      "dairy_product",
-      "organic"
-    ],
-    "raw_to_cooked_ratio": 1.0,
-    "density": 1.0,
->>>>>>> f78b1a37
+    "raw_to_cooked_ratio": 1,
+    "density": 1,
     "inedible_part": 0,
     "transport_cooling": "always",
     "visible": true,
@@ -1121,148 +833,84 @@
   {
     "id": "onion",
     "name": "Oignon",
+    "category": "material",
     "categories": [
       "vegetable_fresh"
     ],
     "default": "AGRIBALU000000003110467",
     "default_origin": "OutOfEuropeAndMaghreb",
-<<<<<<< HEAD
-=======
-    "categories": [
-      "vegetable_fresh",
-      "conventional"
-    ],
->>>>>>> f78b1a37
     "raw_to_cooked_ratio": 0.856,
     "density": 0.6195,
     "inedible_part": 0.1,
     "transport_cooling": "none",
     "visible": true,
     "complements": {
-<<<<<<< HEAD
       "agro-diversity": 0,
       "agro-ecology": 0
-=======
-      "agro-diversity": 10,
-      "agro-ecology": 10
->>>>>>> f78b1a37
     }
   },
   {
     "id": "eggplant",
     "name": "Aubergine",
+    "category": "ingredient",
     "categories": [
       "vegetable_fresh"
     ],
     "default": "AGRIBALU000000003117541",
     "default_origin": "EuropeAndMaghreb",
-<<<<<<< HEAD
-=======
-    "categories": [
-      "vegetable_fresh",
-      "conventional"
-    ],
->>>>>>> f78b1a37
     "raw_to_cooked_ratio": 0.856,
     "density": 0.398,
     "inedible_part": 0.1,
     "transport_cooling": "none",
     "visible": true,
     "complements": {
-<<<<<<< HEAD
-      "agro-diversity": 50,
-      "agro-ecology": 50
-=======
-      "agro-diversity": 10,
-      "agro-ecology": 10
->>>>>>> f78b1a37
+      "agro-diversity": 50,
+      "agro-ecology": 50
     }
   },
   {
     "id": "lettuce",
     "name": "Laitue",
+    "category": "material",
     "categories": [
       "vegetable_fresh"
     ],
     "default": "AGRIBALU000000003108668",
     "default_origin": "EuropeAndMaghreb",
-<<<<<<< HEAD
-=======
-    "categories": [
-      "vegetable_fresh",
-      "conventional"
-    ],
->>>>>>> f78b1a37
     "raw_to_cooked_ratio": 0.856,
     "density": 0.118,
     "inedible_part": 0.4,
     "transport_cooling": "none",
-<<<<<<< HEAD
     "visible": true
-=======
-    "visible": true,
-    "complements": {
-      "agro-diversity": 10,
-      "agro-ecology": 10
-    }
->>>>>>> f78b1a37
   },
   {
     "id": "frenchbean",
     "name": "Haricot vert",
+    "category": "material",
     "categories": [
       "vegetable_fresh"
     ],
     "default": "AGRIBALU000024985200072",
     "default_origin": "OutOfEuropeAndMaghrebByPlane",
-<<<<<<< HEAD
-=======
-    "categories": [
-      "vegetable_fresh",
-      "conventional"
-    ],
->>>>>>> f78b1a37
     "raw_to_cooked_ratio": 0.856,
     "density": 0.271,
     "inedible_part": 0.1,
     "transport_cooling": "always",
-<<<<<<< HEAD
     "visible": true
-=======
-    "visible": true,
-    "complements": {
-      "agro-diversity": 10,
-      "agro-ecology": 10
-    }
->>>>>>> f78b1a37
   },
   {
     "id": "durumwheat",
     "name": "Blé dur",
+    "category": "material",
     "categories": [
       "grain_raw"
     ],
     "default": "AGRIBALU000024985200066",
     "default_origin": "EuropeAndMaghreb",
-<<<<<<< HEAD
-=======
-    "categories": [
-      "grain_raw",
-      "conventional"
-    ],
->>>>>>> f78b1a37
     "raw_to_cooked_ratio": 2.259,
     "density": 0.24,
     "inedible_part": 0,
     "transport_cooling": "none",
-<<<<<<< HEAD
     "visible": true
-=======
-    "visible": true,
-    "complements": {
-      "agro-diversity": 10,
-      "agro-ecology": 10
-    }
->>>>>>> f78b1a37
   }
 ]
--- conflicted
+++ resolved
@@ -2109,11 +2109,7 @@
     "id": "red-wine",
     "name": "Vin rouge",
     "categories": ["misc"],
-<<<<<<< HEAD
-    "default": "AGRIBALU000000003112592",
-=======
     "default": "AGRIBALU000000003112590",
->>>>>>> 155372c9
     "default_origin": "France",
     "raw_to_cooked_ratio": 1.0,
     "density": 1.0,

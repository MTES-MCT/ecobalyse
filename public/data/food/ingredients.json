--- conflicted
+++ resolved
@@ -800,11 +800,7 @@
     }
   },
   {
-<<<<<<< HEAD
     "id": "tap-water",
-=======
-    "id": "tapwater",
->>>>>>> f56474e2
     "name": "Eau du robinet",
     "categories": [],
     "default": "AGRIBALU000000003115449",

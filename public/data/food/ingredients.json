[
  {
    "id": "egg",
    "name": "Oeuf (sortie de ferme)",
    "categories": ["animal_product"],
    "default": "AGRIBALU000000003105162",
    "default_origin": "EuropeAndMaghreb",
    "raw_to_cooked_ratio": 0.974,
    "density": 1,
    "inedible_part": 0.2,
    "transport_cooling": "none",
    "visible": true,
    "complements": {
      "agro-diversity": 10,
      "agro-ecology": 10,
      "animal-welfare": 10
    }
  },
  {
    "id": "egg-organic",
    "name": "Oeuf bio (sortie de ferme)",
    "categories": ["animal_product", "organic"],
    "default": "AGRIBALU000000003105163",
    "default_origin": "EuropeAndMaghreb",
    "raw_to_cooked_ratio": 0.974,
    "density": 1,
    "inedible_part": 0.2,
    "transport_cooling": "none",
    "visible": true,
    "complements": {
      "agro-diversity": 50,
      "agro-ecology": 50,
      "animal-welfare": 50
    }
  },
  {
    "id": "egg-bleublanccoeur",
    "name": "Oeuf Bleu-Blanc-Cœur (sortie de ferme)",
    "categories": ["animal_product", "bleublanccoeur"],
    "default": "AGRIBALU000000003105149",
    "default_origin": "EuropeAndMaghreb",
    "raw_to_cooked_ratio": 0.974,
    "density": 1,
    "inedible_part": 0.2,
    "transport_cooling": "none",
    "visible": true,
    "complements": {
      "agro-diversity": 50,
      "agro-ecology": 50,
      "animal-welfare": 50
    }
  },
  {
    "id": "milk",
    "name": "Lait (sortie de ferme)",
    "categories": ["dairy_product"],
    "default": "AGRIBALU000000003104145",
    "default_origin": "EuropeAndMaghreb",
    "raw_to_cooked_ratio": 1,
    "density": 1,
    "inedible_part": 0,
    "transport_cooling": "always",
    "visible": true,
    "complements": {
      "agro-diversity": 10,
      "agro-ecology": 10,
      "animal-welfare": 10
    }
  },
  {
    "id": "milk-organic",
    "name": "Lait bio (sortie de ferme)",
    "categories": ["dairy_product", "organic"],
    "default": "AGRIBALU000000003104151",
    "default_origin": "EuropeAndMaghreb",
    "raw_to_cooked_ratio": 1,
    "density": 1,
    "inedible_part": 0,
    "transport_cooling": "always",
    "visible": true,
    "complements": {
      "agro-diversity": 50,
      "agro-ecology": 50,
      "animal-welfare": 50
    }
  },
  {
    "id": "carrot",
    "name": "Carotte (sortie de ferme)",
    "categories": ["vegetable_fresh"],
    "default": "AGRIBALU000000003102592",
    "default_origin": "EuropeAndMaghreb",
    "raw_to_cooked_ratio": 0.856,
    "density": 0.6375,
    "inedible_part": 0.1,
    "transport_cooling": "once_transformed",
    "visible": true,
    "complements": {
      "agro-diversity": 10,
      "agro-ecology": 10
    }
  },
  {
    "id": "carrot-organic",
    "name": "Carotte bio (sortie de ferme)",
    "categories": ["vegetable_fresh", "organic"],
    "default": "AGRIBALU000000003102611",
    "default_origin": "EuropeAndMaghreb",
    "raw_to_cooked_ratio": 0.856,
    "density": 0.6375,
    "inedible_part": 0.1,
    "transport_cooling": "once_transformed",
    "visible": true,
    "complements": {
      "agro-diversity": 50,
      "agro-ecology": 50
    }
  },
  {
    "id": "wheat",
    "name": "Blé tendre (sortie de ferme)",
    "categories": ["grain_raw"],
    "default": "AGRIBALU000024985200247",
    "default_origin": "France",
    "raw_to_cooked_ratio": 2.259,
    "density": 1,
    "inedible_part": 0,
    "transport_cooling": "once_transformed",
    "visible": true,
    "complements": {
      "agro-diversity": 10,
      "agro-ecology": 10
    }
  },
  {
    "id": "wheat-organic",
    "name": "Blé tendre bio (sortie de moulin)",
    "categories": ["grain_raw", "organic"],
    "default": "AGRIBALU000000003114123",
    "default_origin": "France",
    "raw_to_cooked_ratio": 2.259,
    "density": 1,
    "inedible_part": 0,
    "transport_cooling": "once_transformed",
    "visible": true,
    "complements": {
      "agro-diversity": 50,
      "agro-ecology": 50
    }
  },
  {
    "id": "flour",
    "name": "Farine (sortie de moulin)",
    "categories": ["grain_processed"],
    "default": "AGRIBALU000000003116999",
    "default_origin": "EuropeAndMaghreb",
    "raw_to_cooked_ratio": 1,
    "density": 1,
    "inedible_part": 0,
    "transport_cooling": "once_transformed",
    "visible": true,
    "complements": {
      "agro-diversity": 10,
      "agro-ecology": 10
    }
  },
  {
    "id": "flour-organic",
    "name": "Farine bio (sortie de moulin)",
<<<<<<< HEAD
    "categories": ["grain_processed", "organic"],
    "default": "190daa18-c636-9b3a-1bee-aaba811fdaf6",
=======
    "categories": [
      "grain_processed",
      "organic"
    ],
    "default": "850ecaa9-7cfe-da68-5ae5-ecf99d08fed3",
>>>>>>> 62a66dec
    "default_origin": "EuropeAndMaghreb",
    "raw_to_cooked_ratio": 1,
    "density": 1,
    "inedible_part": 0,
    "transport_cooling": "once_transformed",
    "visible": true,
    "complements": {
      "agro-diversity": 50,
      "agro-ecology": 50
    }
  },
  {
    "id": "sunflower",
    "name": "Tournesol (sortie de ferme)",
    "categories": ["nut_oilseed_raw"],
    "default": "AGRIBALU000000003115216",
    "default_origin": "OutOfEuropeAndMaghreb",
    "raw_to_cooked_ratio": 1,
    "density": 1,
    "inedible_part": 0,
    "transport_cooling": "once_transformed",
    "visible": true,
    "complements": {
      "agro-diversity": 10,
      "agro-ecology": 10
    }
  },
  {
    "id": "sunflower-organic",
    "name": "Tournesol bio (sortie de ferme)",
    "categories": ["nut_oilseed_raw", "organic"],
    "default": "AGRIBALU000024985200157",
    "default_origin": "OutOfEuropeAndMaghreb",
    "raw_to_cooked_ratio": 1,
    "density": 1,
    "inedible_part": 0,
    "transport_cooling": "once_transformed",
    "visible": true,
    "complements": {
      "agro-diversity": 50,
      "agro-ecology": 50
    }
  },
  {
    "id": "rapeseed",
    "name": "Colza (sortie de ferme)",
    "categories": ["nut_oilseed_raw"],
    "default": "AGRIBALU000000003112430",
    "default_origin": "OutOfEuropeAndMaghreb",
    "raw_to_cooked_ratio": 1,
    "density": 1,
    "inedible_part": 0,
    "transport_cooling": "once_transformed",
    "visible": true,
    "complements": {
      "agro-diversity": 10,
      "agro-ecology": 10
    }
  },
  {
    "id": "rapeseed-organic",
    "name": "Colza bio (sortie de ferme)",
    "categories": ["nut_oilseed_raw", "organic"],
    "default": "AGRIBALU000024985200196",
    "default_origin": "OutOfEuropeAndMaghreb",
    "raw_to_cooked_ratio": 1,
    "density": 1,
    "inedible_part": 0,
    "transport_cooling": "once_transformed",
    "visible": true,
    "complements": {
      "agro-diversity": 50,
      "agro-ecology": 50
    }
  },
  {
    "id": "tomato",
    "name": "Tomate - sous serre non chauffée (sortie de ferme)",
    "categories": ["vegetable_fresh"],
    "default": "AGRIBALU000000003115753",
    "default_origin": "OutOfEuropeAndMaghreb",
    "raw_to_cooked_ratio": 0.856,
    "density": 0.447,
    "inedible_part": 0.03,
    "transport_cooling": "once_transformed",
    "visible": true,
    "complements": {
      "agro-diversity": 10,
      "agro-ecology": 10
    }
  },
  {
    "id": "tomato-organic",
    "name": "Tomate bio (sous serre non chauffée)",
    "categories": ["vegetable_fresh", "organic"],
    "default": "AGRIBALU000000003115758",
    "default_origin": "OutOfEuropeAndMaghreb",
    "raw_to_cooked_ratio": 0.856,
    "density": 0.447,
    "inedible_part": 0.03,
    "transport_cooling": "once_transformed",
    "visible": true,
    "complements": {
      "agro-diversity": 50,
      "agro-ecology": 50
    }
  },
  {
    "id": "potato",
    "name": "Pomme de terre (sortie de ferme)",
    "categories": ["vegetable_fresh"],
    "default": "AGRIBALU000000003116702",
    "default_origin": "France",
    "raw_to_cooked_ratio": 0.856,
    "density": 0.6375,
    "inedible_part": 0.1,
    "transport_cooling": "once_transformed",
    "visible": true,
    "complements": {
      "agro-diversity": 10,
      "agro-ecology": 10
    }
  },
  {
    "id": "ground-beef",
    "name": "Boeuf haché (cru)",
    "categories": ["animal_product"],
    "default": "AGRIBALU000000003107081",
    "default_origin": "EuropeAndMaghreb",
    "raw_to_cooked_ratio": 0.792,
    "density": 1,
    "inedible_part": 0,
    "transport_cooling": "always",
    "visible": true,
    "complements": {
      "agro-diversity": 10,
      "agro-ecology": 10,
      "animal-welfare": 10
    }
  },
  {
    "id": "ground-beef-organic",
    "name": "Boeuf haché bio (cru)",
<<<<<<< HEAD
    "categories": ["animal_product", "organic"],
    "default": "2c35501a-0556-ff94-03e9-f4140aa9990b",
=======
    "categories": [
      "animal_product",
      "organic"
    ],
    "default": "bb367e5e-a74c-e122-7894-c433c170effb",
>>>>>>> 62a66dec
    "default_origin": "EuropeAndMaghreb",
    "raw_to_cooked_ratio": 0.792,
    "density": 1,
    "inedible_part": 0,
    "transport_cooling": "always",
    "visible": true,
    "complements": {
      "agro-diversity": 50,
      "agro-ecology": 50,
      "animal-welfare": 50
    }
  },
  {
    "id": "ground-beef-feedlot",
    "name": "Boeuf haché Feedlot (cru)",
<<<<<<< HEAD
    "categories": ["animal_product"],
    "default": "4b2010be-ff2d-5fe3-416b-187ec8428963",
=======
    "categories": [
      "animal_product"
    ],
    "default": "eb13ead9-1d44-7f2e-ee75-5bd7c1859188",
>>>>>>> 62a66dec
    "default_origin": "OutOfEuropeAndMaghreb",
    "raw_to_cooked_ratio": 0.792,
    "density": 1,
    "inedible_part": 0,
    "transport_cooling": "always",
    "visible": true,
    "complements": {
      "agro-diversity": 10,
      "agro-ecology": 10,
      "animal-welfare": 10
    }
  },
  {
    "id": "cooked-ham",
    "name": "Jambon (cuit)",
    "categories": ["animal_product"],
    "default": "AGRIBALU000000003103910",
    "default_origin": "EuropeAndMaghreb",
    "raw_to_cooked_ratio": 0.792,
    "density": 1,
    "inedible_part": 0,
    "transport_cooling": "always",
    "visible": true,
    "complements": {
      "agro-diversity": 10,
      "agro-ecology": 10,
      "animal-welfare": 10
    }
  },
  {
    "id": "cooked-ham-organic",
    "name": "Jambon bio (cuit)",
<<<<<<< HEAD
    "categories": ["animal_product", "organic"],
    "default": "3ec54ea9-9c8e-87fb-986d-85784048c354",
=======
    "categories": [
      "animal_product",
      "organic"
    ],
    "default": "75353ad0-11f0-71cd-922a-010797410279",
>>>>>>> 62a66dec
    "default_origin": "EuropeAndMaghreb",
    "raw_to_cooked_ratio": 0.792,
    "density": 1,
    "inedible_part": 0,
    "transport_cooling": "always",
    "visible": true,
    "complements": {
      "agro-diversity": 50,
      "agro-ecology": 50,
      "animal-welfare": 50
    }
  },
  {
    "id": "chicken-breast",
<<<<<<< HEAD
    "name": "Poulet (cru)",
    "categories": ["animal_product"],
=======
    "name": "Blanc de poulet (cru)",
    "categories": [
      "animal_product"
    ],
>>>>>>> 62a66dec
    "default": "AGRIBALU000000003109221",
    "default_origin": "EuropeAndMaghreb",
    "raw_to_cooked_ratio": 0.73,
    "density": 1,
    "inedible_part": 0,
    "transport_cooling": "always",
    "visible": true,
    "complements": {
      "agro-diversity": 10,
      "agro-ecology": 10,
      "animal-welfare": 10
    }
  },
  {
    "id": "chicken-breast-organic",
<<<<<<< HEAD
    "name": "Poulet bio (cru)",
    "categories": ["animal_product", "organic"],
    "default": "e1f7ae6e-ee45-b4a4-1c71-323e5f3a7f02",
=======
    "name": "Blanc de poulet bio (cru)",
    "categories": [
      "animal_product",
      "organic"
    ],
    "default": "e98cbb6c-cabd-b2aa-4d3b-1f2b01e4e839",
>>>>>>> 62a66dec
    "default_origin": "EuropeAndMaghreb",
    "raw_to_cooked_ratio": 0.73,
    "density": 1,
    "inedible_part": 0,
    "transport_cooling": "always",
    "visible": true,
    "complements": {
      "agro-diversity": 50,
      "agro-ecology": 50,
      "animal-welfare": 50
    }
  },
  {
    "id": "grape",
    "name": "Raisin de cuve (sortie de vignoble)",
    "categories": ["vegetable_fresh"],
    "default": "AGRIBALU000000003106864",
    "default_origin": "France",
    "raw_to_cooked_ratio": 0.856,
    "density": 0.447,
    "inedible_part": 0.1,
    "transport_cooling": "once_transformed",
    "visible": true,
    "complements": {
      "agro-diversity": 10,
      "agro-ecology": 10
    }
  },
  {
    "id": "grape-organic",
    "name": "Raisin de cuve bio (sortie de vignoble)",
    "categories": ["vegetable_fresh", "organic"],
    "default": "AGRIBALU000024985200264",
    "default_origin": "France",
    "raw_to_cooked_ratio": 0.856,
    "density": 0.447,
    "inedible_part": 0.1,
    "transport_cooling": "once_transformed",
    "visible": true,
    "complements": {
      "agro-diversity": 50,
      "agro-ecology": 50
    }
  },
  {
    "id": "mango",
    "name": "Mangue BR (sortie de ferme)",
    "categories": ["vegetable_fresh"],
    "default": "AGRIBALU000000003109086",
    "default_origin": "OutOfEuropeAndMaghrebByPlane",
    "raw_to_cooked_ratio": 0.856,
    "density": 0.447,
    "inedible_part": 0.2,
    "transport_cooling": "once_transformed",
    "visible": true,
    "complements": {
      "agro-diversity": 10,
      "agro-ecology": 10
    }
  },
  {
    "id": "huilecolza",
    "name": "Huile de colza (sortie de moulin)",
    "categories": ["nut_oilseed_processed"],
    "default": "AGRIBALU000000003112448",
    "default_origin": "EuropeAndMaghreb",
    "raw_to_cooked_ratio": 1,
    "density": 1,
    "inedible_part": 0,
    "transport_cooling": "none",
    "visible": true,
    "complements": {
      "agro-diversity": 10,
      "agro-ecology": 10
    }
  },
  {
    "id": "huilecolza-organic",
    "name": "Huile de colza bio (sortie de moulin)",
<<<<<<< HEAD
    "categories": ["nut_oilseed_processed", "organic"],
    "default": "4f77fd40-99df-e5e1-1082-1f0944d94cd4",
=======
    "categories": [
      "nut_oilseed_processed",
      "organic"
    ],
    "default": "1d9dfc18-115e-ccdf-c3ff-71124995d352",
>>>>>>> 62a66dec
    "default_origin": "EuropeAndMaghreb",
    "raw_to_cooked_ratio": 1,
    "density": 1,
    "inedible_part": 0,
    "transport_cooling": "none",
    "visible": true,
    "complements": {
      "agro-diversity": 50,
      "agro-ecology": 50
    }
  },
  {
    "id": "sunfloweroil",
    "name": "Huile de tournesol (sortie de moulin)",
    "categories": ["nut_oilseed_processed"],
    "default": "AGRIBALU000000003115182",
    "default_origin": "EuropeAndMaghreb",
    "raw_to_cooked_ratio": 1,
    "density": 1,
    "inedible_part": 0,
    "transport_cooling": "once_transformed",
    "visible": true,
    "complements": {
      "agro-diversity": 10,
      "agro-ecology": 10
    }
  },
  {
    "id": "sunfloweroil-organic",
    "name": "Huile de tournesol bio (sortie de moulin)",
<<<<<<< HEAD
    "categories": ["nut_oilseed_processed", "organic"],
    "default": "aad2f55d-4b47-8126-0a70-47d8e317e238",
=======
    "categories": [
      "nut_oilseed_processed",
      "organic"
    ],
    "default": "0648b056-ad7a-c6b9-6270-7a0e43a183a9",
>>>>>>> 62a66dec
    "default_origin": "EuropeAndMaghreb",
    "raw_to_cooked_ratio": 1,
    "density": 1,
    "inedible_part": 0,
    "transport_cooling": "once_transformed",
    "visible": true,
    "complements": {
      "agro-diversity": 50,
      "agro-ecology": 50
    }
  },
  {
    "id": "zucchini",
    "name": "Courgette (sortie de ferme)",
    "categories": ["vegetable_fresh"],
    "default": "AGRIBALU000024985200218",
    "default_origin": "EuropeAndMaghreb",
    "raw_to_cooked_ratio": 0.856,
    "density": 0.447,
    "inedible_part": 0.1,
    "transport_cooling": "none",
    "visible": true,
    "complements": {
      "agro-diversity": 10,
      "agro-ecology": 10
    }
  },
  {
    "id": "zucchini-organic",
    "name": "Courgette bio (sortie de ferme)",
    "categories": ["vegetable_fresh", "organic"],
    "default": "AGRIBALU000024985200219",
    "default_origin": "EuropeAndMaghreb",
    "raw_to_cooked_ratio": 1,
    "density": 1,
    "inedible_part": 0.1,
    "transport_cooling": "none",
    "visible": true,
    "complements": {
      "agro-diversity": 50,
      "agro-ecology": 50
    }
  },
  {
    "id": "pear",
    "name": "Poire (sortie de ferme)",
    "categories": ["vegetable_fresh"],
    "default": "AGRIBALU000000003111019",
    "default_origin": "EuropeAndMaghreb",
    "raw_to_cooked_ratio": 0.856,
    "density": 0.447,
    "inedible_part": 0.1,
    "transport_cooling": "none",
    "visible": true,
    "complements": {
      "agro-diversity": 10,
      "agro-ecology": 10
    }
  },
  {
    "id": "pear-organic",
    "name": "Poire bio (sortie de ferme)",
    "categories": ["vegetable_fresh", "organic"],
    "default": "AGRIBALU000000003111025",
    "default_origin": "EuropeAndMaghreb",
    "raw_to_cooked_ratio": 0.856,
    "density": 0.447,
    "inedible_part": 0.1,
    "transport_cooling": "none",
    "visible": false,
    "complements": {
      "agro-diversity": 50,
      "agro-ecology": 50
    }
  },
  {
    "id": "peach",
    "name": "Pêche (sortie de ferme)",
    "categories": ["vegetable_fresh"],
    "default": "AGRIBALU000000003110952",
    "default_origin": "EuropeAndMaghreb",
    "raw_to_cooked_ratio": 0.856,
    "density": 0.447,
    "inedible_part": 0.2,
    "transport_cooling": "none",
    "visible": true,
    "complements": {
      "agro-diversity": 10,
      "agro-ecology": 10
    }
  },
  {
    "id": "peach-organic",
    "name": "Pêche bio (sortie de ferme)",
    "categories": ["vegetable_fresh", "organic"],
    "default": "AGRIBALU000000003110947",
    "default_origin": "EuropeAndMaghreb",
    "raw_to_cooked_ratio": 0.856,
    "density": 0.447,
    "inedible_part": 0.2,
    "transport_cooling": "none",
    "visible": false,
    "complements": {
      "agro-diversity": 50,
      "agro-ecology": 50
    }
  },
  {
    "id": "melon",
    "name": "Melon (sortie de ferme)",
    "categories": ["vegetable_fresh"],
    "default": "AGRIBALU000000003109266",
    "default_origin": "EuropeAndMaghreb",
    "raw_to_cooked_ratio": 0.856,
    "density": 0.447,
    "inedible_part": 0.4,
    "transport_cooling": "none",
    "visible": true,
    "complements": {
      "agro-diversity": 10,
      "agro-ecology": 10
    }
  },
  {
    "id": "melon-organic",
    "name": "Melon bio (sortie de ferme)",
    "categories": ["vegetable_fresh", "organic"],
    "default": "AGRIBALU000024985200102",
    "default_origin": "EuropeAndMaghreb",
    "raw_to_cooked_ratio": 0.856,
    "density": 0.447,
    "inedible_part": 0.4,
    "transport_cooling": "none",
    "visible": true,
    "complements": {
      "agro-diversity": 50,
      "agro-ecology": 50
    }
  },
  {
    "id": "butter",
    "name": "Beurre",
    "categories": ["dairy_product"],
    "default": "AGRIBALU000000003102321",
    "default_origin": "France",
    "raw_to_cooked_ratio": 1,
    "density": 1,
    "inedible_part": 0,
    "transport_cooling": "always",
    "visible": true,
    "complements": {
      "agro-diversity": 10,
      "agro-ecology": 10,
      "animal-welfare": 10
    }
  },
  {
    "id": "butter-organic",
    "name": "Beurre bio",
<<<<<<< HEAD
    "categories": ["dairy_product", "organic"],
    "default": "636d2fa2-8c3f-206a-7a92-02fbc6a487ec",
=======
    "categories": [
      "dairy_product",
      "organic"
    ],
    "default": "c248c906-95ad-4ab2-7091-a5d1682f9907",
>>>>>>> 62a66dec
    "default_origin": "France",
    "raw_to_cooked_ratio": 1,
    "density": 1,
    "inedible_part": 0,
    "transport_cooling": "always",
    "visible": true,
    "complements": {
      "agro-diversity": 50,
      "agro-ecology": 50,
      "animal-welfare": 50
    }
  },
  {
    "id": "onion",
    "name": "Oignon (sortie de ferme)",
    "categories": ["vegetable_fresh"],
    "default": "AGRIBALU000000003110467",
    "default_origin": "OutOfEuropeAndMaghreb",
    "raw_to_cooked_ratio": 0.856,
    "density": 0.6195,
    "inedible_part": 0.1,
    "transport_cooling": "none",
    "visible": true,
    "complements": {
      "agro-diversity": 10,
      "agro-ecology": 10
    }
  },
  {
    "id": "eggplant",
    "name": "Aubergine (sortie de ferme)",
    "categories": ["vegetable_fresh"],
    "default": "AGRIBALU000000003117541",
    "default_origin": "EuropeAndMaghreb",
    "raw_to_cooked_ratio": 0.856,
    "density": 0.398,
    "inedible_part": 0.1,
    "transport_cooling": "none",
    "visible": true,
    "complements": {
      "agro-diversity": 10,
      "agro-ecology": 10
    }
  },
  {
    "id": "lettuce",
    "name": "Laitue (sortie de ferme)",
    "categories": ["vegetable_fresh"],
    "default": "AGRIBALU000000003108668",
    "default_origin": "EuropeAndMaghreb",
    "raw_to_cooked_ratio": 0.856,
    "density": 0.118,
    "inedible_part": 0.4,
    "transport_cooling": "none",
    "visible": true,
    "complements": {
      "agro-diversity": 10,
      "agro-ecology": 10
    }
  },
  {
    "id": "frenchbean",
    "name": "Haricot vert (sortie de ferme)",
    "categories": ["vegetable_fresh"],
    "default": "AGRIBALU000024985200072",
    "default_origin": "OutOfEuropeAndMaghrebByPlane",
    "raw_to_cooked_ratio": 0.856,
    "density": 0.271,
    "inedible_part": 0.1,
    "transport_cooling": "always",
    "visible": true,
    "complements": {
      "agro-diversity": 10,
      "agro-ecology": 10
    }
  },
  {
    "id": "durumwheat",
    "name": "Blé dur (sortie de ferme)",
    "categories": ["grain_raw"],
    "default": "AGRIBALU000024985200066",
    "default_origin": "EuropeAndMaghreb",
    "raw_to_cooked_ratio": 2.259,
    "density": 0.24,
    "inedible_part": 0,
    "transport_cooling": "none",
    "visible": true,
    "complements": {
      "agro-diversity": 10,
      "agro-ecology": 10
    }
  },
  {
    "id": "lentils-uncooked",
    "name": "Lentilles (sortie de ferme)",
    "categories": ["nut_oilseed_raw"],
    "default": "AGRIBALU000024985200192",
    "default_origin": "EuropeAndMaghreb",
    "raw_to_cooked_ratio": 2.33,
    "density": 0.24,
    "inedible_part": 0,
    "transport_cooling": "none",
    "visible": true,
    "complements": {
      "agro-diversity": 10,
      "agro-ecology": 10
    }
  },
  {
    "id": "garden-peas",
    "name": "Petit pois (sortie de ferme)",
    "categories": ["vegetable_fresh"],
    "default": "AGRIBALU000024985200024",
    "default_origin": "EuropeAndMaghreb",
    "raw_to_cooked_ratio": 2.33,
    "density": 0.24,
    "inedible_part": 0.2,
    "transport_cooling": "none",
    "visible": true,
    "complements": {
      "agro-diversity": 10,
      "agro-ecology": 10
    }
  },
  {
    "id": "tomato-organic-greenhouse",
    "name": "Tomate bio (sous serre non chauffée)",
    "categories": ["vegetable_fresh", "organic"],
    "default": "AGRIBALU000000003115758",
    "default_origin": "OutOfEuropeAndMaghreb",
    "raw_to_cooked_ratio": 0.856,
    "density": 0.447,
    "inedible_part": 0.03,
    "transport_cooling": "once_transformed",
    "visible": false,
    "complements": {
      "agro-diversity": 50,
      "agro-ecology": 50
    }
  },
  {
    "id": "tomato-greenhouse",
    "name": "Tomate (sous serre non chauffée)",
    "categories": ["vegetable_fresh"],
    "default": "AGRIBALU000000003115753",
    "default_origin": "OutOfEuropeAndMaghreb",
    "raw_to_cooked_ratio": 0.856,
    "density": 0.447,
    "inedible_part": 0.03,
    "transport_cooling": "once_transformed",
    "visible": true,
    "complements": {
      "agro-diversity": 10,
      "agro-ecology": 10
    }
  },
  {
    "id": "comte-AOP",
    "name": "Comté AOP",
    "categories": ["dairy_product"],
    "default": "AGRIBALU000000003103732",
    "default_origin": "France",
    "raw_to_cooked_ratio": 1,
    "density": 1,
    "inedible_part": 0,
    "transport_cooling": "always",
    "visible": true,
    "complements": {
      "agro-diversity": 10,
      "agro-ecology": 10,
      "animal-welfare": 10
    }
  },
  {
    "id": "emmental",
    "name": "Emmental",
    "categories": ["dairy_product"],
    "default": "AGRIBALU000000003105529",
    "default_origin": "France",
    "raw_to_cooked_ratio": 1,
    "density": 1,
    "inedible_part": 0,
    "transport_cooling": "always",
    "visible": true,
    "complements": {
      "agro-diversity": 10,
      "agro-ecology": 10,
      "animal-welfare": 10
    }
  },
  {
    "id": "mozzarella",
    "name": "Mozzarella",
    "categories": ["dairy_product"],
    "default": "AGRIBALU000000003110032",
    "default_origin": "France",
    "raw_to_cooked_ratio": 1,
    "density": 1,
    "inedible_part": 0,
    "transport_cooling": "always",
    "visible": true,
    "complements": {
      "agro-diversity": 10,
      "agro-ecology": 10,
      "animal-welfare": 10
    }
  },
  {
    "id": "tomato-heated-greenhouse",
    "name": "Tomate - sous serre chauffée (sortie de ferme)",
    "categories": ["vegetable_fresh"],
    "default": "AGRIBALU000000003115752",
    "default_origin": "OutOfEuropeAndMaghreb",
    "raw_to_cooked_ratio": 0.856,
    "density": 0.447,
    "inedible_part": 0.03,
    "transport_cooling": "once_transformed",
    "visible": true,
    "complements": {
      "agro-diversity": 10,
      "agro-ecology": 10
    }
  },
  {
    "id": "cucumber",
    "name": "Concombre (sous serre chauffée)",
    "categories": ["vegetable_fresh"],
    "default": "AGRIBALU000000003104392",
    "default_origin": "EuropeAndMaghreb",
    "raw_to_cooked_ratio": 0.856,
    "density": 0.447,
    "inedible_part": 0.1,
    "transport_cooling": "once_transformed",
    "visible": true,
    "complements": {
      "agro-diversity": 10,
      "agro-ecology": 10
    }
  },
  {
    "id": "cucumber-greenhouse-non-heated",
    "name": "Concombre (sous serre non chauffée)",
    "categories": ["vegetable_fresh"],
    "default": "AGRIBALU000000003115753",
    "default_origin": "EuropeAndMaghreb",
    "raw_to_cooked_ratio": 0.856,
    "density": 0.447,
    "inedible_part": 0.1,
    "transport_cooling": "once_transformed",
    "visible": true,
    "complements": {
      "agro-diversity": 10,
      "agro-ecology": 10
    }
  },
  {
    "id": "apricot",
    "name": "Abricot (sortie de ferme)",
    "categories": ["vegetable_fresh"],
    "default": "AGRIBALU000000003100510",
    "default_origin": "EuropeAndMaghreb",
    "raw_to_cooked_ratio": 0.856,
    "density": 0.447,
    "inedible_part": 0.2,
    "transport_cooling": "none",
    "visible": true,
    "complements": {
      "agro-diversity": 10,
      "agro-ecology": 10
    }
  },
  {
    "id": "artichoke",
    "name": "Artichaut (sortie de ferme)",
    "categories": ["vegetable_fresh"],
    "default": "AGRIBALU000000003102661",
    "default_origin": "EuropeAndMaghreb",
    "raw_to_cooked_ratio": 0.856,
    "density": 0.362,
    "inedible_part": 0.6,
    "transport_cooling": "none",
    "visible": true,
    "complements": {
      "agro-diversity": 10,
      "agro-ecology": 10
    }
  },
  {
    "id": "cauliflower",
    "name": "Chou-fleur (sortie de ferme)",
    "categories": ["vegetable_fresh"],
    "default": "AGRIBALU000000003102661",
    "default_origin": "EuropeAndMaghreb",
    "raw_to_cooked_ratio": 0.856,
    "density": 0.2355,
    "inedible_part": 0.2,
    "transport_cooling": "none",
    "visible": true,
    "complements": {
      "agro-diversity": 10,
      "agro-ecology": 10
    }
  },
  {
    "id": "beetroot",
    "name": "Betterave rouge (sortie de ferme)",
    "categories": ["vegetable_fresh"],
    "default": "AGRIBALU000000003102592",
    "default_origin": "EuropeAndMaghreb",
    "raw_to_cooked_ratio": 0.856,
    "density": 0.6375,
    "inedible_part": 0.1,
    "transport_cooling": "none",
    "visible": true,
    "complements": {
      "agro-diversity": 10,
      "agro-ecology": 10
    }
  },
  {
    "id": "beetroot-organic",
    "name": "Betterave rouge bio (sortie de ferme)",
    "categories": ["vegetable_fresh", "organic"],
    "default": "AGRIBALU000000003102611",
    "default_origin": "EuropeAndMaghreb",
    "raw_to_cooked_ratio": 0.856,
    "density": 0.6375,
    "inedible_part": 0.1,
    "transport_cooling": "none",
    "visible": true,
    "complements": {
      "agro-diversity": 50,
      "agro-ecology": 50
    }
  },
  {
    "id": "swiss-chard",
    "name": "Blette (sortie de ferme)",
    "categories": ["vegetable_fresh"],
    "default": "AGRIBALU000000003114717",
    "default_origin": "EuropeAndMaghreb",
    "raw_to_cooked_ratio": 0.856,
    "density": 0.118,
    "inedible_part": 0.03,
    "transport_cooling": "none",
    "visible": true,
    "complements": {
      "agro-diversity": 10,
      "agro-ecology": 10
    }
  },
  {
    "id": "spinach",
    "name": "Epinard (sortie de ferme)",
    "categories": ["vegetable_fresh"],
    "default": "AGRIBALU000000003114717",
    "default_origin": "EuropeAndMaghreb",
    "raw_to_cooked_ratio": 0.856,
    "density": 0.118,
    "inedible_part": 0.03,
    "transport_cooling": "none",
    "visible": true,
    "complements": {
      "agro-diversity": 10,
      "agro-ecology": 10
    }
  },
  {
    "id": "broccoli",
    "name": "Brocoli (sortie de ferme)",
    "categories": ["vegetable_fresh"],
    "default": "AGRIBALU000000003102101",
    "default_origin": "EuropeAndMaghreb",
    "raw_to_cooked_ratio": 0.856,
    "density": 0.2355,
    "inedible_part": 0.2,
    "transport_cooling": "none",
    "visible": true,
    "complements": {
      "agro-diversity": 10,
      "agro-ecology": 10
    }
  },
  {
    "id": "celery",
    "name": "Céleri branche (sortie de ferme)",
    "categories": ["vegetable_fresh"],
    "default": "AGRIBALU000000003102720",
    "default_origin": "EuropeAndMaghreb",
    "raw_to_cooked_ratio": 0.856,
    "density": 0.447,
    "inedible_part": 0.03,
    "transport_cooling": "none",
    "visible": true,
    "complements": {
      "agro-diversity": 10,
      "agro-ecology": 10
    }
  },
  {
    "id": "celeriac",
    "name": "Céleri-rave (sortie de ferme)",
    "categories": ["vegetable_fresh"],
    "default": "AGRIBALU000000003102592",
    "default_origin": "EuropeAndMaghreb",
    "raw_to_cooked_ratio": 0.856,
    "density": 0.6375,
    "inedible_part": 0.03,
    "transport_cooling": "none",
    "visible": true,
    "complements": {
      "agro-diversity": 10,
      "agro-ecology": 10
    }
  },
  {
    "id": "celeriac-organic",
    "name": "Céleri-rave bio (sortie de ferme)",
    "categories": ["vegetable_fresh", "organic"],
    "default": "AGRIBALU000000003102611",
    "default_origin": "EuropeAndMaghreb",
    "raw_to_cooked_ratio": 0.856,
    "density": 0.6375,
    "inedible_part": 0.1,
    "transport_cooling": "none",
    "visible": true,
    "complements": {
      "agro-diversity": 50,
      "agro-ecology": 50
    }
  },
  {
    "id": "cherry",
    "name": "Cerise (sortie de ferme)",
    "categories": ["vegetable_fresh"],
    "default": "AGRIBALU000000003102916",
    "default_origin": "EuropeAndMaghreb",
    "raw_to_cooked_ratio": 0.856,
    "density": 0.447,
    "inedible_part": 0.2,
    "transport_cooling": "none",
    "visible": true,
    "complements": {
      "agro-diversity": 10,
      "agro-ecology": 10
    }
  },
  {
    "id": "mushroom",
    "name": "Champignon frais",
    "categories": ["vegetable_fresh"],
    "default": "AGRIBALU000000003100184",
    "default_origin": "EuropeAndMaghreb",
    "raw_to_cooked_ratio": 0.856,
    "density": 0.118,
    "inedible_part": 0.1,
    "transport_cooling": "none",
    "visible": true,
    "complements": {
      "agro-diversity": 10,
      "agro-ecology": 10
    }
  },
  {
    "id": "chestnut",
    "name": "Châtaigne avec coque (sortie de ferme)",
    "categories": ["nut_oilseed_raw"],
    "default": "AGRIBALU000000003116662",
    "default_origin": "EuropeAndMaghreb",
    "raw_to_cooked_ratio": 1,
    "density": 0.24,
    "inedible_part": 0.5,
    "transport_cooling": "none",
    "visible": true,
    "complements": {
      "agro-diversity": 10,
      "agro-ecology": 10
    }
  },
  {
    "id": "walnut",
    "name": "Noix avec coque (sortie de ferme)",
    "categories": ["nut_oilseed_raw"],
    "default": "AGRIBALU000000003116663",
    "default_origin": "EuropeAndMaghreb",
    "raw_to_cooked_ratio": 1,
    "density": 0.24,
    "inedible_part": 0.5,
    "transport_cooling": "none",
    "visible": true,
    "complements": {
      "agro-diversity": 10,
      "agro-ecology": 10
    }
  },
  {
    "id": "chinese-cabbage",
    "name": "Chou chinois (sortie de ferme)",
    "categories": ["vegetable_fresh"],
    "default": "AGRIBALU000000003102675",
    "default_origin": "EuropeAndMaghreb",
    "raw_to_cooked_ratio": 0.856,
    "density": 0.362,
    "inedible_part": 0.2,
    "transport_cooling": "none",
    "visible": true,
    "complements": {
      "agro-diversity": 10,
      "agro-ecology": 10
    }
  },
  {
    "id": "white-cabbage",
    "name": "Chou blanc (sortie de ferme)",
    "categories": ["vegetable_fresh"],
    "default": "AGRIBALU000000003102347",
    "default_origin": "EuropeAndMaghreb",
    "raw_to_cooked_ratio": 0.856,
    "density": 0.362,
    "inedible_part": 0.2,
    "transport_cooling": "none",
    "visible": true,
    "complements": {
      "agro-diversity": 10,
      "agro-ecology": 10
    }
  },
  {
    "id": "green-cabbage",
    "name": "Chou vert (sortie de ferme)",
    "categories": ["vegetable_fresh"],
    "default": "AGRIBALU000000003102675",
    "default_origin": "EuropeAndMaghreb",
    "raw_to_cooked_ratio": 0.856,
    "density": 0.362,
    "inedible_part": 0.2,
    "transport_cooling": "none",
    "visible": true,
    "complements": {
      "agro-diversity": 10,
      "agro-ecology": 10
    }
  },
  {
    "id": "red-cabbage",
    "name": "Chou rouge (sortie de ferme)",
    "categories": ["vegetable_fresh"],
    "default": "AGRIBALU000000003102346",
    "default_origin": "EuropeAndMaghreb",
    "raw_to_cooked_ratio": 0.856,
    "density": 0.362,
    "inedible_part": 0.2,
    "transport_cooling": "none",
    "visible": true,
    "complements": {
      "agro-diversity": 10,
      "agro-ecology": 10
    }
  },
  {
    "id": "brussels-sprout",
    "name": "Chou de Bruxelles (sortie de ferme)",
    "categories": ["vegetable_fresh"],
    "default": "AGRIBALU000000003102675",
    "default_origin": "EuropeAndMaghreb",
    "raw_to_cooked_ratio": 0.856,
    "density": 0.362,
    "inedible_part": 0.1,
    "transport_cooling": "none",
    "visible": true,
    "complements": {
      "agro-diversity": 10,
      "agro-ecology": 10
    }
  },
  {
    "id": "curly-kale",
    "name": "Chou frisé (sortie de ferme)",
    "categories": ["vegetable_fresh"],
    "default": "AGRIBALU000000003102675",
    "default_origin": "EuropeAndMaghreb",
    "raw_to_cooked_ratio": 0.856,
    "density": 0.362,
    "inedible_part": 0.2,
    "transport_cooling": "none",
    "visible": true,
    "complements": {
      "agro-diversity": 10,
      "agro-ecology": 10
    }
  },
  {
    "id": "lemon",
    "name": "Citron (sortie de ferme)",
    "categories": ["vegetable_fresh"],
    "default": "AGRIBALU000000003108561",
    "default_origin": "EuropeAndMaghreb",
    "raw_to_cooked_ratio": 0.856,
    "density": 0.575,
    "inedible_part": 0.3,
    "transport_cooling": "none",
    "visible": true,
    "complements": {
      "agro-diversity": 10,
      "agro-ecology": 10
    }
  },
  {
    "id": "pumpkin",
    "name": "Citrouille (sortie de ferme)",
    "categories": ["vegetable_fresh"],
    "default": "AGRIBALU000000003117541",
    "default_origin": "EuropeAndMaghreb",
    "raw_to_cooked_ratio": 0.856,
    "density": 0.362,
    "inedible_part": 0.2,
    "transport_cooling": "none",
    "visible": true,
    "complements": {
      "agro-diversity": 10,
      "agro-ecology": 10
    }
  },
  {
    "id": "squash",
    "name": "Courge (sortie de ferme)",
    "categories": ["vegetable_fresh"],
    "default": "AGRIBALU000000003117541",
    "default_origin": "EuropeAndMaghreb",
    "raw_to_cooked_ratio": 0.856,
    "density": 0.362,
    "inedible_part": 0.2,
    "transport_cooling": "none",
    "visible": true,
    "complements": {
      "agro-diversity": 10,
      "agro-ecology": 10
    }
  },
  {
    "id": "clementine",
    "name": "Clémentine (sortie de ferme)",
    "categories": ["vegetable_fresh"],
    "default": "AGRIBALU000000003103409",
    "default_origin": "EuropeAndMaghreb",
    "raw_to_cooked_ratio": 0.856,
    "density": 0.575,
    "inedible_part": 0.2,
    "transport_cooling": "none",
    "visible": true,
    "complements": {
      "agro-diversity": 10,
      "agro-ecology": 10
    }
  },
  {
    "id": "mandarin",
    "name": "Mandarine (sortie de ferme)",
    "categories": ["vegetable_fresh"],
    "default": "AGRIBALU000000003109060",
    "default_origin": "EuropeAndMaghreb",
    "raw_to_cooked_ratio": 0.856,
    "density": 0.575,
    "inedible_part": 0.2,
    "transport_cooling": "none",
    "visible": true,
    "complements": {
      "agro-diversity": 10,
      "agro-ecology": 10
    }
  },
  {
    "id": "orange",
    "name": "Orange (sortie de ferme)",
    "categories": ["vegetable_fresh"],
    "default": "AGRIBALU000000003110507",
    "default_origin": "EuropeAndMaghreb",
    "raw_to_cooked_ratio": 0.856,
    "density": 0.575,
    "inedible_part": 0.2,
    "transport_cooling": "none",
    "visible": true,
    "complements": {
      "agro-diversity": 10,
      "agro-ecology": 10
    }
  },
  {
    "id": "shallot",
    "name": "Echalotte (sortie de ferme)",
    "categories": ["vegetable_fresh"],
    "default": "AGRIBALU000000003110467",
    "default_origin": "EuropeAndMaghreb",
    "raw_to_cooked_ratio": 0.856,
    "density": 0.6195,
    "inedible_part": 0.1,
    "transport_cooling": "none",
    "visible": true,
    "complements": {
      "agro-diversity": 10,
      "agro-ecology": 10
    }
  },
  {
    "id": "endive",
    "name": "Endive (sortie de ferme)",
    "categories": ["vegetable_fresh"],
    "default": "AGRIBALU000000003108668",
    "default_origin": "EuropeAndMaghreb",
    "raw_to_cooked_ratio": 1,
    "density": 0.118,
    "inedible_part": 0.2,
    "transport_cooling": "none",
    "visible": true,
    "complements": {
      "agro-diversity": 10,
      "agro-ecology": 10
    }
  },
  {
    "id": "fennel",
    "name": "Fenouil (sortie de ferme)",
    "categories": ["vegetable_fresh"],
    "default": "AGRIBALU000000003105790",
    "default_origin": "EuropeAndMaghreb",
    "raw_to_cooked_ratio": 0.856,
    "density": 0.118,
    "inedible_part": 0.2,
    "transport_cooling": "none",
    "visible": true,
    "complements": {
      "agro-diversity": 10,
      "agro-ecology": 10
    }
  },
  {
    "id": "broad-beans",
    "name": "Fève (sortie de ferme)",
    "categories": ["vegetable_fresh"],
    "default": "AGRIBALU000000003105780",
    "default_origin": "EuropeAndMaghreb",
    "raw_to_cooked_ratio": 2.33,
    "density": 0.24,
    "inedible_part": 0.2,
    "transport_cooling": "none",
    "visible": true,
    "complements": {
      "agro-diversity": 10,
      "agro-ecology": 10
    }
  },
  {
    "id": "strawberry",
    "name": "Fraise - plein champ (sortie de ferme)",
    "categories": ["vegetable_fresh"],
    "default": "AGRIBALU000024985200014",
    "default_origin": "EuropeAndMaghreb",
    "raw_to_cooked_ratio": 0.856,
    "density": 0.447,
    "inedible_part": 0.03,
    "transport_cooling": "none",
    "visible": true,
    "complements": {
      "agro-diversity": 10,
      "agro-ecology": 10
    }
  },
  {
    "id": "raspberry",
    "name": "Framboise (sortie de ferme)",
    "categories": ["vegetable_fresh"],
    "default": "AGRIBALU000000003112470",
    "default_origin": "EuropeAndMaghreb",
    "raw_to_cooked_ratio": 0.856,
    "density": 0.447,
    "inedible_part": 0.03,
    "transport_cooling": "none",
    "visible": true,
    "complements": {
      "agro-diversity": 10,
      "agro-ecology": 10
    }
  },
  {
    "id": "flageolet-bean",
    "name": "Haricot flageolet (sortie de ferme)",
    "categories": ["nut_oilseed_raw"],
    "default": "AGRIBALU000000003105780",
    "default_origin": "EuropeAndMaghreb",
    "raw_to_cooked_ratio": 2.33,
    "density": 0.24,
    "inedible_part": 0.2,
    "transport_cooling": "none",
    "visible": true,
    "complements": {
      "agro-diversity": 10,
      "agro-ecology": 10
    }
  },
  {
    "id": "kiwi",
    "name": "Kiwi (sortie de ferme)",
    "categories": ["vegetable_fresh"],
    "default": "AGRIBALU000000003108091",
    "default_origin": "EuropeAndMaghreb",
    "raw_to_cooked_ratio": 0.856,
    "density": 0.447,
    "inedible_part": 0.1,
    "transport_cooling": "none",
    "visible": true,
    "complements": {
      "agro-diversity": 10,
      "agro-ecology": 10
    }
  },
  {
    "id": "lambs-lettuce",
    "name": "Mâche (sortie de ferme)",
    "categories": ["vegetable_fresh"],
    "default": "AGRIBALU000000003108668",
    "default_origin": "EuropeAndMaghreb",
    "raw_to_cooked_ratio": 0.856,
    "density": 0.118,
    "inedible_part": 0.4,
    "transport_cooling": "none",
    "visible": true,
    "complements": {
      "agro-diversity": 10,
      "agro-ecology": 10
    }
  },
  {
    "id": "sweet-corn",
    "name": "Maïs doux (sortie de ferme)",
    "categories": ["grain_raw"],
    "default": "AGRIBALU000024985200100",
    "default_origin": "EuropeAndMaghreb",
    "raw_to_cooked_ratio": 2.259,
    "density": 0.24,
    "inedible_part": 0.5,
    "transport_cooling": "none",
    "visible": true,
    "complements": {
      "agro-diversity": 10,
      "agro-ecology": 10
    }
  },
  {
    "id": "blackberry",
    "name": "Mûre (sortie de ferme)",
    "categories": ["vegetable_fresh"],
    "default": "AGRIBALU000000003101582",
    "default_origin": "EuropeAndMaghreb",
    "raw_to_cooked_ratio": 0.856,
    "density": 0.447,
    "inedible_part": 0.03,
    "transport_cooling": "none",
    "visible": true,
    "complements": {
      "agro-diversity": 10,
      "agro-ecology": 10
    }
  },
  {
    "id": "blueberry",
    "name": "Myrtille (sortie de ferme)",
    "categories": ["vegetable_fresh"],
    "default": "AGRIBALU000000003101680",
    "default_origin": "EuropeAndMaghreb",
    "raw_to_cooked_ratio": 0.856,
    "density": 0.447,
    "inedible_part": 0.03,
    "transport_cooling": "none",
    "visible": true,
    "complements": {
      "agro-diversity": 10,
      "agro-ecology": 10
    }
  },
  {
    "id": "turnip",
    "name": "Navet (sortie de ferme)",
    "categories": ["vegetable_fresh"],
    "default": "AGRIBALU000000003102592",
    "default_origin": "EuropeAndMaghreb",
    "raw_to_cooked_ratio": 0.856,
    "density": 0.6375,
    "inedible_part": 0.2,
    "transport_cooling": "none",
    "visible": true,
    "complements": {
      "agro-diversity": 10,
      "agro-ecology": 10
    }
  },
  {
    "id": "turnip-organic",
    "name": "Navet bio (sortie de ferme)",
    "categories": ["vegetable_fresh", "organic"],
    "default": "AGRIBALU000000003102611",
    "default_origin": "EuropeAndMaghreb",
    "raw_to_cooked_ratio": 0.856,
    "density": 0.6375,
    "inedible_part": 0.2,
    "transport_cooling": "none",
    "visible": true,
    "complements": {
      "agro-diversity": 10,
      "agro-ecology": 10
    }
  },
  {
    "id": "hazelnut",
    "name": "Noisette avec coque (sortie de ferme)",
    "categories": ["nut_oilseed_raw"],
    "default": "AGRIBALU000000003107313",
    "default_origin": "EuropeAndMaghreb",
    "raw_to_cooked_ratio": 1,
    "density": 0.24,
    "inedible_part": 0.5,
    "transport_cooling": "none",
    "visible": true,
    "complements": {
      "agro-diversity": 10,
      "agro-ecology": 10
    }
  },
  {
    "id": "pistachio",
    "name": "Pistache avec coque (sortie de ferme)",
    "categories": ["nut_oilseed_raw"],
    "default": "AGRIBALU000000003110958",
    "default_origin": "EuropeAndMaghreb",
    "raw_to_cooked_ratio": 1,
    "density": 0.24,
    "inedible_part": 0.5,
    "transport_cooling": "none",
    "visible": true,
    "complements": {
      "agro-diversity": 10,
      "agro-ecology": 10
    }
  },
  {
    "id": "leek",
    "name": "Poireau (sortie de ferme)",
    "categories": ["vegetable_fresh"],
    "default": "AGRIBALU000000003108547",
    "default_origin": "EuropeAndMaghreb",
    "raw_to_cooked_ratio": 0.856,
    "density": 0.6195,
    "inedible_part": 0.2,
    "transport_cooling": "none",
    "visible": true,
    "complements": {
      "agro-diversity": 10,
      "agro-ecology": 10
    }
  },
  {
    "id": "chickpea",
    "name": "Pois chiche (sortie de ferme)",
    "categories": ["nut_oilseed_raw"],
    "default": "AGRIBALU000024985200192",
    "default_origin": "EuropeAndMaghreb",
    "raw_to_cooked_ratio": 2.33,
    "density": 0.24,
    "inedible_part": 0.2,
    "transport_cooling": "none",
    "visible": true,
    "complements": {
      "agro-diversity": 10,
      "agro-ecology": 10
    }
  },
  {
    "id": "chickpea-organic",
    "name": "Pois chiche bio (sortie de ferme)",
    "categories": ["nut_oilseed_raw", "organic"],
    "default": "AGRIBALU000024985200054",
    "default_origin": "France",
    "raw_to_cooked_ratio": 2.33,
    "density": 0.24,
    "inedible_part": 0.2,
    "transport_cooling": "none",
    "visible": true,
    "complements": {
      "agro-diversity": 50,
      "agro-ecology": 50
    }
  },
  {
    "id": "bellpepper-unheated-greenhouse",
    "name": "Poivron sous serre non chauffée (sortie de ferme)",
    "categories": ["vegetable_fresh"],
    "default": "AGRIBALU000000003101321",
    "default_origin": "France",
    "raw_to_cooked_ratio": 0.856,
    "density": 0.295,
    "inedible_part": 0.03,
    "transport_cooling": "none",
    "visible": true,
    "complements": {
      "agro-diversity": 10,
      "agro-ecology": 10
    }
  },
  {
    "id": "plum",
    "name": "Prune (sortie de ferme)",
    "categories": ["vegetable_fresh"],
    "default": "AGRIBALU000000003102916",
    "default_origin": "France",
    "raw_to_cooked_ratio": 0.856,
    "density": 0.447,
    "inedible_part": 0.2,
    "transport_cooling": "none",
    "visible": true,
    "complements": {
      "agro-diversity": 10,
      "agro-ecology": 10
    }
  },
  {
    "id": "soybean-humanconsumption",
    "name": "Soja FR (sortie de ferme)",
    "categories": ["nut_oilseed_raw"],
    "default": "AGRIBALU000024985200128",
    "default_origin": "France",
    "raw_to_cooked_ratio": 2.33,
    "density": 0.24,
    "inedible_part": 0,
    "transport_cooling": "none",
    "visible": true,
    "complements": {
      "agro-diversity": 10,
      "agro-ecology": 10
    }
  },
  {
    "id": "soybean-organic",
    "name": "Soja FR bio (sortie de ferme)",
    "categories": ["nut_oilseed_raw", "organic"],
    "default": "AGRIBALU000000003114674",
    "default_origin": "France",
    "raw_to_cooked_ratio": 2.33,
    "density": 0.24,
    "inedible_part": 0,
    "transport_cooling": "none",
    "visible": true,
    "complements": {
      "agro-diversity": 50,
      "agro-ecology": 50
    }
  },
  {
    "id": "soybeanBRno-deforestation",
    "name": "Soja BR non déforestant (sortie de ferme)",
    "categories": ["nut_oilseed_raw"],
    "default": "AGRIBALU000024985200001",
    "default_origin": "OutOfEuropeAndMaghreb",
    "raw_to_cooked_ratio": 2.33,
    "density": 0.24,
    "inedible_part": 0,
    "transport_cooling": "none",
    "visible": true,
    "complements": {
      "agro-diversity": 0,
      "agro-ecology": 0
    }
  },
  {
    "id": "soybeanBRdeforestation",
    "name": "Soja BR déforestant (sortie de ferme)",
    "categories": ["nut_oilseed_raw"],
    "default": "AGRIBALU000024985200302",
    "default_origin": "OutOfEuropeAndMaghreb",
    "raw_to_cooked_ratio": 2.33,
    "density": 0.24,
    "inedible_part": 0,
    "transport_cooling": "none",
    "visible": true,
    "complements": {
      "agro-diversity": 0,
      "agro-ecology": 0
    }
  },
  {
    "id": "sausage-meat",
    "name": "Chair à saucisse (crue)",
    "categories": ["animal_product"],
    "default": "AGRIBALU000000003113461",
    "default_origin": "EuropeAndMaghreb",
    "raw_to_cooked_ratio": 0.792,
    "density": 1,
    "inedible_part": 0,
    "transport_cooling": "always",
    "visible": true,
    "complements": {
      "agro-diversity": 10,
      "agro-ecology": 10,
      "animal-welfare": 0
    }
  },
  {
    "id": "sausage-toulouse",
    "name": "Saucisse de Toulouse (crue)",
    "categories": ["animal_product"],
    "default": "AGRIBALU000000003115859",
    "default_origin": "EuropeAndMaghreb",
    "raw_to_cooked_ratio": 0.792,
    "density": 1,
    "inedible_part": 0,
    "transport_cooling": "always",
    "visible": true,
    "complements": {
      "agro-diversity": 10,
      "agro-ecology": 10,
      "animal-welfare": 0
    }
  },
  {
    "id": "sausage-toulouse-cooked",
    "name": "Saucisse de Toulouse (cuite)",
    "categories": ["animal_product"],
    "default": "AGRIBALU000000003115854",
    "default_origin": "EuropeAndMaghreb",
    "raw_to_cooked_ratio": 1,
    "density": 1,
    "inedible_part": 0,
    "transport_cooling": "always",
    "visible": true,
    "complements": {
      "agro-diversity": 10,
      "agro-ecology": 10,
      "animal-welfare": 0
    }
  },
  {
    "id": "sausage-tofu",
    "name": "Saucisse végétale tofu",
    "categories": [],
    "default": "AGRIBALU000000003111467",
    "default_origin": "EuropeAndMaghreb",
    "raw_to_cooked_ratio": 1,
    "density": 1,
    "inedible_part": 0,
    "transport_cooling": "always",
    "visible": true,
    "complements": {
      "agro-diversity": 10,
      "agro-ecology": 10
    }
  },
  {
<<<<<<< HEAD
    "id": "chicken-ham",
    "name": "Blanc de poulet ",
    "categories": ["animal_product"],
    "default": "AGRIBALU000000003109221",
    "default_origin": "EuropeAndMaghreb",
    "raw_to_cooked_ratio": 1,
    "density": 1,
    "inedible_part": 0,
    "transport_cooling": "always",
    "visible": true,
    "complements": {
      "agro-diversity": 10,
      "agro-ecology": 10
    }
  },
  {
=======
>>>>>>> 62a66dec
    "id": "tomato-paste",
    "name": "Purée de tomates",
    "categories": ["vegetable_processed"],
    "default": "AGRIBALU000000003115655",
    "default_origin": "OutOfEuropeAndMaghreb",
    "raw_to_cooked_ratio": 1,
    "density": 1,
    "inedible_part": 0,
    "transport_cooling": "none",
    "visible": true,
    "complements": {
      "agro-diversity": 10,
      "agro-ecology": 10
    }
  },
  {
    "id": "tomato-concentrated",
    "name": "Concentré de tomates",
    "categories": ["vegetable_processed"],
    "default": "AGRIBALU000000003115656",
    "default_origin": "OutOfEuropeAndMaghreb",
    "raw_to_cooked_ratio": 1,
    "density": 1,
    "inedible_part": 0,
    "transport_cooling": "none",
    "visible": true,
    "complements": {
      "agro-diversity": 10,
      "agro-ecology": 10
    }
  },
  {
    "id": "rib-steak",
    "name": "Entrecôte (crue)",
    "categories": ["animal_product"],
    "default": "AGRIBALU000000003109214",
    "default_origin": "EuropeAndMaghreb",
    "raw_to_cooked_ratio": 0.792,
    "density": 1,
    "inedible_part": 0.2,
    "transport_cooling": "always",
    "visible": true,
    "complements": {
      "agro-diversity": 10,
      "agro-ecology": 10,
      "animal-welfare": 10
    }
  },
  {
    "id": "Flank-steak",
    "name": "Bavette (crue)",
    "categories": ["animal_product"],
    "default": "AGRIBALU000000003109219",
    "default_origin": "EuropeAndMaghreb",
    "raw_to_cooked_ratio": 0.792,
    "density": 1,
    "inedible_part": 0,
    "transport_cooling": "always",
    "visible": true,
    "complements": {
      "agro-diversity": 10,
      "agro-ecology": 10,
      "animal-welfare": 10
    }
  },
  {
    "id": "rumsteak",
    "name": "Rumsteak (cru)",
    "categories": ["animal_product"],
    "default": "AGRIBALU000000003109219",
    "default_origin": "EuropeAndMaghreb",
    "raw_to_cooked_ratio": 0.792,
    "density": 1,
    "inedible_part": 0,
    "transport_cooling": "always",
    "visible": true,
    "complements": {
      "agro-diversity": 10,
      "agro-ecology": 10,
      "animal-welfare": 10
    }
  },
  {
    "id": "durumwheat-semolina",
    "name": "Semoule de blé dur",
    "categories": ["grain_processed"],
    "default": "AGRIBALU000000003105079",
    "default_origin": "EuropeAndMaghreb",
    "raw_to_cooked_ratio": 2.259,
    "density": 0.24,
    "inedible_part": 0,
    "transport_cooling": "none",
    "visible": true,
    "complements": {
      "agro-diversity": 10,
      "agro-ecology": 10
    }
  },
  {
    "id": "sugar",
    "name": "Sucre de betterave",
    "categories": ["vegetable_processed"],
    "default": "AGRIBALU000000003109942",
    "default_origin": "France",
    "raw_to_cooked_ratio": 1.0,
    "density": 1.0,
    "inedible_part": 0,
    "transport_cooling": "none",
    "visible": true,
    "complements": {
      "agro-diversity": 10,
      "agro-ecology": 10
    }
  },
  {
    "id": "dark-chocolate",
    "name": "Chocolat noir",
    "categories": ["vegetable_processed"],
    "default": "AGRIBALU000000003104662",
    "default_origin": "EuropeAndMaghreb",
    "raw_to_cooked_ratio": 1.0,
    "density": 1.0,
    "inedible_part": 0,
    "transport_cooling": "none",
    "visible": true,
    "complements": {
      "agro-diversity": 10,
      "agro-ecology": 10
    }
  },
  {
    "id": "pineapple",
    "name": "Ananas",
    "categories": ["vegetable_fresh"],
    "default": "AGRIBALU000000003111283",
    "default_origin": "OutOfEuropeAndMaghreb",
    "raw_to_cooked_ratio": 0.856,
    "density": 0.575,
    "inedible_part": 0.5,
    "transport_cooling": "always",
    "visible": true,
    "complements": {
      "agro-diversity": 10,
      "agro-ecology": 10
    }
  },
  {
    "id": "banana",
    "name": "Banane (sortie de ferme)",
<<<<<<< HEAD
    "categories": ["vegetable_fresh"],
=======
    "categories": [
      "vegetable_fresh"
    ],
>>>>>>> 62a66dec
    "default": "AGRIBALU000000003100924",
    "default_origin": "OutOfEuropeAndMaghreb",
    "raw_to_cooked_ratio": 0.856,
    "density": 0.447,
    "inedible_part": 0.3,
    "transport_cooling": "always",
    "visible": true,
    "complements": {
      "agro-diversity": 0,
      "agro-ecology": 0
    }
<<<<<<< HEAD
=======
  },
  {
    "id": "chicken-breast-br-max",
    "name": "Blanc de poulet (importé nourri avec des aliments BR)",
    "categories": [
      "animal_product"
    ],
    "default": "1d2bfcd3-89e7-0f39-16fd-a1069bfa9c15",
    "default_origin": "OutOfEuropeAndMaghreb",
    "raw_to_cooked_ratio": 0.755,
    "density": 1,
    "inedible_part": 0,
    "transport_cooling": "always",
    "visible": true,
    "complements": {
      "agro-diversity": 0,
      "agro-ecology": 0
    }
  },
  {
    "id": "chicken-breast-fr",
    "name": "Blanc de poulet (nourri avec des aliments FR)",
    "categories": [
      "animal_product"
    ],
    "default": "ad830dc1-c60d-913b-2d52-620b615494d5",
    "default_origin": "EuropeAndMaghreb",
    "raw_to_cooked_ratio": 0.755,
    "density": 1,
    "inedible_part": 0,
    "transport_cooling": "always",
    "visible": true,
    "complements": {
      "agro-diversity": 10,
      "agro-ecology": 10
    }
>>>>>>> 62a66dec
  }
]<|MERGE_RESOLUTION|>--- conflicted
+++ resolved
@@ -167,16 +167,8 @@
   {
     "id": "flour-organic",
     "name": "Farine bio (sortie de moulin)",
-<<<<<<< HEAD
     "categories": ["grain_processed", "organic"],
-    "default": "190daa18-c636-9b3a-1bee-aaba811fdaf6",
-=======
-    "categories": [
-      "grain_processed",
-      "organic"
-    ],
     "default": "850ecaa9-7cfe-da68-5ae5-ecf99d08fed3",
->>>>>>> 62a66dec
     "default_origin": "EuropeAndMaghreb",
     "raw_to_cooked_ratio": 1,
     "density": 1,
@@ -320,16 +312,8 @@
   {
     "id": "ground-beef-organic",
     "name": "Boeuf haché bio (cru)",
-<<<<<<< HEAD
     "categories": ["animal_product", "organic"],
-    "default": "2c35501a-0556-ff94-03e9-f4140aa9990b",
-=======
-    "categories": [
-      "animal_product",
-      "organic"
-    ],
     "default": "bb367e5e-a74c-e122-7894-c433c170effb",
->>>>>>> 62a66dec
     "default_origin": "EuropeAndMaghreb",
     "raw_to_cooked_ratio": 0.792,
     "density": 1,
@@ -345,15 +329,8 @@
   {
     "id": "ground-beef-feedlot",
     "name": "Boeuf haché Feedlot (cru)",
-<<<<<<< HEAD
     "categories": ["animal_product"],
-    "default": "4b2010be-ff2d-5fe3-416b-187ec8428963",
-=======
-    "categories": [
-      "animal_product"
-    ],
     "default": "eb13ead9-1d44-7f2e-ee75-5bd7c1859188",
->>>>>>> 62a66dec
     "default_origin": "OutOfEuropeAndMaghreb",
     "raw_to_cooked_ratio": 0.792,
     "density": 1,
@@ -386,16 +363,8 @@
   {
     "id": "cooked-ham-organic",
     "name": "Jambon bio (cuit)",
-<<<<<<< HEAD
     "categories": ["animal_product", "organic"],
-    "default": "3ec54ea9-9c8e-87fb-986d-85784048c354",
-=======
-    "categories": [
-      "animal_product",
-      "organic"
-    ],
     "default": "75353ad0-11f0-71cd-922a-010797410279",
->>>>>>> 62a66dec
     "default_origin": "EuropeAndMaghreb",
     "raw_to_cooked_ratio": 0.792,
     "density": 1,
@@ -410,15 +379,8 @@
   },
   {
     "id": "chicken-breast",
-<<<<<<< HEAD
-    "name": "Poulet (cru)",
+    "name": "Blanc de poulet (cru)",
     "categories": ["animal_product"],
-=======
-    "name": "Blanc de poulet (cru)",
-    "categories": [
-      "animal_product"
-    ],
->>>>>>> 62a66dec
     "default": "AGRIBALU000000003109221",
     "default_origin": "EuropeAndMaghreb",
     "raw_to_cooked_ratio": 0.73,
@@ -434,18 +396,9 @@
   },
   {
     "id": "chicken-breast-organic",
-<<<<<<< HEAD
-    "name": "Poulet bio (cru)",
+    "name": "Blanc de poulet bio (cru)",
     "categories": ["animal_product", "organic"],
-    "default": "e1f7ae6e-ee45-b4a4-1c71-323e5f3a7f02",
-=======
-    "name": "Blanc de poulet bio (cru)",
-    "categories": [
-      "animal_product",
-      "organic"
-    ],
     "default": "e98cbb6c-cabd-b2aa-4d3b-1f2b01e4e839",
->>>>>>> 62a66dec
     "default_origin": "EuropeAndMaghreb",
     "raw_to_cooked_ratio": 0.73,
     "density": 1,
@@ -525,16 +478,8 @@
   {
     "id": "huilecolza-organic",
     "name": "Huile de colza bio (sortie de moulin)",
-<<<<<<< HEAD
     "categories": ["nut_oilseed_processed", "organic"],
-    "default": "4f77fd40-99df-e5e1-1082-1f0944d94cd4",
-=======
-    "categories": [
-      "nut_oilseed_processed",
-      "organic"
-    ],
     "default": "1d9dfc18-115e-ccdf-c3ff-71124995d352",
->>>>>>> 62a66dec
     "default_origin": "EuropeAndMaghreb",
     "raw_to_cooked_ratio": 1,
     "density": 1,
@@ -565,16 +510,8 @@
   {
     "id": "sunfloweroil-organic",
     "name": "Huile de tournesol bio (sortie de moulin)",
-<<<<<<< HEAD
     "categories": ["nut_oilseed_processed", "organic"],
-    "default": "aad2f55d-4b47-8126-0a70-47d8e317e238",
-=======
-    "categories": [
-      "nut_oilseed_processed",
-      "organic"
-    ],
     "default": "0648b056-ad7a-c6b9-6270-7a0e43a183a9",
->>>>>>> 62a66dec
     "default_origin": "EuropeAndMaghreb",
     "raw_to_cooked_ratio": 1,
     "density": 1,
@@ -734,16 +671,8 @@
   {
     "id": "butter-organic",
     "name": "Beurre bio",
-<<<<<<< HEAD
     "categories": ["dairy_product", "organic"],
-    "default": "636d2fa2-8c3f-206a-7a92-02fbc6a487ec",
-=======
-    "categories": [
-      "dairy_product",
-      "organic"
-    ],
     "default": "c248c906-95ad-4ab2-7091-a5d1682f9907",
->>>>>>> 62a66dec
     "default_origin": "France",
     "raw_to_cooked_ratio": 1,
     "density": 1,
@@ -1899,25 +1828,6 @@
     }
   },
   {
-<<<<<<< HEAD
-    "id": "chicken-ham",
-    "name": "Blanc de poulet ",
-    "categories": ["animal_product"],
-    "default": "AGRIBALU000000003109221",
-    "default_origin": "EuropeAndMaghreb",
-    "raw_to_cooked_ratio": 1,
-    "density": 1,
-    "inedible_part": 0,
-    "transport_cooling": "always",
-    "visible": true,
-    "complements": {
-      "agro-diversity": 10,
-      "agro-ecology": 10
-    }
-  },
-  {
-=======
->>>>>>> 62a66dec
     "id": "tomato-paste",
     "name": "Purée de tomates",
     "categories": ["vegetable_processed"],
@@ -2067,13 +1977,7 @@
   {
     "id": "banana",
     "name": "Banane (sortie de ferme)",
-<<<<<<< HEAD
-    "categories": ["vegetable_fresh"],
-=======
-    "categories": [
-      "vegetable_fresh"
-    ],
->>>>>>> 62a66dec
+    "categories": ["vegetable_fresh"],
     "default": "AGRIBALU000000003100924",
     "default_origin": "OutOfEuropeAndMaghreb",
     "raw_to_cooked_ratio": 0.856,
@@ -2085,15 +1989,11 @@
       "agro-diversity": 0,
       "agro-ecology": 0
     }
-<<<<<<< HEAD
-=======
   },
   {
     "id": "chicken-breast-br-max",
     "name": "Blanc de poulet (importé nourri avec des aliments BR)",
-    "categories": [
-      "animal_product"
-    ],
+    "categories": ["animal_product"],
     "default": "1d2bfcd3-89e7-0f39-16fd-a1069bfa9c15",
     "default_origin": "OutOfEuropeAndMaghreb",
     "raw_to_cooked_ratio": 0.755,
@@ -2109,9 +2009,7 @@
   {
     "id": "chicken-breast-fr",
     "name": "Blanc de poulet (nourri avec des aliments FR)",
-    "categories": [
-      "animal_product"
-    ],
+    "categories": ["animal_product"],
     "default": "ad830dc1-c60d-913b-2d52-620b615494d5",
     "default_origin": "EuropeAndMaghreb",
     "raw_to_cooked_ratio": 0.755,
@@ -2123,6 +2021,5 @@
       "agro-diversity": 10,
       "agro-ecology": 10
     }
->>>>>>> 62a66dec
   }
 ]
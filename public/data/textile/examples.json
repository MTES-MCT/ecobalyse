[
  {
    "category": "Tshirt / Polo",
    "id": "c0500a78-8b40-4e92-88df-c2a39e1a08c3",
    "name": "Tshirt lin (150g) - France - Mode \"éthique\"",
    "query": {
      "business": "small-business",
      "countryDyeing": "FR",
      "countryFabric": "FR",
      "countryMaking": "FR",
      "countrySpinning": "TR",
      "marketingDuration": 300,
      "mass": 0.15,
      "materials": [
        {
          "id": "ei-lin",
          "share": 1
        }
      ],
      "numberOfReferences": 200,
      "price": 30,
      "product": "tshirt",
      "traceability": true
    },
    "scope": "textile"
  },
  {
    "category": "Tshirt / Polo",
    "id": "b9dc9be5-ba32-4b8c-9190-b93098cf1d0d",
    "name": "Tshirt coton bio (150g) - France - Mode \"éthique\"",
    "query": {
      "business": "small-business",
      "countryDyeing": "FR",
      "countryFabric": "FR",
      "countryMaking": "FR",
      "countrySpinning": "TR",
      "marketingDuration": 300,
      "mass": 0.15,
      "materials": [
        {
          "id": "ei-coton-organic",
          "share": 1
        }
      ],
      "numberOfReferences": 200,
      "price": 30,
      "product": "tshirt",
      "traceability": true
    },
    "scope": "textile"
  },
  {
    "category": "Pull",
    "id": "dffc6a19-794a-4d14-ad1a-bc3512359f22",
    "name": "Pull polyester (550g) - Asie - Mode \"ultra fast fashion\"",
    "query": {
      "business": "large-business-without-services",
      "countryDyeing": "RAS",
      "countryFabric": "RAS",
      "countryMaking": "RAS",
      "countrySpinning": "RAS",
      "marketingDuration": 65,
      "mass": 0.55,
      "materials": [
        {
          "id": "ei-pet",
          "share": 1
        }
      ],
      "numberOfReferences": 100000,
      "price": 15,
      "product": "pull",
      "traceability": false
    },
    "scope": "textile"
  },
  {
    "category": "Pull",
    "id": "f02b1029-0d04-4239-94d1-b384ab3316cb",
    "name": "Pull coton (550g) - Chine - Mode \"fast fashion\"",
    "query": {
      "business": "large-business-without-services",
      "countryDyeing": "CN",
      "countryFabric": "CN",
      "countryMaking": "CN",
      "countrySpinning": "CN",
      "marketingDuration": 115,
      "mass": 0.55,
      "materials": [
        {
          "id": "ei-coton",
          "share": 1
        }
      ],
      "numberOfReferences": 12000,
      "price": 30,
      "product": "pull",
      "traceability": false
    },
    "scope": "textile"
  },
  {
    "category": "Pull",
    "id": "c605e8cc-7f3e-42b6-afc1-9358bda9a633",
    "name": "Pull viscose (550g) - Chine - Mode \"fast fashion\"",
    "query": {
      "business": "large-business-without-services",
      "countryDyeing": "CN",
      "countryFabric": "CN",
      "countryMaking": "CN",
      "countrySpinning": "CN",
      "marketingDuration": 115,
      "mass": 0.55,
      "materials": [
        {
          "id": "ei-viscose",
          "share": 0.7
        },
        {
          "id": "ei-pet",
          "share": 0.3
        }
      ],
      "numberOfReferences": 12000,
      "price": 30,
      "product": "pull",
      "traceability": false
    },
    "scope": "textile"
  },
  {
    "category": "Pull",
    "id": "9986e023-47f7-42c7-8c1b-4fe1371f2f59",
    "name": "Pull coton (550g) - Pakistan - Mode \"traditionnelle\"",
    "query": {
      "business": "large-business-without-services",
      "countryDyeing": "PK",
      "countryFabric": "PK",
      "countryMaking": "PK",
      "countrySpinning": "PK",
      "marketingDuration": 115,
      "mass": 0.55,
      "materials": [
        {
          "id": "ei-coton",
          "share": 1
        }
      ],
      "numberOfReferences": 2500,
      "price": 70,
      "product": "pull",
      "traceability": false
    },
    "scope": "textile"
  },
  {
    "category": "Pull",
    "id": "dc4a1762-ac99-4d41-8ef6-1f4d647dec62",
    "name": "Pull coton bio (550g) - France - Mode \"traditionnelle\"",
    "query": {
      "business": "large-business-with-services",
      "countryDyeing": "FR",
      "countryFabric": "FR",
      "countryMaking": "FR",
      "countrySpinning": "IN",
      "marketingDuration": 115,
      "mass": 0.55,
      "materials": [
        {
          "id": "ei-coton-organic",
          "share": 1
        }
      ],
      "numberOfReferences": 2500,
      "price": 70,
      "product": "pull",
      "traceability": true
    },
    "scope": "textile"
  },
  {
    "category": "Pull",
    "id": "8a57688b-1da6-4fc4-85aa-a27c6cdf4a56",
    "name": "Pull laine (550g) - France - Mode \"éthique\"",
    "query": {
      "business": "small-business",
      "countryDyeing": "FR",
      "countryFabric": "FR",
      "countryMaking": "FR",
      "countrySpinning": "CN",
      "marketingDuration": 300,
      "mass": 0.55,
      "materials": [
        {
          "id": "ei-laine-par-defaut",
          "share": 1
        }
      ],
      "numberOfReferences": 200,
      "price": 95,
      "product": "pull",
      "traceability": true
    },
    "scope": "textile"
  },
  {
    "category": "Pull",
    "id": "611fd763-8df3-40d1-a51a-e8073bb3aaf0",
<<<<<<< HEAD
    "name": "Pull laine paysane (550g) - France - Mode \"éthique\"",
=======
    "name": "Pull laine paysanne (550g) - France - Mode \"éthique\"",
    "scope": "textile",
    "category": "Pull",
>>>>>>> 0396ab93
    "query": {
      "business": "small-business",
      "countryDyeing": "FR",
      "countryFabric": "FR",
      "countryMaking": "FR",
      "countrySpinning": "FR",
      "marketingDuration": 300,
      "mass": 0.55,
      "materials": [
        {
          "country": "FR",
          "id": "ei-laine-nouvelle-filiere",
          "share": 1
        }
      ],
      "numberOfReferences": 200,
      "price": 95,
      "product": "pull",
      "traceability": true
    },
    "scope": "textile"
  },
  {
    "category": "Tshirt / Polo",
    "id": "64ec2a97-5b87-4dc8-a9c2-96f3b50e9fe2",
    "name": "Tshirt synthétique (150g) - Asie - Mode \"ultra fast fashion\"",
    "query": {
      "business": "large-business-without-services",
      "countryDyeing": "RAS",
      "countryFabric": "RAS",
      "countryMaking": "RAS",
      "countrySpinning": "RAS",
      "marketingDuration": 65,
      "mass": 0.15,
      "materials": [
        {
          "id": "ei-pet",
          "share": 0.95
        },
        {
          "id": "ei-pp",
          "share": 0.05
        }
      ],
      "numberOfReferences": 100000,
      "price": 10,
      "product": "tshirt",
      "traceability": false
    },
    "scope": "textile"
  },
  {
    "category": "Tshirt / Polo",
    "id": "351d73dc-9c50-4aa8-858a-2bd5448d1f26",
    "name": "Tshirt coton (150g) - Chine - Mode \"fast fashion\"",
    "query": {
      "business": "large-business-without-services",
      "countryDyeing": "CN",
      "countryFabric": "CN",
      "countryMaking": "CN",
      "countrySpinning": "CN",
      "marketingDuration": 115,
      "mass": 0.15,
      "materials": [
        {
          "id": "ei-coton",
          "share": 0.75
        },
        {
          "id": "coton-rdp",
          "share": 0.25
        }
      ],
      "numberOfReferences": 12000,
      "price": 20,
      "product": "tshirt",
      "traceability": false
    },
    "scope": "textile"
  },
  {
    "category": "Tshirt / Polo",
    "id": "16c16705-3169-41bf-b1b2-6382b00c2118",
    "name": "Tshirt coton (150g) - Pakistan - Mode \"traditionnelle\"",
    "query": {
      "business": "large-business-with-services",
      "countryDyeing": "PK",
      "countryFabric": "PK",
      "countryMaking": "PK",
      "countrySpinning": "PK",
      "marketingDuration": 115,
      "mass": 0.15,
      "materials": [
        {
          "id": "ei-coton",
          "share": 1
        }
      ],
      "numberOfReferences": 2500,
      "price": 30,
      "product": "tshirt",
      "traceability": false
    },
    "scope": "textile"
  },
  {
    "category": "Tshirt / Polo",
    "id": "5dbb2cfb-dc3a-48cc-bc7b-aaefbc3cc285",
    "name": "Tshirt coton (150g) - France - Mode \"traditionnelle\"",
    "query": {
      "business": "large-business-with-services",
      "countryDyeing": "FR",
      "countryFabric": "FR",
      "countryMaking": "FR",
      "countrySpinning": "TR",
      "marketingDuration": 115,
      "mass": 0.15,
      "materials": [
        {
          "id": "ei-coton",
          "share": 1
        }
      ],
      "numberOfReferences": 2500,
      "price": 30,
      "product": "tshirt",
      "traceability": false
    },
    "scope": "textile"
  },
  {
    "category": "Jupe / Robe",
    "id": "307b3586-41f4-4d93-833a-e03b5be137cc",
    "name": "Jupe coton (300g) - Majorant par défaut",
    "query": {
      "marketingDuration": 65,
      "mass": 0.3,
      "materials": [
        {
          "id": "ei-coton",
          "share": 1
        }
      ],
      "numberOfReferences": 100000,
      "price": 15,
      "product": "jupe"
    },
    "scope": "textile"
  },
  {
    "category": "Chemise",
    "id": "536e3785-039a-49d6-a119-3cfce485420c",
    "name": "Chemise coton (250g) - Majorant par défaut",
    "query": {
      "marketingDuration": 65,
      "mass": 0.25,
      "materials": [
        {
          "id": "ei-coton",
          "share": 1
        }
      ],
      "numberOfReferences": 100000,
      "price": 15,
      "product": "chemise"
    },
    "scope": "textile"
  },
  {
    "category": "Jean",
    "id": "bf24fd40-9a2a-4489-935b-d82c339e5abe",
    "name": "Jean coton (450g) - Majorant par défaut",
    "query": {
      "fading": true,
      "marketingDuration": 65,
      "mass": 0.45,
      "materials": [
        {
          "id": "ei-coton",
          "share": 1
        }
      ],
      "numberOfReferences": 100000,
      "price": 20,
      "product": "jean"
    },
    "scope": "textile"
  },
  {
    "category": "Pantalon",
    "id": "f86835d3-7018-40fa-8144-2d1f6aa264b9",
    "name": "Pantalon coton (450g) - Majorant par défaut",
    "query": {
      "marketingDuration": 65,
      "mass": 0.45,
      "materials": [
        {
          "id": "ei-coton",
          "share": 1
        }
      ],
      "numberOfReferences": 100000,
      "price": 20,
      "product": "pantalon"
    },
    "scope": "textile"
  },
  {
    "category": "Manteau / Veste",
    "id": "32c8973b-864f-4060-977d-a0738f6414c4",
    "name": "Manteau coton (950g) - Majorant par défaut",
    "query": {
      "marketingDuration": 65,
      "mass": 0.95,
      "materials": [
        {
          "id": "ei-coton",
          "share": 1
        }
      ],
      "numberOfReferences": 100000,
      "price": 40,
      "product": "manteau"
    },
    "scope": "textile"
  },
  {
    "category": "Tshirt / Polo",
    "id": "f48d7a6b-68db-4d1c-9623-6ec0ab89cbdb",
    "name": "Tshirt coton (150g) - Majorant par défaut",
    "query": {
      "business": "large-business-without-services",
      "marketingDuration": 65,
      "mass": 0.15,
      "materials": [
        {
          "id": "ei-coton",
          "share": 1
        }
      ],
      "numberOfReferences": 100000,
      "price": 10,
      "product": "tshirt",
      "traceability": false
    },
    "scope": "textile"
  },
  {
    "category": "Tshirt / Polo",
    "id": "6a2da9ff-9120-4a47-91ad-a8e72be45f4a",
    "name": "Tshirt coton (150g) - Remanufacturé",
    "query": {
      "business": "large-business-without-services",
      "countryDyeing": "---",
      "countryFabric": "---",
      "countryMaking": "---",
      "countrySpinning": "---",
      "marketingDuration": 65,
      "mass": 0.15,
      "materials": [
        {
          "id": "ei-coton",
          "share": 1
        }
      ],
      "numberOfReferences": 100000,
      "price": 10,
      "product": "tshirt",
      "traceability": false,
      "upcycled": true
    },
    "scope": "textile"
  },
  {
    "category": "Pull",
    "id": "190ccaed-6883-4dd9-a70b-918878ccced6",
    "name": "Pull coton (550g) - Majorant par défaut",
    "query": {
      "business": "large-business-without-services",
      "marketingDuration": 65,
      "mass": 0.55,
      "materials": [
        {
          "id": "ei-coton",
          "share": 1
        }
      ],
      "numberOfReferences": 100000,
      "price": 15,
      "product": "pull",
      "traceability": false
    },
    "scope": "textile"
  },
  {
    "category": "Chaussettes",
    "id": "47f8d396-9f57-4a1d-8d24-b2fc3439e75f",
    "name": "Chaussettes coton (40g) - Majorant par défaut",
    "query": {
      "business": "large-business-without-services",
      "marketingDuration": 65,
      "mass": 0.04,
      "materials": [
        {
          "id": "ei-coton",
          "share": 1
        }
      ],
      "numberOfReferences": 100000,
      "price": 4,
      "product": "chaussettes",
      "traceability": false
    },
    "scope": "textile"
  },
  {
    "category": "Caleçon (tissé)",
    "id": "3f3be8b2-115b-41b4-b925-5656aa7d8c87",
    "name": "Caleçon coton (40g) - Majorant par défaut",
    "query": {
      "business": "large-business-without-services",
      "marketingDuration": 65,
      "mass": 0.04,
      "materials": [
        {
          "id": "ei-coton",
          "share": 1
        }
      ],
      "numberOfReferences": 100000,
      "price": 4,
      "product": "calecon",
      "traceability": false
    },
    "scope": "textile"
  },
  {
    "category": "Boxer / slip (tricoté)",
    "id": "69a21510-b23b-4910-9bd9-23507c8f5a59",
    "name": "Slip coton (30g) - Majorant par défaut",
    "query": {
      "business": "large-business-without-services",
      "marketingDuration": 65,
      "mass": 0.03,
      "materials": [
        {
          "id": "ei-coton",
          "share": 1
        }
      ],
      "numberOfReferences": 100000,
      "price": 4,
      "product": "slip",
      "traceability": false
    },
    "scope": "textile"
  },
  {
    "category": "Maillot de bain",
    "id": "9d382f50-f77a-44cd-b26f-702c4a2ceb50",
    "name": "Maillot de bain polyester (100g) - Majorant par défaut",
    "query": {
      "business": "large-business-without-services",
      "marketingDuration": 65,
      "mass": 0.1,
      "materials": [
        {
          "id": "ei-pet",
          "share": 1
        }
      ],
      "numberOfReferences": 100000,
      "price": 15,
      "product": "maillot-de-bain",
      "traceability": false
    },
    "scope": "textile"
  }
]<|MERGE_RESOLUTION|>--- conflicted
+++ resolved
@@ -206,13 +206,9 @@
   {
     "category": "Pull",
     "id": "611fd763-8df3-40d1-a51a-e8073bb3aaf0",
-<<<<<<< HEAD
-    "name": "Pull laine paysane (550g) - France - Mode \"éthique\"",
-=======
     "name": "Pull laine paysanne (550g) - France - Mode \"éthique\"",
     "scope": "textile",
     "category": "Pull",
->>>>>>> 0396ab93
     "query": {
       "business": "small-business",
       "countryDyeing": "FR",

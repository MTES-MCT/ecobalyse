--- conflicted
+++ resolved
@@ -4,13 +4,8 @@
     "name": "Zip long",
     "processes": [
       {
-<<<<<<< HEAD
-        "process_id": "2e217ad8-05fa-4a9d-a18d-272fc969848c",
-        "amount": 0.05
-=======
         "amount": 0.05,
-        "process_id": "8b91651b-9651-46fc-8bc2-37a141494086"
->>>>>>> 7c8868d3
+        "process_id": "2e217ad8-05fa-4a9d-a18d-272fc969848c"
       }
     ]
   },
@@ -19,13 +14,8 @@
     "name": "Zip court",
     "processes": [
       {
-<<<<<<< HEAD
-        "process_id": "2e217ad8-05fa-4a9d-a18d-272fc969848c",
-        "amount": 0.01
-=======
         "amount": 0.01,
-        "process_id": "8b91651b-9651-46fc-8bc2-37a141494086"
->>>>>>> 7c8868d3
+        "process_id": "2e217ad8-05fa-4a9d-a18d-272fc969848c"
       }
     ]
   },
@@ -34,13 +24,8 @@
     "name": "Bouton en plastique",
     "processes": [
       {
-<<<<<<< HEAD
-        "process_id": "9dba0e95-0c35-4f8b-9267-62ddf47d4984",
-        "amount": 0.001
-=======
-        "amount": 0.002,
+        "amount": 0.001,
         "process_id": "9dba0e95-0c35-4f8b-9267-62ddf47d4984"
->>>>>>> 7c8868d3
       }
     ]
   },

--- conflicted
+++ resolved
@@ -22,16 +22,11 @@
 
 config : List Rule
 config =
-<<<<<<< HEAD
-    [ -- NoDebug
-      NoDebug.TodoOrToString.rule
-        |> Rule.ignoreErrorsForFiles [ "src/Views/Debug.elm" ]
-=======
     [ -- CognitiveComplexity
       CognitiveComplexity.rule 15
       -- NoDebug
     , NoDebug.TodoOrToString.rule
->>>>>>> 6d28c7b4
+        |> Rule.ignoreErrorsForFiles [ "src/Views/Debug.elm" ]
       -- Common
     , NoExposingEverything.rule
         |> Rule.ignoreErrorsForDirectories [ "tests/" ]

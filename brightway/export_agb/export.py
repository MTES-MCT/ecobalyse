--- conflicted
+++ resolved
@@ -101,10 +101,6 @@
         "System description"
     ]
     processes[activity]["category_tags"] = exchange._data["categories"]
-<<<<<<< HEAD
-    processes[activity]["comment"] = exchange._data["comment"]
-=======
->>>>>>> b3e5159d
     processes[activity]["impacts"] = {}
 
 
@@ -158,13 +154,8 @@
                     products[product_name][step][exchange_category] = {}
                     categories.add(exchange_category)
 
-<<<<<<< HEAD
-                # In some cases there is multiple time the same exchange with different amount
-                # in that cases, we add the amount to the previous one
-=======
                 # In some cases the same exchange is present multiple times with different amounts.
                 # In those cases, we add the amount to the previous one.
->>>>>>> b3e5159d
                 if (
                     exchange_name
                     in products[product_name][step][exchange_category].keys()
@@ -241,19 +232,18 @@
 
 
 path = "../Agribalyse_Synthese.csv"
-path = "/Users/paulboosz/src/ecobalyse-data/brightway/Agribalyse_Synthese.csv"
 if __name__ == "__main__":
     print(f"Get ciqual codes from {path}")
     ciqual_codes = get_ciqual_codes(path)
     print("Open the agribalyse3 brightway database")
     agb = open_db("agribalyse3")
-    print("Search for the ciqual products in the brightway database") 
+    print("Search for the ciqual products in the brightway database")
     ciqual_products = get_ciqual_products(ciqual_codes)
 
     print(f"Loaded {len(ciqual_products)} products")
 
     print("Building product tree")
-    (products, processes) = build_product_tree(ciqual_products[-20:])
+    (products, processes) = build_product_tree(ciqual_products)
 
     print(f"{len(products)} produits")
     print(f"{len(processes.keys())} processus")
